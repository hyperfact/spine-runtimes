--- conflicted
+++ resolved
@@ -112,13 +112,8 @@
 					}
 				}
 				catch (System.Exception e) {
-<<<<<<< HEAD
-					Debug.LogError(string.Format("Failed to read '{0}'. It is likely not a binary Spine SkeletonData file.\n{1}",
-						asset.name, e), asset);
-=======
 					problemDescription = string.Format("Failed to read '{0}'. It is likely not a binary Spine SkeletonData file.\n{1}", asset.name, e);
 					isSpineSkeletonData = false;
->>>>>>> 0fb0b065
 					return null;
 				}
 			}
@@ -130,23 +125,15 @@
 				else {
 					object obj = Json.Deserialize(new StringReader(asset.text));
 					if (obj == null) {
-<<<<<<< HEAD
-						Debug.LogError(string.Format("'{0}' is not valid JSON.", asset.name), asset);
-=======
 						problemDescription = string.Format("'{0}' is not valid JSON.", asset.name);
 						isSpineSkeletonData = false;
->>>>>>> 0fb0b065
 						return null;
 					}
 
 					var root = obj as Dictionary<string, object>;
 					if (root == null) {
-<<<<<<< HEAD
-						Debug.LogError(string.Format("'{0}' is not compatible JSON. Parser returned an incorrect type while parsing version info.", asset.name), asset);
-=======
 						problemDescription = string.Format("'{0}' is not compatible JSON. Parser returned an incorrect type while parsing version info.", asset.name);
 						isSpineSkeletonData = false;
->>>>>>> 0fb0b065
 						return null;
 					}
 
@@ -171,13 +158,8 @@
 									int.Parse(versionSplit[1], CultureInfo.InvariantCulture) };
 			}
 			catch (System.Exception e) {
-<<<<<<< HEAD
-				Debug.LogError(string.Format("Failed to read version info at skeleton '{0}'. It is likely not a valid Spine SkeletonData file.\n{1}",
-					asset.name, e), asset);
-=======
 				problemDescription = string.Format("Failed to read version info at skeleton '{0}'. It is likely not a valid Spine SkeletonData file.\n{1}", asset.name, e);
 				isSpineSkeletonData = false;
->>>>>>> 0fb0b065
 				return null;
 			}
 			isSpineSkeletonData = true;
