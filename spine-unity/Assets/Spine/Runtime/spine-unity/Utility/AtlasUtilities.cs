--- conflicted
+++ resolved
@@ -646,11 +646,7 @@
 		/// <summary>
 		/// Returns a Rect of the AtlasRegion according to Spine texture coordinates. (x-right, y-down)</summary>
 		static Rect GetSpineAtlasRect (this AtlasRegion region, bool includeRotate = true) {
-<<<<<<< HEAD
-			if (includeRotate && region.degrees == 90)
-=======
 			if (includeRotate && (region.degrees == 90 || region.degrees == 270))
->>>>>>> 38d8a136
 				return new Rect(region.x, region.y, region.height, region.width);
 			else
 				return new Rect(region.x, region.y, region.width, region.height);
@@ -684,11 +680,7 @@
 
 			int x = (int)rr.x, y = (int)rr.y;
 			int w, h;
-<<<<<<< HEAD
-			if (referenceRegion.degrees == 90) {
-=======
 			if (referenceRegion.degrees == 90 || referenceRegion.degrees == 270) {
->>>>>>> 38d8a136
 				w = (int)rr.height;
 				h = (int)rr.width;
 			} else {
@@ -731,10 +723,7 @@
 				x = x,
 				y = y,
 
-<<<<<<< HEAD
-=======
 				rotate = referenceRegion.rotate,
->>>>>>> 38d8a136
 				degrees = referenceRegion.degrees
 			};
 		}
