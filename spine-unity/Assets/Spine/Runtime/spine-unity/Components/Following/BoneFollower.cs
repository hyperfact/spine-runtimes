--- conflicted
+++ resolved
@@ -221,18 +221,13 @@
 												* skeletonLossyScale.y * parentLossyScale.y);
 			}
 
-<<<<<<< HEAD
 			Vector3 localScale = followScale ? (followScaleMode == ScaleMode.Local ?
 				new Vector3(bone.scaleX, bone.scaleY, 1f) :
 				new Vector3(bone.WorldScaleX, bone.WorldScaleY, 1f)) :
 				new Vector3(1f, 1f, 1f);
-			if (followSkeletonFlip) localScale.y *= Mathf.Sign(bone.skeleton.ScaleX * bone.skeleton.ScaleY);
-=======
-			Vector3 localScale = followLocalScale ? new Vector3(bone.scaleX, bone.scaleY, 1f) : new Vector3(1f, 1f, 1f);
 			if (followSkeletonFlip)
 				localScale.y *= Mathf.Sign(bone.skeleton.ScaleX * bone.skeleton.ScaleY) * additionalFlipScale;
 
->>>>>>> 3bf9c350
 			thisTransform.localScale = localScale;
 		}
 	}
