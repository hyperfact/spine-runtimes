--- conflicted
+++ resolved
@@ -1,13 +1,8 @@
 {
 	"name": "com.esotericsoftware.spine.timeline",
 	"displayName": "Spine Timeline Extensions",
-<<<<<<< HEAD
 	"description": "This plugin provides integration of spine-unity for the Unity Timeline.\n\nPrerequisites:\nIt requires a working installation of the spine-unity runtime (via the spine-unity unitypackage), version 4.1.\n(See http://esotericsoftware.com/git/spine-runtimes/spine-unity)",
-	"version": "4.1.1",
-=======
-	"description": "This plugin provides integration of spine-unity for the Unity Timeline.\n\nPrerequisites:\nIt requires a working installation of the spine-unity runtime (via the spine-unity unitypackage), version 4.0.\n(See http://esotericsoftware.com/git/spine-runtimes/spine-unity)",
-	"version": "4.0.8",
->>>>>>> 7db783c6
+	"version": "4.1.2",
 	"unity": "2018.3",
 	"author": {
 		"name": "Esoteric Software",
