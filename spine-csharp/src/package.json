{
	"name": "com.esotericsoftware.spine.spine-csharp",
	"displayName": "spine-csharp Runtime",
	"description": "This plugin provides the spine-csharp core runtime.",
<<<<<<< HEAD
	"version": "4.2.0",
=======
	"version": "4.1.1",
>>>>>>> c8f2370e
	"unity": "2018.3",
	"author": {
		"name": "Esoteric Software",
		"email": "contact@esotericsoftware.com",
		"url": "http://esotericsoftware.com/"
	},
	"dependencies": {
	},
	"repository": {
		"type": "git",
		"url": "git@github.com:EsotericSoftware/spine-runtimes.git"
	},
	"keywords": [
		"spine",
		"spine-csharp",
		"runtimes",
		"2d",
		"skeletal",
		"animation"
	],
	"license": "SEE LICENSE IN LICENSE",
	"bugs": {
		"url": "https://github.com/EsotericSoftware/spine-runtimes/issues"
	},
	"homepage": "https://github.com/EsotericSoftware/spine-runtimes#readme"
}<|MERGE_RESOLUTION|>--- conflicted
+++ resolved
@@ -2,11 +2,7 @@
 	"name": "com.esotericsoftware.spine.spine-csharp",
 	"displayName": "spine-csharp Runtime",
 	"description": "This plugin provides the spine-csharp core runtime.",
-<<<<<<< HEAD
-	"version": "4.2.0",
-=======
-	"version": "4.1.1",
->>>>>>> c8f2370e
+	"version": "4.2.1",
 	"unity": "2018.3",
 	"author": {
 		"name": "Esoteric Software",
