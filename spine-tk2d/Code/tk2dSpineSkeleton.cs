--- conflicted
+++ resolved
@@ -124,14 +124,11 @@
 				mesh.tangents = tangents;
 			}
 		}
-<<<<<<< HEAD
-=======
 		
 		renderer.sharedMaterial = skeletonDataAsset.spritesData.inst.materials[0];
 #if UNITY_EDITOR
 		UpdateEditorGizmo();
 #endif
->>>>>>> cbf5013d
 	}
 	
 	private void UpdateCache() {
