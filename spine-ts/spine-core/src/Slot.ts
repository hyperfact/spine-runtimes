--- conflicted
+++ resolved
@@ -53,13 +53,7 @@
 
 	attachment: Attachment = null;
 
-<<<<<<< HEAD
-	attachmentState: number;
-=======
-	private attachmentTime: number = 0;
-
 	attachmentState: number = 0;
->>>>>>> 3bace540
 
 	/** The index of the texture region to display when the slot's attachment has a {@link Sequence}. -1 represents the
 	 * {@link Sequence#getSetupIndex()}. */
