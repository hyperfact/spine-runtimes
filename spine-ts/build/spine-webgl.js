var __extends = (this && this.__extends) || (function () {
<<<<<<< HEAD
    var extendStatics = Object.setPrototypeOf ||
        ({ __proto__: [] } instanceof Array && function (d, b) { d.__proto__ = b; }) ||
        function (d, b) { for (var p in b) if (b.hasOwnProperty(p)) d[p] = b[p]; };
    return function (d, b) {
        extendStatics(d, b);
        function __() { this.constructor = d; }
        d.prototype = b === null ? Object.create(b) : (__.prototype = b.prototype, new __());
    };
})();
var spine;
(function (spine) {
    var Animation = (function () {
        function Animation(name, timelines, duration) {
            if (name == null)
                throw new Error("name cannot be null.");
            if (timelines == null)
                throw new Error("timelines cannot be null.");
            this.name = name;
            this.timelines = timelines;
            this.duration = duration;
        }
        Animation.prototype.apply = function (skeleton, lastTime, time, loop, events, alpha, blend, direction) {
            if (skeleton == null)
                throw new Error("skeleton cannot be null.");
            if (loop && this.duration != 0) {
                time %= this.duration;
                if (lastTime > 0)
                    lastTime %= this.duration;
            }
            var timelines = this.timelines;
            for (var i = 0, n = timelines.length; i < n; i++)
                timelines[i].apply(skeleton, lastTime, time, events, alpha, blend, direction);
        };
        Animation.binarySearch = function (values, target, step) {
            if (step === void 0) { step = 1; }
            var low = 0;
            var high = values.length / step - 2;
            if (high == 0)
                return step;
            var current = high >>> 1;
            while (true) {
                if (values[(current + 1) * step] <= target)
                    low = current + 1;
                else
                    high = current;
                if (low == high)
                    return (low + 1) * step;
                current = (low + high) >>> 1;
            }
        };
        Animation.linearSearch = function (values, target, step) {
            for (var i = 0, last = values.length - step; i <= last; i += step)
                if (values[i] > target)
                    return i;
            return -1;
        };
        return Animation;
    }());
    spine.Animation = Animation;
    var MixBlend;
    (function (MixBlend) {
        MixBlend[MixBlend["setup"] = 0] = "setup";
        MixBlend[MixBlend["first"] = 1] = "first";
        MixBlend[MixBlend["replace"] = 2] = "replace";
        MixBlend[MixBlend["add"] = 3] = "add";
    })(MixBlend = spine.MixBlend || (spine.MixBlend = {}));
    var MixDirection;
    (function (MixDirection) {
        MixDirection[MixDirection["in"] = 0] = "in";
        MixDirection[MixDirection["out"] = 1] = "out";
    })(MixDirection = spine.MixDirection || (spine.MixDirection = {}));
    var TimelineType;
    (function (TimelineType) {
        TimelineType[TimelineType["rotate"] = 0] = "rotate";
        TimelineType[TimelineType["translate"] = 1] = "translate";
        TimelineType[TimelineType["scale"] = 2] = "scale";
        TimelineType[TimelineType["shear"] = 3] = "shear";
        TimelineType[TimelineType["attachment"] = 4] = "attachment";
        TimelineType[TimelineType["color"] = 5] = "color";
        TimelineType[TimelineType["deform"] = 6] = "deform";
        TimelineType[TimelineType["event"] = 7] = "event";
        TimelineType[TimelineType["drawOrder"] = 8] = "drawOrder";
        TimelineType[TimelineType["ikConstraint"] = 9] = "ikConstraint";
        TimelineType[TimelineType["transformConstraint"] = 10] = "transformConstraint";
        TimelineType[TimelineType["pathConstraintPosition"] = 11] = "pathConstraintPosition";
        TimelineType[TimelineType["pathConstraintSpacing"] = 12] = "pathConstraintSpacing";
        TimelineType[TimelineType["pathConstraintMix"] = 13] = "pathConstraintMix";
        TimelineType[TimelineType["twoColor"] = 14] = "twoColor";
    })(TimelineType = spine.TimelineType || (spine.TimelineType = {}));
    var CurveTimeline = (function () {
        function CurveTimeline(frameCount) {
            if (frameCount <= 0)
                throw new Error("frameCount must be > 0: " + frameCount);
            this.curves = spine.Utils.newFloatArray((frameCount - 1) * CurveTimeline.BEZIER_SIZE);
        }
        CurveTimeline.prototype.getFrameCount = function () {
            return this.curves.length / CurveTimeline.BEZIER_SIZE + 1;
        };
        CurveTimeline.prototype.setLinear = function (frameIndex) {
            this.curves[frameIndex * CurveTimeline.BEZIER_SIZE] = CurveTimeline.LINEAR;
        };
        CurveTimeline.prototype.setStepped = function (frameIndex) {
            this.curves[frameIndex * CurveTimeline.BEZIER_SIZE] = CurveTimeline.STEPPED;
        };
        CurveTimeline.prototype.getCurveType = function (frameIndex) {
            var index = frameIndex * CurveTimeline.BEZIER_SIZE;
            if (index == this.curves.length)
                return CurveTimeline.LINEAR;
            var type = this.curves[index];
            if (type == CurveTimeline.LINEAR)
                return CurveTimeline.LINEAR;
            if (type == CurveTimeline.STEPPED)
                return CurveTimeline.STEPPED;
            return CurveTimeline.BEZIER;
        };
        CurveTimeline.prototype.setCurve = function (frameIndex, cx1, cy1, cx2, cy2) {
            var tmpx = (-cx1 * 2 + cx2) * 0.03, tmpy = (-cy1 * 2 + cy2) * 0.03;
            var dddfx = ((cx1 - cx2) * 3 + 1) * 0.006, dddfy = ((cy1 - cy2) * 3 + 1) * 0.006;
            var ddfx = tmpx * 2 + dddfx, ddfy = tmpy * 2 + dddfy;
            var dfx = cx1 * 0.3 + tmpx + dddfx * 0.16666667, dfy = cy1 * 0.3 + tmpy + dddfy * 0.16666667;
            var i = frameIndex * CurveTimeline.BEZIER_SIZE;
            var curves = this.curves;
            curves[i++] = CurveTimeline.BEZIER;
            var x = dfx, y = dfy;
            for (var n = i + CurveTimeline.BEZIER_SIZE - 1; i < n; i += 2) {
                curves[i] = x;
                curves[i + 1] = y;
                dfx += ddfx;
                dfy += ddfy;
                ddfx += dddfx;
                ddfy += dddfy;
                x += dfx;
                y += dfy;
            }
        };
        CurveTimeline.prototype.getCurvePercent = function (frameIndex, percent) {
            percent = spine.MathUtils.clamp(percent, 0, 1);
            var curves = this.curves;
            var i = frameIndex * CurveTimeline.BEZIER_SIZE;
            var type = curves[i];
            if (type == CurveTimeline.LINEAR)
                return percent;
            if (type == CurveTimeline.STEPPED)
                return 0;
            i++;
            var x = 0;
            for (var start = i, n = i + CurveTimeline.BEZIER_SIZE - 1; i < n; i += 2) {
                x = curves[i];
                if (x >= percent) {
                    var prevX = void 0, prevY = void 0;
                    if (i == start) {
                        prevX = 0;
                        prevY = 0;
                    }
                    else {
                        prevX = curves[i - 2];
                        prevY = curves[i - 1];
                    }
                    return prevY + (curves[i + 1] - prevY) * (percent - prevX) / (x - prevX);
                }
            }
            var y = curves[i - 1];
            return y + (1 - y) * (percent - x) / (1 - x);
        };
        return CurveTimeline;
    }());
    CurveTimeline.LINEAR = 0;
    CurveTimeline.STEPPED = 1;
    CurveTimeline.BEZIER = 2;
    CurveTimeline.BEZIER_SIZE = 10 * 2 - 1;
    spine.CurveTimeline = CurveTimeline;
    var RotateTimeline = (function (_super) {
        __extends(RotateTimeline, _super);
        function RotateTimeline(frameCount) {
            var _this = _super.call(this, frameCount) || this;
            _this.frames = spine.Utils.newFloatArray(frameCount << 1);
            return _this;
        }
        RotateTimeline.prototype.getPropertyId = function () {
            return (TimelineType.rotate << 24) + this.boneIndex;
        };
        RotateTimeline.prototype.setFrame = function (frameIndex, time, degrees) {
            frameIndex <<= 1;
            this.frames[frameIndex] = time;
            this.frames[frameIndex + RotateTimeline.ROTATION] = degrees;
        };
        RotateTimeline.prototype.apply = function (skeleton, lastTime, time, events, alpha, blend, direction) {
            var frames = this.frames;
            var bone = skeleton.bones[this.boneIndex];
            if (time < frames[0]) {
                switch (blend) {
                    case MixBlend.setup:
                        bone.rotation = bone.data.rotation;
                        return;
                    case MixBlend.first:
                        var r_1 = bone.data.rotation - bone.rotation;
                        bone.rotation += (r_1 - (16384 - ((16384.499999999996 - r_1 / 360) | 0)) * 360) * alpha;
                }
                return;
            }
            if (time >= frames[frames.length - RotateTimeline.ENTRIES]) {
                var r = frames[frames.length + RotateTimeline.PREV_ROTATION];
                switch (blend) {
                    case MixBlend.setup:
                        bone.rotation = bone.data.rotation + r * alpha;
                        break;
                    case MixBlend.first:
                    case MixBlend.replace:
                        r += bone.data.rotation - bone.rotation;
                        r -= (16384 - ((16384.499999999996 - r / 360) | 0)) * 360;
                    case MixBlend.add:
                        bone.rotation += r * alpha;
                }
                return;
            }
            var frame = Animation.binarySearch(frames, time, RotateTimeline.ENTRIES);
            var prevRotation = frames[frame + RotateTimeline.PREV_ROTATION];
            var frameTime = frames[frame];
            var percent = this.getCurvePercent((frame >> 1) - 1, 1 - (time - frameTime) / (frames[frame + RotateTimeline.PREV_TIME] - frameTime));
            r = frames[frame + RotateTimeline.ROTATION] - prevRotation;
            r = prevRotation + (r - (16384 - ((16384.499999999996 - r / 360) | 0)) * 360) * percent;
            switch (blend) {
                case MixBlend.setup:
                    bone.rotation = bone.data.rotation + (r - (16384 - ((16384.499999999996 - r / 360) | 0)) * 360) * alpha;
                    break;
                case MixBlend.first:
                case MixBlend.replace:
                    r += bone.data.rotation - bone.rotation;
                case MixBlend.add:
                    bone.rotation += (r - (16384 - ((16384.499999999996 - r / 360) | 0)) * 360) * alpha;
            }
        };
        return RotateTimeline;
    }(CurveTimeline));
    RotateTimeline.ENTRIES = 2;
    RotateTimeline.PREV_TIME = -2;
    RotateTimeline.PREV_ROTATION = -1;
    RotateTimeline.ROTATION = 1;
    spine.RotateTimeline = RotateTimeline;
    var TranslateTimeline = (function (_super) {
        __extends(TranslateTimeline, _super);
        function TranslateTimeline(frameCount) {
            var _this = _super.call(this, frameCount) || this;
            _this.frames = spine.Utils.newFloatArray(frameCount * TranslateTimeline.ENTRIES);
            return _this;
        }
        TranslateTimeline.prototype.getPropertyId = function () {
            return (TimelineType.translate << 24) + this.boneIndex;
        };
        TranslateTimeline.prototype.setFrame = function (frameIndex, time, x, y) {
            frameIndex *= TranslateTimeline.ENTRIES;
            this.frames[frameIndex] = time;
            this.frames[frameIndex + TranslateTimeline.X] = x;
            this.frames[frameIndex + TranslateTimeline.Y] = y;
        };
        TranslateTimeline.prototype.apply = function (skeleton, lastTime, time, events, alpha, blend, direction) {
            var frames = this.frames;
            var bone = skeleton.bones[this.boneIndex];
            if (time < frames[0]) {
                switch (blend) {
                    case MixBlend.setup:
                        bone.x = bone.data.x;
                        bone.y = bone.data.y;
                        return;
                    case MixBlend.first:
                        bone.x += (bone.data.x - bone.x) * alpha;
                        bone.y += (bone.data.y - bone.y) * alpha;
                }
                return;
            }
            var x = 0, y = 0;
            if (time >= frames[frames.length - TranslateTimeline.ENTRIES]) {
                x = frames[frames.length + TranslateTimeline.PREV_X];
                y = frames[frames.length + TranslateTimeline.PREV_Y];
            }
            else {
                var frame = Animation.binarySearch(frames, time, TranslateTimeline.ENTRIES);
                x = frames[frame + TranslateTimeline.PREV_X];
                y = frames[frame + TranslateTimeline.PREV_Y];
                var frameTime = frames[frame];
                var percent = this.getCurvePercent(frame / TranslateTimeline.ENTRIES - 1, 1 - (time - frameTime) / (frames[frame + TranslateTimeline.PREV_TIME] - frameTime));
                x += (frames[frame + TranslateTimeline.X] - x) * percent;
                y += (frames[frame + TranslateTimeline.Y] - y) * percent;
            }
            switch (blend) {
                case MixBlend.setup:
                    bone.x = bone.data.x + x * alpha;
                    bone.y = bone.data.y + y * alpha;
                    break;
                case MixBlend.first:
                case MixBlend.replace:
                    bone.x += (bone.data.x + x - bone.x) * alpha;
                    bone.y += (bone.data.y + y - bone.y) * alpha;
                    break;
                case MixBlend.add:
                    bone.x += x * alpha;
                    bone.y += y * alpha;
            }
        };
        return TranslateTimeline;
    }(CurveTimeline));
    TranslateTimeline.ENTRIES = 3;
    TranslateTimeline.PREV_TIME = -3;
    TranslateTimeline.PREV_X = -2;
    TranslateTimeline.PREV_Y = -1;
    TranslateTimeline.X = 1;
    TranslateTimeline.Y = 2;
    spine.TranslateTimeline = TranslateTimeline;
    var ScaleTimeline = (function (_super) {
        __extends(ScaleTimeline, _super);
        function ScaleTimeline(frameCount) {
            return _super.call(this, frameCount) || this;
        }
        ScaleTimeline.prototype.getPropertyId = function () {
            return (TimelineType.scale << 24) + this.boneIndex;
        };
        ScaleTimeline.prototype.apply = function (skeleton, lastTime, time, events, alpha, blend, direction) {
            var frames = this.frames;
            var bone = skeleton.bones[this.boneIndex];
            if (time < frames[0]) {
                switch (blend) {
                    case MixBlend.setup:
                        bone.scaleX = bone.data.scaleX;
                        bone.scaleY = bone.data.scaleY;
                        return;
                    case MixBlend.first:
                        bone.scaleX += (bone.data.scaleX - bone.scaleX) * alpha;
                        bone.scaleY += (bone.data.scaleY - bone.scaleY) * alpha;
                }
                return;
            }
            var x = 0, y = 0;
            if (time >= frames[frames.length - ScaleTimeline.ENTRIES]) {
                x = frames[frames.length + ScaleTimeline.PREV_X] * bone.data.scaleX;
                y = frames[frames.length + ScaleTimeline.PREV_Y] * bone.data.scaleY;
            }
            else {
                var frame = Animation.binarySearch(frames, time, ScaleTimeline.ENTRIES);
                x = frames[frame + ScaleTimeline.PREV_X];
                y = frames[frame + ScaleTimeline.PREV_Y];
                var frameTime = frames[frame];
                var percent = this.getCurvePercent(frame / ScaleTimeline.ENTRIES - 1, 1 - (time - frameTime) / (frames[frame + ScaleTimeline.PREV_TIME] - frameTime));
                x = (x + (frames[frame + ScaleTimeline.X] - x) * percent) * bone.data.scaleX;
                y = (y + (frames[frame + ScaleTimeline.Y] - y) * percent) * bone.data.scaleY;
            }
            if (alpha == 1) {
                if (blend == MixBlend.add) {
                    bone.scaleX += x - bone.data.scaleX;
                    bone.scaleY += y - bone.data.scaleY;
                }
                else {
                    bone.scaleX = x;
                    bone.scaleY = y;
                }
            }
            else {
                var bx = 0, by = 0;
                if (direction == MixDirection.out) {
                    switch (blend) {
                        case MixBlend.setup:
                            bx = bone.data.scaleX;
                            by = bone.data.scaleY;
                            bone.scaleX = bx + (Math.abs(x) * spine.MathUtils.signum(bx) - bx) * alpha;
                            bone.scaleY = by + (Math.abs(y) * spine.MathUtils.signum(by) - by) * alpha;
                            break;
                        case MixBlend.first:
                        case MixBlend.replace:
                            bx = bone.scaleX;
                            by = bone.scaleY;
                            bone.scaleX = bx + (Math.abs(x) * spine.MathUtils.signum(bx) - bx) * alpha;
                            bone.scaleY = by + (Math.abs(y) * spine.MathUtils.signum(by) - by) * alpha;
                            break;
                        case MixBlend.add:
                            bx = bone.scaleX;
                            by = bone.scaleY;
                            bone.scaleX = bx + (Math.abs(x) * spine.MathUtils.signum(bx) - bone.data.scaleX) * alpha;
                            bone.scaleY = by + (Math.abs(y) * spine.MathUtils.signum(by) - bone.data.scaleY) * alpha;
                    }
                }
                else {
                    switch (blend) {
                        case MixBlend.setup:
                            bx = Math.abs(bone.data.scaleX) * spine.MathUtils.signum(x);
                            by = Math.abs(bone.data.scaleY) * spine.MathUtils.signum(y);
                            bone.scaleX = bx + (x - bx) * alpha;
                            bone.scaleY = by + (y - by) * alpha;
                            break;
                        case MixBlend.first:
                        case MixBlend.replace:
                            bone.scaleX += (x - bone.scaleX * spine.MathUtils.signum(x)) * alpha;
                            bone.scaleY += (y - bone.scaleY * spine.MathUtils.signum(y)) * alpha;
                            break;
                        case MixBlend.add:
                            bx = spine.MathUtils.signum(x);
                            by = spine.MathUtils.signum(y);
                            bone.scaleX = Math.abs(bone.scaleX) * bx + (x - Math.abs(bone.data.scaleX) * bx) * alpha;
                            bone.scaleY = Math.abs(bone.scaleY) * by + (y - Math.abs(bone.data.scaleY) * by) * alpha;
                    }
                }
            }
        };
        return ScaleTimeline;
    }(TranslateTimeline));
    spine.ScaleTimeline = ScaleTimeline;
    var ShearTimeline = (function (_super) {
        __extends(ShearTimeline, _super);
        function ShearTimeline(frameCount) {
            return _super.call(this, frameCount) || this;
        }
        ShearTimeline.prototype.getPropertyId = function () {
            return (TimelineType.shear << 24) + this.boneIndex;
        };
        ShearTimeline.prototype.apply = function (skeleton, lastTime, time, events, alpha, blend, direction) {
            var frames = this.frames;
            var bone = skeleton.bones[this.boneIndex];
            if (time < frames[0]) {
                switch (blend) {
                    case MixBlend.setup:
                        bone.shearX = bone.data.shearX;
                        bone.shearY = bone.data.shearY;
                        return;
                    case MixBlend.first:
                        bone.shearX += (bone.data.shearX - bone.shearX) * alpha;
                        bone.shearY += (bone.data.shearY - bone.shearY) * alpha;
                }
                return;
            }
            var x = 0, y = 0;
            if (time >= frames[frames.length - ShearTimeline.ENTRIES]) {
                x = frames[frames.length + ShearTimeline.PREV_X];
                y = frames[frames.length + ShearTimeline.PREV_Y];
            }
            else {
                var frame = Animation.binarySearch(frames, time, ShearTimeline.ENTRIES);
                x = frames[frame + ShearTimeline.PREV_X];
                y = frames[frame + ShearTimeline.PREV_Y];
                var frameTime = frames[frame];
                var percent = this.getCurvePercent(frame / ShearTimeline.ENTRIES - 1, 1 - (time - frameTime) / (frames[frame + ShearTimeline.PREV_TIME] - frameTime));
                x = x + (frames[frame + ShearTimeline.X] - x) * percent;
                y = y + (frames[frame + ShearTimeline.Y] - y) * percent;
            }
            switch (blend) {
                case MixBlend.setup:
                    bone.shearX = bone.data.shearX + x * alpha;
                    bone.shearY = bone.data.shearY + y * alpha;
                    break;
                case MixBlend.first:
                case MixBlend.replace:
                    bone.shearX += (bone.data.shearX + x - bone.shearX) * alpha;
                    bone.shearY += (bone.data.shearY + y - bone.shearY) * alpha;
                    break;
                case MixBlend.add:
                    bone.shearX += x * alpha;
                    bone.shearY += y * alpha;
            }
        };
        return ShearTimeline;
    }(TranslateTimeline));
    spine.ShearTimeline = ShearTimeline;
    var ColorTimeline = (function (_super) {
        __extends(ColorTimeline, _super);
        function ColorTimeline(frameCount) {
            var _this = _super.call(this, frameCount) || this;
            _this.frames = spine.Utils.newFloatArray(frameCount * ColorTimeline.ENTRIES);
            return _this;
        }
        ColorTimeline.prototype.getPropertyId = function () {
            return (TimelineType.color << 24) + this.slotIndex;
        };
        ColorTimeline.prototype.setFrame = function (frameIndex, time, r, g, b, a) {
            frameIndex *= ColorTimeline.ENTRIES;
            this.frames[frameIndex] = time;
            this.frames[frameIndex + ColorTimeline.R] = r;
            this.frames[frameIndex + ColorTimeline.G] = g;
            this.frames[frameIndex + ColorTimeline.B] = b;
            this.frames[frameIndex + ColorTimeline.A] = a;
        };
        ColorTimeline.prototype.apply = function (skeleton, lastTime, time, events, alpha, blend, direction) {
            var slot = skeleton.slots[this.slotIndex];
            var frames = this.frames;
            if (time < frames[0]) {
                switch (blend) {
                    case MixBlend.setup:
                        slot.color.setFromColor(slot.data.color);
                        return;
                    case MixBlend.first:
                        var color = slot.color, setup = slot.data.color;
                        color.add((setup.r - color.r) * alpha, (setup.g - color.g) * alpha, (setup.b - color.b) * alpha, (setup.a - color.a) * alpha);
                }
                return;
            }
            var r = 0, g = 0, b = 0, a = 0;
            if (time >= frames[frames.length - ColorTimeline.ENTRIES]) {
                var i = frames.length;
                r = frames[i + ColorTimeline.PREV_R];
                g = frames[i + ColorTimeline.PREV_G];
                b = frames[i + ColorTimeline.PREV_B];
                a = frames[i + ColorTimeline.PREV_A];
            }
            else {
                var frame = Animation.binarySearch(frames, time, ColorTimeline.ENTRIES);
                r = frames[frame + ColorTimeline.PREV_R];
                g = frames[frame + ColorTimeline.PREV_G];
                b = frames[frame + ColorTimeline.PREV_B];
                a = frames[frame + ColorTimeline.PREV_A];
                var frameTime = frames[frame];
                var percent = this.getCurvePercent(frame / ColorTimeline.ENTRIES - 1, 1 - (time - frameTime) / (frames[frame + ColorTimeline.PREV_TIME] - frameTime));
                r += (frames[frame + ColorTimeline.R] - r) * percent;
                g += (frames[frame + ColorTimeline.G] - g) * percent;
                b += (frames[frame + ColorTimeline.B] - b) * percent;
                a += (frames[frame + ColorTimeline.A] - a) * percent;
            }
            if (alpha == 1)
                slot.color.set(r, g, b, a);
            else {
                var color = slot.color;
                if (blend == MixBlend.setup)
                    color.setFromColor(slot.data.color);
                color.add((r - color.r) * alpha, (g - color.g) * alpha, (b - color.b) * alpha, (a - color.a) * alpha);
            }
        };
        return ColorTimeline;
    }(CurveTimeline));
    ColorTimeline.ENTRIES = 5;
    ColorTimeline.PREV_TIME = -5;
    ColorTimeline.PREV_R = -4;
    ColorTimeline.PREV_G = -3;
    ColorTimeline.PREV_B = -2;
    ColorTimeline.PREV_A = -1;
    ColorTimeline.R = 1;
    ColorTimeline.G = 2;
    ColorTimeline.B = 3;
    ColorTimeline.A = 4;
    spine.ColorTimeline = ColorTimeline;
    var TwoColorTimeline = (function (_super) {
        __extends(TwoColorTimeline, _super);
        function TwoColorTimeline(frameCount) {
            var _this = _super.call(this, frameCount) || this;
            _this.frames = spine.Utils.newFloatArray(frameCount * TwoColorTimeline.ENTRIES);
            return _this;
        }
        TwoColorTimeline.prototype.getPropertyId = function () {
            return (TimelineType.twoColor << 24) + this.slotIndex;
        };
        TwoColorTimeline.prototype.setFrame = function (frameIndex, time, r, g, b, a, r2, g2, b2) {
            frameIndex *= TwoColorTimeline.ENTRIES;
            this.frames[frameIndex] = time;
            this.frames[frameIndex + TwoColorTimeline.R] = r;
            this.frames[frameIndex + TwoColorTimeline.G] = g;
            this.frames[frameIndex + TwoColorTimeline.B] = b;
            this.frames[frameIndex + TwoColorTimeline.A] = a;
            this.frames[frameIndex + TwoColorTimeline.R2] = r2;
            this.frames[frameIndex + TwoColorTimeline.G2] = g2;
            this.frames[frameIndex + TwoColorTimeline.B2] = b2;
        };
        TwoColorTimeline.prototype.apply = function (skeleton, lastTime, time, events, alpha, blend, direction) {
            var slot = skeleton.slots[this.slotIndex];
            var frames = this.frames;
            if (time < frames[0]) {
                switch (blend) {
                    case MixBlend.setup:
                        slot.color.setFromColor(slot.data.color);
                        slot.darkColor.setFromColor(slot.data.darkColor);
                        return;
                    case MixBlend.setup:
                        var light = slot.color, dark = slot.darkColor, setupLight = slot.data.color, setupDark = slot.data.darkColor;
                        light.add((setupLight.r - light.r) * alpha, (setupLight.g - light.g) * alpha, (setupLight.b - light.b) * alpha, (setupLight.a - light.a) * alpha);
                        dark.add((setupDark.r - dark.r) * alpha, (setupDark.g - dark.g) * alpha, (setupDark.b - dark.b) * alpha, 0);
                }
                return;
            }
            var r = 0, g = 0, b = 0, a = 0, r2 = 0, g2 = 0, b2 = 0;
            if (time >= frames[frames.length - TwoColorTimeline.ENTRIES]) {
                var i = frames.length;
                r = frames[i + TwoColorTimeline.PREV_R];
                g = frames[i + TwoColorTimeline.PREV_G];
                b = frames[i + TwoColorTimeline.PREV_B];
                a = frames[i + TwoColorTimeline.PREV_A];
                r2 = frames[i + TwoColorTimeline.PREV_R2];
                g2 = frames[i + TwoColorTimeline.PREV_G2];
                b2 = frames[i + TwoColorTimeline.PREV_B2];
            }
            else {
                var frame = Animation.binarySearch(frames, time, TwoColorTimeline.ENTRIES);
                r = frames[frame + TwoColorTimeline.PREV_R];
                g = frames[frame + TwoColorTimeline.PREV_G];
                b = frames[frame + TwoColorTimeline.PREV_B];
                a = frames[frame + TwoColorTimeline.PREV_A];
                r2 = frames[frame + TwoColorTimeline.PREV_R2];
                g2 = frames[frame + TwoColorTimeline.PREV_G2];
                b2 = frames[frame + TwoColorTimeline.PREV_B2];
                var frameTime = frames[frame];
                var percent = this.getCurvePercent(frame / TwoColorTimeline.ENTRIES - 1, 1 - (time - frameTime) / (frames[frame + TwoColorTimeline.PREV_TIME] - frameTime));
                r += (frames[frame + TwoColorTimeline.R] - r) * percent;
                g += (frames[frame + TwoColorTimeline.G] - g) * percent;
                b += (frames[frame + TwoColorTimeline.B] - b) * percent;
                a += (frames[frame + TwoColorTimeline.A] - a) * percent;
                r2 += (frames[frame + TwoColorTimeline.R2] - r2) * percent;
                g2 += (frames[frame + TwoColorTimeline.G2] - g2) * percent;
                b2 += (frames[frame + TwoColorTimeline.B2] - b2) * percent;
            }
            if (alpha == 1) {
                slot.color.set(r, g, b, a);
                slot.darkColor.set(r2, g2, b2, 1);
            }
            else {
                var light = slot.color, dark = slot.darkColor;
                if (blend == MixBlend.setup) {
                    light.setFromColor(slot.data.color);
                    dark.setFromColor(slot.data.darkColor);
                }
                light.add((r - light.r) * alpha, (g - light.g) * alpha, (b - light.b) * alpha, (a - light.a) * alpha);
                dark.add((r2 - dark.r) * alpha, (g2 - dark.g) * alpha, (b2 - dark.b) * alpha, 0);
            }
        };
        return TwoColorTimeline;
    }(CurveTimeline));
    TwoColorTimeline.ENTRIES = 8;
    TwoColorTimeline.PREV_TIME = -8;
    TwoColorTimeline.PREV_R = -7;
    TwoColorTimeline.PREV_G = -6;
    TwoColorTimeline.PREV_B = -5;
    TwoColorTimeline.PREV_A = -4;
    TwoColorTimeline.PREV_R2 = -3;
    TwoColorTimeline.PREV_G2 = -2;
    TwoColorTimeline.PREV_B2 = -1;
    TwoColorTimeline.R = 1;
    TwoColorTimeline.G = 2;
    TwoColorTimeline.B = 3;
    TwoColorTimeline.A = 4;
    TwoColorTimeline.R2 = 5;
    TwoColorTimeline.G2 = 6;
    TwoColorTimeline.B2 = 7;
    spine.TwoColorTimeline = TwoColorTimeline;
    var AttachmentTimeline = (function () {
        function AttachmentTimeline(frameCount) {
            this.frames = spine.Utils.newFloatArray(frameCount);
            this.attachmentNames = new Array(frameCount);
        }
        AttachmentTimeline.prototype.getPropertyId = function () {
            return (TimelineType.attachment << 24) + this.slotIndex;
        };
        AttachmentTimeline.prototype.getFrameCount = function () {
            return this.frames.length;
        };
        AttachmentTimeline.prototype.setFrame = function (frameIndex, time, attachmentName) {
            this.frames[frameIndex] = time;
            this.attachmentNames[frameIndex] = attachmentName;
        };
        AttachmentTimeline.prototype.apply = function (skeleton, lastTime, time, events, alpha, blend, direction) {
            var slot = skeleton.slots[this.slotIndex];
            if (direction == MixDirection.out && blend == MixBlend.setup) {
                var attachmentName_1 = slot.data.attachmentName;
                slot.setAttachment(attachmentName_1 == null ? null : skeleton.getAttachment(this.slotIndex, attachmentName_1));
                return;
            }
            var frames = this.frames;
            if (time < frames[0]) {
                if (blend == MixBlend.setup) {
                    var attachmentName_2 = slot.data.attachmentName;
                    slot.setAttachment(attachmentName_2 == null ? null : skeleton.getAttachment(this.slotIndex, attachmentName_2));
                }
                return;
            }
            var frameIndex = 0;
            if (time >= frames[frames.length - 1])
                frameIndex = frames.length - 1;
            else
                frameIndex = Animation.binarySearch(frames, time, 1) - 1;
            var attachmentName = this.attachmentNames[frameIndex];
            skeleton.slots[this.slotIndex]
                .setAttachment(attachmentName == null ? null : skeleton.getAttachment(this.slotIndex, attachmentName));
        };
        return AttachmentTimeline;
    }());
    spine.AttachmentTimeline = AttachmentTimeline;
    var zeros = null;
    var DeformTimeline = (function (_super) {
        __extends(DeformTimeline, _super);
        function DeformTimeline(frameCount) {
            var _this = _super.call(this, frameCount) || this;
            _this.frames = spine.Utils.newFloatArray(frameCount);
            _this.frameVertices = new Array(frameCount);
            if (zeros == null)
                zeros = spine.Utils.newFloatArray(64);
            return _this;
        }
        DeformTimeline.prototype.getPropertyId = function () {
            return (TimelineType.deform << 27) + +this.attachment.id + this.slotIndex;
        };
        DeformTimeline.prototype.setFrame = function (frameIndex, time, vertices) {
            this.frames[frameIndex] = time;
            this.frameVertices[frameIndex] = vertices;
        };
        DeformTimeline.prototype.apply = function (skeleton, lastTime, time, firedEvents, alpha, blend, direction) {
            var slot = skeleton.slots[this.slotIndex];
            var slotAttachment = slot.getAttachment();
            if (!(slotAttachment instanceof spine.VertexAttachment) || !slotAttachment.applyDeform(this.attachment))
                return;
            var verticesArray = slot.attachmentVertices;
            if (verticesArray.length == 0)
                blend = MixBlend.setup;
            var frameVertices = this.frameVertices;
            var vertexCount = frameVertices[0].length;
            var frames = this.frames;
            if (time < frames[0]) {
                var vertexAttachment = slotAttachment;
                switch (blend) {
                    case MixBlend.setup:
                        verticesArray.length = 0;
                        return;
                    case MixBlend.first:
                        if (alpha == 1) {
                            verticesArray.length = 0;
                            break;
                        }
                        var vertices_1 = spine.Utils.setArraySize(verticesArray, vertexCount);
                        if (vertexAttachment.bones == null) {
                            var setupVertices = vertexAttachment.vertices;
                            for (var i = 0; i < vertexCount; i++)
                                vertices_1[i] += (setupVertices[i] - vertices_1[i]) * alpha;
                        }
                        else {
                            alpha = 1 - alpha;
                            for (var i = 0; i < vertexCount; i++)
                                vertices_1[i] *= alpha;
                        }
                }
                return;
            }
            var vertices = spine.Utils.setArraySize(verticesArray, vertexCount);
            if (time >= frames[frames.length - 1]) {
                var lastVertices = frameVertices[frames.length - 1];
                if (alpha == 1) {
                    if (blend == MixBlend.add) {
                        var vertexAttachment = slotAttachment;
                        if (vertexAttachment.bones == null) {
                            var setupVertices_1 = vertexAttachment.vertices;
                            for (var i_1 = 0; i_1 < vertexCount; i_1++) {
                                vertices[i_1] += lastVertices[i_1] - setupVertices_1[i_1];
                            }
                        }
                        else {
                            for (var i_2 = 0; i_2 < vertexCount; i_2++)
                                vertices[i_2] += lastVertices[i_2];
                        }
                    }
                    else {
                        spine.Utils.arrayCopy(lastVertices, 0, vertices, 0, vertexCount);
                    }
                }
                else {
                    switch (blend) {
                        case MixBlend.setup:
                            var vertexAttachment = slotAttachment;
                            if (vertexAttachment.bones == null) {
                                var setupVertices_2 = vertexAttachment.vertices;
                                for (var i_3 = 0; i_3 < vertexCount; i_3++) {
                                    var setup = setupVertices_2[i_3];
                                    vertices[i_3] = setup + (lastVertices[i_3] - setup) * alpha;
                                }
                            }
                            else {
                                for (var i_4 = 0; i_4 < vertexCount; i_4++)
                                    vertices[i_4] = lastVertices[i_4] * alpha;
                            }
                            break;
                        case MixBlend.first:
                        case MixBlend.replace:
                            for (var i_5 = 0; i_5 < vertexCount; i_5++)
                                vertices[i_5] += (lastVertices[i_5] - vertices[i_5]) * alpha;
                        case MixBlend.add:
                            for (var i_6 = 0; i_6 < vertexCount; i_6++)
                                vertices[i_6] += lastVertices[i_6] * alpha;
                    }
                }
                return;
            }
            var frame = Animation.binarySearch(frames, time);
            var prevVertices = frameVertices[frame - 1];
            var nextVertices = frameVertices[frame];
            var frameTime = frames[frame];
            var percent = this.getCurvePercent(frame - 1, 1 - (time - frameTime) / (frames[frame - 1] - frameTime));
            if (alpha == 1) {
                if (blend == MixBlend.add) {
                    var vertexAttachment = slotAttachment;
                    if (vertexAttachment.bones == null) {
                        var setupVertices_3 = vertexAttachment.vertices;
                        for (var i_7 = 0; i_7 < vertexCount; i_7++) {
                            var prev = prevVertices[i_7];
                            vertices[i_7] += prev + (nextVertices[i_7] - prev) * percent - setupVertices_3[i_7];
                        }
                    }
                    else {
                        for (var i_8 = 0; i_8 < vertexCount; i_8++) {
                            var prev = prevVertices[i_8];
                            vertices[i_8] += prev + (nextVertices[i_8] - prev) * percent;
                        }
                    }
                }
                else {
                    for (var i_9 = 0; i_9 < vertexCount; i_9++) {
                        var prev = prevVertices[i_9];
                        vertices[i_9] = prev + (nextVertices[i_9] - prev) * percent;
                    }
                }
            }
            else {
                switch (blend) {
                    case MixBlend.setup: {
                        var vertexAttachment_1 = slotAttachment;
                        if (vertexAttachment_1.bones == null) {
                            var setupVertices_4 = vertexAttachment_1.vertices;
                            for (var i_10 = 0; i_10 < vertexCount; i_10++) {
                                var prev = prevVertices[i_10], setup = setupVertices_4[i_10];
                                vertices[i_10] = setup + (prev + (nextVertices[i_10] - prev) * percent - setup) * alpha;
                            }
                        }
                        else {
                            for (var i_11 = 0; i_11 < vertexCount; i_11++) {
                                var prev = prevVertices[i_11];
                                vertices[i_11] = (prev + (nextVertices[i_11] - prev) * percent) * alpha;
                            }
                        }
                        break;
                    }
                    case MixBlend.first:
                    case MixBlend.replace:
                        for (var i_12 = 0; i_12 < vertexCount; i_12++) {
                            var prev = prevVertices[i_12];
                            vertices[i_12] += (prev + (nextVertices[i_12] - prev) * percent - vertices[i_12]) * alpha;
                        }
                        break;
                    case MixBlend.add:
                        var vertexAttachment = slotAttachment;
                        if (vertexAttachment.bones == null) {
                            var setupVertices_5 = vertexAttachment.vertices;
                            for (var i_13 = 0; i_13 < vertexCount; i_13++) {
                                var prev = prevVertices[i_13];
                                vertices[i_13] += (prev + (nextVertices[i_13] - prev) * percent - setupVertices_5[i_13]) * alpha;
                            }
                        }
                        else {
                            for (var i_14 = 0; i_14 < vertexCount; i_14++) {
                                var prev = prevVertices[i_14];
                                vertices[i_14] += (prev + (nextVertices[i_14] - prev) * percent) * alpha;
                            }
                        }
                }
            }
        };
        return DeformTimeline;
    }(CurveTimeline));
    spine.DeformTimeline = DeformTimeline;
    var EventTimeline = (function () {
        function EventTimeline(frameCount) {
            this.frames = spine.Utils.newFloatArray(frameCount);
            this.events = new Array(frameCount);
        }
        EventTimeline.prototype.getPropertyId = function () {
            return TimelineType.event << 24;
        };
        EventTimeline.prototype.getFrameCount = function () {
            return this.frames.length;
        };
        EventTimeline.prototype.setFrame = function (frameIndex, event) {
            this.frames[frameIndex] = event.time;
            this.events[frameIndex] = event;
        };
        EventTimeline.prototype.apply = function (skeleton, lastTime, time, firedEvents, alpha, blend, direction) {
            if (firedEvents == null)
                return;
            var frames = this.frames;
            var frameCount = this.frames.length;
            if (lastTime > time) {
                this.apply(skeleton, lastTime, Number.MAX_VALUE, firedEvents, alpha, blend, direction);
                lastTime = -1;
            }
            else if (lastTime >= frames[frameCount - 1])
                return;
            if (time < frames[0])
                return;
            var frame = 0;
            if (lastTime < frames[0])
                frame = 0;
            else {
                frame = Animation.binarySearch(frames, lastTime);
                var frameTime = frames[frame];
                while (frame > 0) {
                    if (frames[frame - 1] != frameTime)
                        break;
                    frame--;
                }
            }
            for (; frame < frameCount && time >= frames[frame]; frame++)
                firedEvents.push(this.events[frame]);
        };
        return EventTimeline;
    }());
    spine.EventTimeline = EventTimeline;
    var DrawOrderTimeline = (function () {
        function DrawOrderTimeline(frameCount) {
            this.frames = spine.Utils.newFloatArray(frameCount);
            this.drawOrders = new Array(frameCount);
        }
        DrawOrderTimeline.prototype.getPropertyId = function () {
            return TimelineType.drawOrder << 24;
        };
        DrawOrderTimeline.prototype.getFrameCount = function () {
            return this.frames.length;
        };
        DrawOrderTimeline.prototype.setFrame = function (frameIndex, time, drawOrder) {
            this.frames[frameIndex] = time;
            this.drawOrders[frameIndex] = drawOrder;
        };
        DrawOrderTimeline.prototype.apply = function (skeleton, lastTime, time, firedEvents, alpha, blend, direction) {
            var drawOrder = skeleton.drawOrder;
            var slots = skeleton.slots;
            if (direction == MixDirection.out && blend == MixBlend.setup) {
                spine.Utils.arrayCopy(skeleton.slots, 0, skeleton.drawOrder, 0, skeleton.slots.length);
                return;
            }
            var frames = this.frames;
            if (time < frames[0]) {
                if (blend == MixBlend.setup)
                    spine.Utils.arrayCopy(skeleton.slots, 0, skeleton.drawOrder, 0, skeleton.slots.length);
                return;
            }
            var frame = 0;
            if (time >= frames[frames.length - 1])
                frame = frames.length - 1;
            else
                frame = Animation.binarySearch(frames, time) - 1;
            var drawOrderToSetupIndex = this.drawOrders[frame];
            if (drawOrderToSetupIndex == null)
                spine.Utils.arrayCopy(slots, 0, drawOrder, 0, slots.length);
            else {
                for (var i = 0, n = drawOrderToSetupIndex.length; i < n; i++)
                    drawOrder[i] = slots[drawOrderToSetupIndex[i]];
            }
        };
        return DrawOrderTimeline;
    }());
    spine.DrawOrderTimeline = DrawOrderTimeline;
    var IkConstraintTimeline = (function (_super) {
        __extends(IkConstraintTimeline, _super);
        function IkConstraintTimeline(frameCount) {
            var _this = _super.call(this, frameCount) || this;
            _this.frames = spine.Utils.newFloatArray(frameCount * IkConstraintTimeline.ENTRIES);
            return _this;
        }
        IkConstraintTimeline.prototype.getPropertyId = function () {
            return (TimelineType.ikConstraint << 24) + this.ikConstraintIndex;
        };
        IkConstraintTimeline.prototype.setFrame = function (frameIndex, time, mix, bendDirection) {
            frameIndex *= IkConstraintTimeline.ENTRIES;
            this.frames[frameIndex] = time;
            this.frames[frameIndex + IkConstraintTimeline.MIX] = mix;
            this.frames[frameIndex + IkConstraintTimeline.BEND_DIRECTION] = bendDirection;
        };
        IkConstraintTimeline.prototype.apply = function (skeleton, lastTime, time, firedEvents, alpha, blend, direction) {
            var frames = this.frames;
            var constraint = skeleton.ikConstraints[this.ikConstraintIndex];
            if (time < frames[0]) {
                switch (blend) {
                    case MixBlend.setup:
                        constraint.mix = constraint.data.mix;
                        constraint.bendDirection = constraint.data.bendDirection;
                        return;
                    case MixBlend.first:
                        constraint.mix += (constraint.data.mix - constraint.mix) * alpha;
                        constraint.bendDirection = constraint.data.bendDirection;
                }
                return;
            }
            if (time >= frames[frames.length - IkConstraintTimeline.ENTRIES]) {
                if (blend == MixBlend.setup) {
                    constraint.mix = constraint.data.mix + (frames[frames.length + IkConstraintTimeline.PREV_MIX] - constraint.data.mix) * alpha;
                    constraint.bendDirection = direction == MixDirection.out ? constraint.data.bendDirection
                        : frames[frames.length + IkConstraintTimeline.PREV_BEND_DIRECTION];
                }
                else {
                    constraint.mix += (frames[frames.length + IkConstraintTimeline.PREV_MIX] - constraint.mix) * alpha;
                    if (direction == MixDirection["in"])
                        constraint.bendDirection = frames[frames.length + IkConstraintTimeline.PREV_BEND_DIRECTION];
                }
                return;
            }
            var frame = Animation.binarySearch(frames, time, IkConstraintTimeline.ENTRIES);
            var mix = frames[frame + IkConstraintTimeline.PREV_MIX];
            var frameTime = frames[frame];
            var percent = this.getCurvePercent(frame / IkConstraintTimeline.ENTRIES - 1, 1 - (time - frameTime) / (frames[frame + IkConstraintTimeline.PREV_TIME] - frameTime));
            if (blend == MixBlend.setup) {
                constraint.mix = constraint.data.mix + (mix + (frames[frame + IkConstraintTimeline.MIX] - mix) * percent - constraint.data.mix) * alpha;
                constraint.bendDirection = direction == MixDirection.out ? constraint.data.bendDirection : frames[frame + IkConstraintTimeline.PREV_BEND_DIRECTION];
            }
            else {
                constraint.mix += (mix + (frames[frame + IkConstraintTimeline.MIX] - mix) * percent - constraint.mix) * alpha;
                if (direction == MixDirection["in"])
                    constraint.bendDirection = frames[frame + IkConstraintTimeline.PREV_BEND_DIRECTION];
            }
        };
        return IkConstraintTimeline;
    }(CurveTimeline));
    IkConstraintTimeline.ENTRIES = 3;
    IkConstraintTimeline.PREV_TIME = -3;
    IkConstraintTimeline.PREV_MIX = -2;
    IkConstraintTimeline.PREV_BEND_DIRECTION = -1;
    IkConstraintTimeline.MIX = 1;
    IkConstraintTimeline.BEND_DIRECTION = 2;
    spine.IkConstraintTimeline = IkConstraintTimeline;
    var TransformConstraintTimeline = (function (_super) {
        __extends(TransformConstraintTimeline, _super);
        function TransformConstraintTimeline(frameCount) {
            var _this = _super.call(this, frameCount) || this;
            _this.frames = spine.Utils.newFloatArray(frameCount * TransformConstraintTimeline.ENTRIES);
            return _this;
        }
        TransformConstraintTimeline.prototype.getPropertyId = function () {
            return (TimelineType.transformConstraint << 24) + this.transformConstraintIndex;
        };
        TransformConstraintTimeline.prototype.setFrame = function (frameIndex, time, rotateMix, translateMix, scaleMix, shearMix) {
            frameIndex *= TransformConstraintTimeline.ENTRIES;
            this.frames[frameIndex] = time;
            this.frames[frameIndex + TransformConstraintTimeline.ROTATE] = rotateMix;
            this.frames[frameIndex + TransformConstraintTimeline.TRANSLATE] = translateMix;
            this.frames[frameIndex + TransformConstraintTimeline.SCALE] = scaleMix;
            this.frames[frameIndex + TransformConstraintTimeline.SHEAR] = shearMix;
        };
        TransformConstraintTimeline.prototype.apply = function (skeleton, lastTime, time, firedEvents, alpha, blend, direction) {
            var frames = this.frames;
            var constraint = skeleton.transformConstraints[this.transformConstraintIndex];
            if (time < frames[0]) {
                var data = constraint.data;
                switch (blend) {
                    case MixBlend.setup:
                        constraint.rotateMix = data.rotateMix;
                        constraint.translateMix = data.translateMix;
                        constraint.scaleMix = data.scaleMix;
                        constraint.shearMix = data.shearMix;
                        return;
                    case MixBlend.setup:
                        constraint.rotateMix += (data.rotateMix - constraint.rotateMix) * alpha;
                        constraint.translateMix += (data.translateMix - constraint.translateMix) * alpha;
                        constraint.scaleMix += (data.scaleMix - constraint.scaleMix) * alpha;
                        constraint.shearMix += (data.shearMix - constraint.shearMix) * alpha;
                }
                return;
            }
            var rotate = 0, translate = 0, scale = 0, shear = 0;
            if (time >= frames[frames.length - TransformConstraintTimeline.ENTRIES]) {
                var i = frames.length;
                rotate = frames[i + TransformConstraintTimeline.PREV_ROTATE];
                translate = frames[i + TransformConstraintTimeline.PREV_TRANSLATE];
                scale = frames[i + TransformConstraintTimeline.PREV_SCALE];
                shear = frames[i + TransformConstraintTimeline.PREV_SHEAR];
            }
            else {
                var frame = Animation.binarySearch(frames, time, TransformConstraintTimeline.ENTRIES);
                rotate = frames[frame + TransformConstraintTimeline.PREV_ROTATE];
                translate = frames[frame + TransformConstraintTimeline.PREV_TRANSLATE];
                scale = frames[frame + TransformConstraintTimeline.PREV_SCALE];
                shear = frames[frame + TransformConstraintTimeline.PREV_SHEAR];
                var frameTime = frames[frame];
                var percent = this.getCurvePercent(frame / TransformConstraintTimeline.ENTRIES - 1, 1 - (time - frameTime) / (frames[frame + TransformConstraintTimeline.PREV_TIME] - frameTime));
                rotate += (frames[frame + TransformConstraintTimeline.ROTATE] - rotate) * percent;
                translate += (frames[frame + TransformConstraintTimeline.TRANSLATE] - translate) * percent;
                scale += (frames[frame + TransformConstraintTimeline.SCALE] - scale) * percent;
                shear += (frames[frame + TransformConstraintTimeline.SHEAR] - shear) * percent;
            }
            if (blend == MixBlend.setup) {
                var data = constraint.data;
                constraint.rotateMix = data.rotateMix + (rotate - data.rotateMix) * alpha;
                constraint.translateMix = data.translateMix + (translate - data.translateMix) * alpha;
                constraint.scaleMix = data.scaleMix + (scale - data.scaleMix) * alpha;
                constraint.shearMix = data.shearMix + (shear - data.shearMix) * alpha;
            }
            else {
                constraint.rotateMix += (rotate - constraint.rotateMix) * alpha;
                constraint.translateMix += (translate - constraint.translateMix) * alpha;
                constraint.scaleMix += (scale - constraint.scaleMix) * alpha;
                constraint.shearMix += (shear - constraint.shearMix) * alpha;
            }
        };
        return TransformConstraintTimeline;
    }(CurveTimeline));
    TransformConstraintTimeline.ENTRIES = 5;
    TransformConstraintTimeline.PREV_TIME = -5;
    TransformConstraintTimeline.PREV_ROTATE = -4;
    TransformConstraintTimeline.PREV_TRANSLATE = -3;
    TransformConstraintTimeline.PREV_SCALE = -2;
    TransformConstraintTimeline.PREV_SHEAR = -1;
    TransformConstraintTimeline.ROTATE = 1;
    TransformConstraintTimeline.TRANSLATE = 2;
    TransformConstraintTimeline.SCALE = 3;
    TransformConstraintTimeline.SHEAR = 4;
    spine.TransformConstraintTimeline = TransformConstraintTimeline;
    var PathConstraintPositionTimeline = (function (_super) {
        __extends(PathConstraintPositionTimeline, _super);
        function PathConstraintPositionTimeline(frameCount) {
            var _this = _super.call(this, frameCount) || this;
            _this.frames = spine.Utils.newFloatArray(frameCount * PathConstraintPositionTimeline.ENTRIES);
            return _this;
        }
        PathConstraintPositionTimeline.prototype.getPropertyId = function () {
            return (TimelineType.pathConstraintPosition << 24) + this.pathConstraintIndex;
        };
        PathConstraintPositionTimeline.prototype.setFrame = function (frameIndex, time, value) {
            frameIndex *= PathConstraintPositionTimeline.ENTRIES;
            this.frames[frameIndex] = time;
            this.frames[frameIndex + PathConstraintPositionTimeline.VALUE] = value;
        };
        PathConstraintPositionTimeline.prototype.apply = function (skeleton, lastTime, time, firedEvents, alpha, blend, direction) {
            var frames = this.frames;
            var constraint = skeleton.pathConstraints[this.pathConstraintIndex];
            if (time < frames[0]) {
                switch (blend) {
                    case MixBlend.setup:
                        constraint.position = constraint.data.position;
                        return;
                    case MixBlend.first:
                        constraint.position += (constraint.data.position - constraint.position) * alpha;
                }
                return;
            }
            var position = 0;
            if (time >= frames[frames.length - PathConstraintPositionTimeline.ENTRIES])
                position = frames[frames.length + PathConstraintPositionTimeline.PREV_VALUE];
            else {
                var frame = Animation.binarySearch(frames, time, PathConstraintPositionTimeline.ENTRIES);
                position = frames[frame + PathConstraintPositionTimeline.PREV_VALUE];
                var frameTime = frames[frame];
                var percent = this.getCurvePercent(frame / PathConstraintPositionTimeline.ENTRIES - 1, 1 - (time - frameTime) / (frames[frame + PathConstraintPositionTimeline.PREV_TIME] - frameTime));
                position += (frames[frame + PathConstraintPositionTimeline.VALUE] - position) * percent;
            }
            if (blend == MixBlend.setup)
                constraint.position = constraint.data.position + (position - constraint.data.position) * alpha;
            else
                constraint.position += (position - constraint.position) * alpha;
        };
        return PathConstraintPositionTimeline;
    }(CurveTimeline));
    PathConstraintPositionTimeline.ENTRIES = 2;
    PathConstraintPositionTimeline.PREV_TIME = -2;
    PathConstraintPositionTimeline.PREV_VALUE = -1;
    PathConstraintPositionTimeline.VALUE = 1;
    spine.PathConstraintPositionTimeline = PathConstraintPositionTimeline;
    var PathConstraintSpacingTimeline = (function (_super) {
        __extends(PathConstraintSpacingTimeline, _super);
        function PathConstraintSpacingTimeline(frameCount) {
            return _super.call(this, frameCount) || this;
        }
        PathConstraintSpacingTimeline.prototype.getPropertyId = function () {
            return (TimelineType.pathConstraintSpacing << 24) + this.pathConstraintIndex;
        };
        PathConstraintSpacingTimeline.prototype.apply = function (skeleton, lastTime, time, firedEvents, alpha, blend, direction) {
            var frames = this.frames;
            var constraint = skeleton.pathConstraints[this.pathConstraintIndex];
            if (time < frames[0]) {
                switch (blend) {
                    case MixBlend.setup:
                        constraint.spacing = constraint.data.spacing;
                        return;
                    case MixBlend.first:
                        constraint.spacing += (constraint.data.spacing - constraint.spacing) * alpha;
                }
                return;
            }
            var spacing = 0;
            if (time >= frames[frames.length - PathConstraintSpacingTimeline.ENTRIES])
                spacing = frames[frames.length + PathConstraintSpacingTimeline.PREV_VALUE];
            else {
                var frame = Animation.binarySearch(frames, time, PathConstraintSpacingTimeline.ENTRIES);
                spacing = frames[frame + PathConstraintSpacingTimeline.PREV_VALUE];
                var frameTime = frames[frame];
                var percent = this.getCurvePercent(frame / PathConstraintSpacingTimeline.ENTRIES - 1, 1 - (time - frameTime) / (frames[frame + PathConstraintSpacingTimeline.PREV_TIME] - frameTime));
                spacing += (frames[frame + PathConstraintSpacingTimeline.VALUE] - spacing) * percent;
            }
            if (blend == MixBlend.setup)
                constraint.spacing = constraint.data.spacing + (spacing - constraint.data.spacing) * alpha;
            else
                constraint.spacing += (spacing - constraint.spacing) * alpha;
        };
        return PathConstraintSpacingTimeline;
    }(PathConstraintPositionTimeline));
    spine.PathConstraintSpacingTimeline = PathConstraintSpacingTimeline;
    var PathConstraintMixTimeline = (function (_super) {
        __extends(PathConstraintMixTimeline, _super);
        function PathConstraintMixTimeline(frameCount) {
            var _this = _super.call(this, frameCount) || this;
            _this.frames = spine.Utils.newFloatArray(frameCount * PathConstraintMixTimeline.ENTRIES);
            return _this;
        }
        PathConstraintMixTimeline.prototype.getPropertyId = function () {
            return (TimelineType.pathConstraintMix << 24) + this.pathConstraintIndex;
        };
        PathConstraintMixTimeline.prototype.setFrame = function (frameIndex, time, rotateMix, translateMix) {
            frameIndex *= PathConstraintMixTimeline.ENTRIES;
            this.frames[frameIndex] = time;
            this.frames[frameIndex + PathConstraintMixTimeline.ROTATE] = rotateMix;
            this.frames[frameIndex + PathConstraintMixTimeline.TRANSLATE] = translateMix;
        };
        PathConstraintMixTimeline.prototype.apply = function (skeleton, lastTime, time, firedEvents, alpha, blend, direction) {
            var frames = this.frames;
            var constraint = skeleton.pathConstraints[this.pathConstraintIndex];
            if (time < frames[0]) {
                switch (blend) {
                    case MixBlend.setup:
                        constraint.rotateMix = constraint.data.rotateMix;
                        constraint.translateMix = constraint.data.translateMix;
                        return;
                    case MixBlend.first:
                        constraint.rotateMix += (constraint.data.rotateMix - constraint.rotateMix) * alpha;
                        constraint.translateMix += (constraint.data.translateMix - constraint.translateMix) * alpha;
                }
                return;
            }
            var rotate = 0, translate = 0;
            if (time >= frames[frames.length - PathConstraintMixTimeline.ENTRIES]) {
                rotate = frames[frames.length + PathConstraintMixTimeline.PREV_ROTATE];
                translate = frames[frames.length + PathConstraintMixTimeline.PREV_TRANSLATE];
            }
            else {
                var frame = Animation.binarySearch(frames, time, PathConstraintMixTimeline.ENTRIES);
                rotate = frames[frame + PathConstraintMixTimeline.PREV_ROTATE];
                translate = frames[frame + PathConstraintMixTimeline.PREV_TRANSLATE];
                var frameTime = frames[frame];
                var percent = this.getCurvePercent(frame / PathConstraintMixTimeline.ENTRIES - 1, 1 - (time - frameTime) / (frames[frame + PathConstraintMixTimeline.PREV_TIME] - frameTime));
                rotate += (frames[frame + PathConstraintMixTimeline.ROTATE] - rotate) * percent;
                translate += (frames[frame + PathConstraintMixTimeline.TRANSLATE] - translate) * percent;
            }
            if (blend == MixBlend.setup) {
                constraint.rotateMix = constraint.data.rotateMix + (rotate - constraint.data.rotateMix) * alpha;
                constraint.translateMix = constraint.data.translateMix + (translate - constraint.data.translateMix) * alpha;
            }
            else {
                constraint.rotateMix += (rotate - constraint.rotateMix) * alpha;
                constraint.translateMix += (translate - constraint.translateMix) * alpha;
            }
        };
        return PathConstraintMixTimeline;
    }(CurveTimeline));
    PathConstraintMixTimeline.ENTRIES = 3;
    PathConstraintMixTimeline.PREV_TIME = -3;
    PathConstraintMixTimeline.PREV_ROTATE = -2;
    PathConstraintMixTimeline.PREV_TRANSLATE = -1;
    PathConstraintMixTimeline.ROTATE = 1;
    PathConstraintMixTimeline.TRANSLATE = 2;
    spine.PathConstraintMixTimeline = PathConstraintMixTimeline;
})(spine || (spine = {}));
var spine;
(function (spine) {
    var AnimationState = (function () {
        function AnimationState(data) {
            this.tracks = new Array();
            this.events = new Array();
            this.listeners = new Array();
            this.queue = new EventQueue(this);
            this.propertyIDs = new spine.IntSet();
            this.mixingTo = new Array();
            this.animationsChanged = false;
            this.timeScale = 1;
            this.trackEntryPool = new spine.Pool(function () { return new TrackEntry(); });
            this.data = data;
        }
        AnimationState.prototype.update = function (delta) {
            delta *= this.timeScale;
            var tracks = this.tracks;
            for (var i = 0, n = tracks.length; i < n; i++) {
                var current = tracks[i];
                if (current == null)
                    continue;
                current.animationLast = current.nextAnimationLast;
                current.trackLast = current.nextTrackLast;
                var currentDelta = delta * current.timeScale;
                if (current.delay > 0) {
                    current.delay -= currentDelta;
                    if (current.delay > 0)
                        continue;
                    currentDelta = -current.delay;
                    current.delay = 0;
                }
                var next = current.next;
                if (next != null) {
                    var nextTime = current.trackLast - next.delay;
                    if (nextTime >= 0) {
                        next.delay = 0;
                        next.trackTime = nextTime + delta * next.timeScale;
                        current.trackTime += currentDelta;
                        this.setCurrent(i, next, true);
                        while (next.mixingFrom != null) {
                            next.mixTime += currentDelta;
                            next = next.mixingFrom;
                        }
                        continue;
                    }
                }
                else if (current.trackLast >= current.trackEnd && current.mixingFrom == null) {
                    tracks[i] = null;
                    this.queue.end(current);
                    this.disposeNext(current);
                    continue;
                }
                if (current.mixingFrom != null && this.updateMixingFrom(current, delta)) {
                    var from = current.mixingFrom;
                    current.mixingFrom = null;
                    while (from != null) {
                        this.queue.end(from);
                        from = from.mixingFrom;
                    }
                }
                current.trackTime += currentDelta;
            }
            this.queue.drain();
        };
        AnimationState.prototype.updateMixingFrom = function (to, delta) {
            var from = to.mixingFrom;
            if (from == null)
                return true;
            var finished = this.updateMixingFrom(from, delta);
            if (to.mixTime > 0 && (to.mixTime >= to.mixDuration || to.timeScale == 0)) {
                if (from.totalAlpha == 0 || to.mixDuration == 0) {
                    to.mixingFrom = from.mixingFrom;
                    to.interruptAlpha = from.interruptAlpha;
                    this.queue.end(from);
                }
                return finished;
            }
            from.animationLast = from.nextAnimationLast;
            from.trackLast = from.nextTrackLast;
            from.trackTime += delta * from.timeScale;
            to.mixTime += delta * to.timeScale;
            return false;
        };
        AnimationState.prototype.apply = function (skeleton) {
            if (skeleton == null)
                throw new Error("skeleton cannot be null.");
            if (this.animationsChanged)
                this._animationsChanged();
            var events = this.events;
            var tracks = this.tracks;
            var applied = false;
            for (var i = 0, n = tracks.length; i < n; i++) {
                var current = tracks[i];
                if (current == null || current.delay > 0)
                    continue;
                applied = true;
                var blend = i == 0 ? spine.MixBlend.first : current.mixBlend;
                var mix = current.alpha;
                if (current.mixingFrom != null)
                    mix *= this.applyMixingFrom(current, skeleton, blend);
                else if (current.trackTime >= current.trackEnd && current.next == null)
                    mix = 0;
                var animationLast = current.animationLast, animationTime = current.getAnimationTime();
                var timelineCount = current.animation.timelines.length;
                var timelines = current.animation.timelines;
                if (mix == 1 || blend == spine.MixBlend.add) {
                    for (var ii = 0; ii < timelineCount; ii++)
                        timelines[ii].apply(skeleton, animationLast, animationTime, events, mix, blend, spine.MixDirection["in"]);
                }
                else {
                    var timelineData = current.timelineData;
                    var firstFrame = current.timelinesRotation.length == 0;
                    if (firstFrame)
                        spine.Utils.setArraySize(current.timelinesRotation, timelineCount << 1, null);
                    var timelinesRotation = current.timelinesRotation;
                    for (var ii = 0; ii < timelineCount; ii++) {
                        var timeline = timelines[ii];
                        var timelineBlend = timelineData[ii] == AnimationState.SUBSEQUENT ? blend : spine.MixBlend.setup;
                        if (timeline instanceof spine.RotateTimeline) {
                            this.applyRotateTimeline(timeline, skeleton, animationTime, mix, timelineBlend, timelinesRotation, ii << 1, firstFrame);
                        }
                        else
                            timeline.apply(skeleton, animationLast, animationTime, events, mix, timelineBlend, spine.MixDirection["in"]);
                    }
                }
                this.queueEvents(current, animationTime);
                events.length = 0;
                current.nextAnimationLast = animationTime;
                current.nextTrackLast = current.trackTime;
            }
            this.queue.drain();
            return applied;
        };
        AnimationState.prototype.applyMixingFrom = function (to, skeleton, blend) {
            var from = to.mixingFrom;
            if (from.mixingFrom != null)
                this.applyMixingFrom(from, skeleton, blend);
            var mix = 0;
            if (to.mixDuration == 0) {
                mix = 1;
                if (blend == spine.MixBlend.first)
                    blend = spine.MixBlend.setup;
            }
            else {
                mix = to.mixTime / to.mixDuration;
                if (mix > 1)
                    mix = 1;
                if (blend != spine.MixBlend.first)
                    blend = from.mixBlend;
            }
            var events = mix < from.eventThreshold ? this.events : null;
            var attachments = mix < from.attachmentThreshold, drawOrder = mix < from.drawOrderThreshold;
            var animationLast = from.animationLast, animationTime = from.getAnimationTime();
            var timelineCount = from.animation.timelines.length;
            var timelines = from.animation.timelines;
            var alphaDip = from.alpha * to.interruptAlpha, alphaMix = alphaDip * (1 - mix);
            if (blend == spine.MixBlend.add) {
                for (var i = 0; i < timelineCount; i++)
                    timelines[i].apply(skeleton, animationLast, animationTime, events, alphaMix, blend, spine.MixDirection.out);
            }
            else {
                var timelineData = from.timelineData;
                var timelineDipMix = from.timelineDipMix;
                var firstFrame = from.timelinesRotation.length == 0;
                if (firstFrame)
                    spine.Utils.setArraySize(from.timelinesRotation, timelineCount << 1, null);
                var timelinesRotation = from.timelinesRotation;
                from.totalAlpha = 0;
                for (var i = 0; i < timelineCount; i++) {
                    var timeline = timelines[i];
                    var timelineBlend;
                    var alpha = 0;
                    switch (timelineData[i]) {
                        case AnimationState.SUBSEQUENT:
                            if (!attachments && timeline instanceof spine.AttachmentTimeline)
                                continue;
                            if (!drawOrder && timeline instanceof spine.DrawOrderTimeline)
                                continue;
                            timelineBlend = blend;
                            alpha = alphaMix;
                            break;
                        case AnimationState.FIRST:
                            timelineBlend = spine.MixBlend.setup;
                            alpha = alphaMix;
                            break;
                        case AnimationState.DIP:
                            timelineBlend = spine.MixBlend.setup;
                            alpha = alphaDip;
                            break;
                        default:
                            timelineBlend = spine.MixBlend.setup;
                            var dipMix = timelineDipMix[i];
                            alpha = alphaDip * Math.max(0, 1 - dipMix.mixTime / dipMix.mixDuration);
                            break;
                    }
                    from.totalAlpha += alpha;
                    if (timeline instanceof spine.RotateTimeline)
                        this.applyRotateTimeline(timeline, skeleton, animationTime, alpha, timelineBlend, timelinesRotation, i << 1, firstFrame);
                    else {
                        timeline.apply(skeleton, animationLast, animationTime, events, alpha, timelineBlend, spine.MixDirection.out);
                    }
                }
            }
            if (to.mixDuration > 0)
                this.queueEvents(from, animationTime);
            this.events.length = 0;
            from.nextAnimationLast = animationTime;
            from.nextTrackLast = from.trackTime;
            return mix;
        };
        AnimationState.prototype.applyRotateTimeline = function (timeline, skeleton, time, alpha, blend, timelinesRotation, i, firstFrame) {
            if (firstFrame)
                timelinesRotation[i] = 0;
            if (alpha == 1) {
                timeline.apply(skeleton, 0, time, null, 1, blend, spine.MixDirection["in"]);
                return;
            }
            var rotateTimeline = timeline;
            var frames = rotateTimeline.frames;
            var bone = skeleton.bones[rotateTimeline.boneIndex];
            if (time < frames[0]) {
                if (blend == spine.MixBlend.setup)
                    bone.rotation = bone.data.rotation;
                return;
            }
            var r2 = 0;
            if (time >= frames[frames.length - spine.RotateTimeline.ENTRIES])
                r2 = bone.data.rotation + frames[frames.length + spine.RotateTimeline.PREV_ROTATION];
            else {
                var frame = spine.Animation.binarySearch(frames, time, spine.RotateTimeline.ENTRIES);
                var prevRotation = frames[frame + spine.RotateTimeline.PREV_ROTATION];
                var frameTime = frames[frame];
                var percent = rotateTimeline.getCurvePercent((frame >> 1) - 1, 1 - (time - frameTime) / (frames[frame + spine.RotateTimeline.PREV_TIME] - frameTime));
                r2 = frames[frame + spine.RotateTimeline.ROTATION] - prevRotation;
                r2 -= (16384 - ((16384.499999999996 - r2 / 360) | 0)) * 360;
                r2 = prevRotation + r2 * percent + bone.data.rotation;
                r2 -= (16384 - ((16384.499999999996 - r2 / 360) | 0)) * 360;
            }
            var r1 = blend == spine.MixBlend.setup ? bone.data.rotation : bone.rotation;
            var total = 0, diff = r2 - r1;
            if (diff == 0) {
                total = timelinesRotation[i];
            }
            else {
                diff -= (16384 - ((16384.499999999996 - diff / 360) | 0)) * 360;
                var lastTotal = 0, lastDiff = 0;
                if (firstFrame) {
                    lastTotal = 0;
                    lastDiff = diff;
                }
                else {
                    lastTotal = timelinesRotation[i];
                    lastDiff = timelinesRotation[i + 1];
                }
                var current = diff > 0, dir = lastTotal >= 0;
                if (spine.MathUtils.signum(lastDiff) != spine.MathUtils.signum(diff) && Math.abs(lastDiff) <= 90) {
                    if (Math.abs(lastTotal) > 180)
                        lastTotal += 360 * spine.MathUtils.signum(lastTotal);
                    dir = current;
                }
                total = diff + lastTotal - lastTotal % 360;
                if (dir != current)
                    total += 360 * spine.MathUtils.signum(lastTotal);
                timelinesRotation[i] = total;
            }
            timelinesRotation[i + 1] = diff;
            r1 += total * alpha;
            bone.rotation = r1 - (16384 - ((16384.499999999996 - r1 / 360) | 0)) * 360;
        };
        AnimationState.prototype.queueEvents = function (entry, animationTime) {
            var animationStart = entry.animationStart, animationEnd = entry.animationEnd;
            var duration = animationEnd - animationStart;
            var trackLastWrapped = entry.trackLast % duration;
            var events = this.events;
            var i = 0, n = events.length;
            for (; i < n; i++) {
                var event_1 = events[i];
                if (event_1.time < trackLastWrapped)
                    break;
                if (event_1.time > animationEnd)
                    continue;
                this.queue.event(entry, event_1);
            }
            if (entry.loop ? (trackLastWrapped > entry.trackTime % duration)
                : (animationTime >= animationEnd && entry.animationLast < animationEnd)) {
                this.queue.complete(entry);
            }
            for (; i < n; i++) {
                var event_2 = events[i];
                if (event_2.time < animationStart)
                    continue;
                this.queue.event(entry, events[i]);
            }
        };
        AnimationState.prototype.clearTracks = function () {
            var oldDrainDisabled = this.queue.drainDisabled;
            this.queue.drainDisabled = true;
            for (var i = 0, n = this.tracks.length; i < n; i++)
                this.clearTrack(i);
            this.tracks.length = 0;
            this.queue.drainDisabled = oldDrainDisabled;
            this.queue.drain();
        };
        AnimationState.prototype.clearTrack = function (trackIndex) {
            if (trackIndex >= this.tracks.length)
                return;
            var current = this.tracks[trackIndex];
            if (current == null)
                return;
            this.queue.end(current);
            this.disposeNext(current);
            var entry = current;
            while (true) {
                var from = entry.mixingFrom;
                if (from == null)
                    break;
                this.queue.end(from);
                entry.mixingFrom = null;
                entry = from;
            }
            this.tracks[current.trackIndex] = null;
            this.queue.drain();
        };
        AnimationState.prototype.setCurrent = function (index, current, interrupt) {
            var from = this.expandToIndex(index);
            this.tracks[index] = current;
            if (from != null) {
                if (interrupt)
                    this.queue.interrupt(from);
                current.mixingFrom = from;
                current.mixTime = 0;
                if (from.mixingFrom != null && from.mixDuration > 0)
                    current.interruptAlpha *= Math.min(1, from.mixTime / from.mixDuration);
                from.timelinesRotation.length = 0;
            }
            this.queue.start(current);
        };
        AnimationState.prototype.setAnimation = function (trackIndex, animationName, loop) {
            var animation = this.data.skeletonData.findAnimation(animationName);
            if (animation == null)
                throw new Error("Animation not found: " + animationName);
            return this.setAnimationWith(trackIndex, animation, loop);
        };
        AnimationState.prototype.setAnimationWith = function (trackIndex, animation, loop) {
            if (animation == null)
                throw new Error("animation cannot be null.");
            var interrupt = true;
            var current = this.expandToIndex(trackIndex);
            if (current != null) {
                if (current.nextTrackLast == -1) {
                    this.tracks[trackIndex] = current.mixingFrom;
                    this.queue.interrupt(current);
                    this.queue.end(current);
                    this.disposeNext(current);
                    current = current.mixingFrom;
                    interrupt = false;
                }
                else
                    this.disposeNext(current);
            }
            var entry = this.trackEntry(trackIndex, animation, loop, current);
            this.setCurrent(trackIndex, entry, interrupt);
            this.queue.drain();
            return entry;
        };
        AnimationState.prototype.addAnimation = function (trackIndex, animationName, loop, delay) {
            var animation = this.data.skeletonData.findAnimation(animationName);
            if (animation == null)
                throw new Error("Animation not found: " + animationName);
            return this.addAnimationWith(trackIndex, animation, loop, delay);
        };
        AnimationState.prototype.addAnimationWith = function (trackIndex, animation, loop, delay) {
            if (animation == null)
                throw new Error("animation cannot be null.");
            var last = this.expandToIndex(trackIndex);
            if (last != null) {
                while (last.next != null)
                    last = last.next;
            }
            var entry = this.trackEntry(trackIndex, animation, loop, last);
            if (last == null) {
                this.setCurrent(trackIndex, entry, true);
                this.queue.drain();
            }
            else {
                last.next = entry;
                if (delay <= 0) {
                    var duration = last.animationEnd - last.animationStart;
                    if (duration != 0)
                        delay += duration * (1 + ((last.trackTime / duration) | 0)) - this.data.getMix(last.animation, animation);
                    else
                        delay = 0;
                }
            }
            entry.delay = delay;
            return entry;
        };
        AnimationState.prototype.setEmptyAnimation = function (trackIndex, mixDuration) {
            var entry = this.setAnimationWith(trackIndex, AnimationState.emptyAnimation, false);
            entry.mixDuration = mixDuration;
            entry.trackEnd = mixDuration;
            return entry;
        };
        AnimationState.prototype.addEmptyAnimation = function (trackIndex, mixDuration, delay) {
            if (delay <= 0)
                delay -= mixDuration;
            var entry = this.addAnimationWith(trackIndex, AnimationState.emptyAnimation, false, delay);
            entry.mixDuration = mixDuration;
            entry.trackEnd = mixDuration;
            return entry;
        };
        AnimationState.prototype.setEmptyAnimations = function (mixDuration) {
            var oldDrainDisabled = this.queue.drainDisabled;
            this.queue.drainDisabled = true;
            for (var i = 0, n = this.tracks.length; i < n; i++) {
                var current = this.tracks[i];
                if (current != null)
                    this.setEmptyAnimation(current.trackIndex, mixDuration);
            }
            this.queue.drainDisabled = oldDrainDisabled;
            this.queue.drain();
        };
        AnimationState.prototype.expandToIndex = function (index) {
            if (index < this.tracks.length)
                return this.tracks[index];
            spine.Utils.ensureArrayCapacity(this.tracks, index - this.tracks.length + 1, null);
            this.tracks.length = index + 1;
            return null;
        };
        AnimationState.prototype.trackEntry = function (trackIndex, animation, loop, last) {
            var entry = this.trackEntryPool.obtain();
            entry.trackIndex = trackIndex;
            entry.animation = animation;
            entry.loop = loop;
            entry.eventThreshold = 0;
            entry.attachmentThreshold = 0;
            entry.drawOrderThreshold = 0;
            entry.animationStart = 0;
            entry.animationEnd = animation.duration;
            entry.animationLast = -1;
            entry.nextAnimationLast = -1;
            entry.delay = 0;
            entry.trackTime = 0;
            entry.trackLast = -1;
            entry.nextTrackLast = -1;
            entry.trackEnd = Number.MAX_VALUE;
            entry.timeScale = 1;
            entry.alpha = 1;
            entry.interruptAlpha = 1;
            entry.mixTime = 0;
            entry.mixDuration = last == null ? 0 : this.data.getMix(last.animation, animation);
            return entry;
        };
        AnimationState.prototype.disposeNext = function (entry) {
            var next = entry.next;
            while (next != null) {
                this.queue.dispose(next);
                next = next.next;
            }
            entry.next = null;
        };
        AnimationState.prototype._animationsChanged = function () {
            this.animationsChanged = false;
            var propertyIDs = this.propertyIDs;
            propertyIDs.clear();
            var mixingTo = this.mixingTo;
            for (var i = 0, n = this.tracks.length; i < n; i++) {
                var entry = this.tracks[i];
                if (entry != null && entry.mixBlend != spine.MixBlend.add)
                    entry.setTimelineData(null, mixingTo, propertyIDs);
            }
        };
        AnimationState.prototype.getCurrent = function (trackIndex) {
            if (trackIndex >= this.tracks.length)
                return null;
            return this.tracks[trackIndex];
        };
        AnimationState.prototype.addListener = function (listener) {
            if (listener == null)
                throw new Error("listener cannot be null.");
            this.listeners.push(listener);
        };
        AnimationState.prototype.removeListener = function (listener) {
            var index = this.listeners.indexOf(listener);
            if (index >= 0)
                this.listeners.splice(index, 1);
        };
        AnimationState.prototype.clearListeners = function () {
            this.listeners.length = 0;
        };
        AnimationState.prototype.clearListenerNotifications = function () {
            this.queue.clear();
        };
        return AnimationState;
    }());
    AnimationState.emptyAnimation = new spine.Animation("<empty>", [], 0);
    AnimationState.SUBSEQUENT = 0;
    AnimationState.FIRST = 1;
    AnimationState.DIP = 2;
    AnimationState.DIP_MIX = 3;
    spine.AnimationState = AnimationState;
    var TrackEntry = (function () {
        function TrackEntry() {
            this.mixBlend = spine.MixBlend.replace;
            this.timelineData = new Array();
            this.timelineDipMix = new Array();
            this.timelinesRotation = new Array();
        }
        TrackEntry.prototype.reset = function () {
            this.next = null;
            this.mixingFrom = null;
            this.animation = null;
            this.listener = null;
            this.timelineData.length = 0;
            this.timelineDipMix.length = 0;
            this.timelinesRotation.length = 0;
        };
        TrackEntry.prototype.setTimelineData = function (to, mixingToArray, propertyIDs) {
            if (to != null)
                mixingToArray.push(to);
            var lastEntry = this.mixingFrom != null ? this.mixingFrom.setTimelineData(this, mixingToArray, propertyIDs) : this;
            if (to != null)
                mixingToArray.pop();
            var mixingTo = mixingToArray;
            var mixingToLast = mixingToArray.length - 1;
            var timelines = this.animation.timelines;
            var timelinesCount = this.animation.timelines.length;
            var timelineData = spine.Utils.setArraySize(this.timelineData, timelinesCount);
            this.timelineDipMix.length = 0;
            var timelineDipMix = spine.Utils.setArraySize(this.timelineDipMix, timelinesCount);
            outer: for (var i = 0; i < timelinesCount; i++) {
                var id = timelines[i].getPropertyId();
                if (!propertyIDs.add(id))
                    timelineData[i] = AnimationState.SUBSEQUENT;
                else if (to == null || !to.hasTimeline(id))
                    timelineData[i] = AnimationState.FIRST;
                else {
                    for (var ii = mixingToLast; ii >= 0; ii--) {
                        var entry = mixingTo[ii];
                        if (!entry.hasTimeline(id)) {
                            if (entry.mixDuration > 0) {
                                timelineData[i] = AnimationState.DIP_MIX;
                                timelineDipMix[i] = entry;
                                continue outer;
                            }
                        }
                    }
                    timelineData[i] = AnimationState.DIP;
                }
            }
            return lastEntry;
        };
        TrackEntry.prototype.hasTimeline = function (id) {
            var timelines = this.animation.timelines;
            for (var i = 0, n = timelines.length; i < n; i++)
                if (timelines[i].getPropertyId() == id)
                    return true;
            return false;
        };
        TrackEntry.prototype.getAnimationTime = function () {
            if (this.loop) {
                var duration = this.animationEnd - this.animationStart;
                if (duration == 0)
                    return this.animationStart;
                return (this.trackTime % duration) + this.animationStart;
            }
            return Math.min(this.trackTime + this.animationStart, this.animationEnd);
        };
        TrackEntry.prototype.setAnimationLast = function (animationLast) {
            this.animationLast = animationLast;
            this.nextAnimationLast = animationLast;
        };
        TrackEntry.prototype.isComplete = function () {
            return this.trackTime >= this.animationEnd - this.animationStart;
        };
        TrackEntry.prototype.resetRotationDirections = function () {
            this.timelinesRotation.length = 0;
        };
        return TrackEntry;
    }());
    spine.TrackEntry = TrackEntry;
    var EventQueue = (function () {
        function EventQueue(animState) {
            this.objects = [];
            this.drainDisabled = false;
            this.animState = animState;
        }
        EventQueue.prototype.start = function (entry) {
            this.objects.push(EventType.start);
            this.objects.push(entry);
            this.animState.animationsChanged = true;
        };
        EventQueue.prototype.interrupt = function (entry) {
            this.objects.push(EventType.interrupt);
            this.objects.push(entry);
        };
        EventQueue.prototype.end = function (entry) {
            this.objects.push(EventType.end);
            this.objects.push(entry);
            this.animState.animationsChanged = true;
        };
        EventQueue.prototype.dispose = function (entry) {
            this.objects.push(EventType.dispose);
            this.objects.push(entry);
        };
        EventQueue.prototype.complete = function (entry) {
            this.objects.push(EventType.complete);
            this.objects.push(entry);
        };
        EventQueue.prototype.event = function (entry, event) {
            this.objects.push(EventType.event);
            this.objects.push(entry);
            this.objects.push(event);
        };
        EventQueue.prototype.drain = function () {
            if (this.drainDisabled)
                return;
            this.drainDisabled = true;
            var objects = this.objects;
            var listeners = this.animState.listeners;
            for (var i = 0; i < objects.length; i += 2) {
                var type = objects[i];
                var entry = objects[i + 1];
                switch (type) {
                    case EventType.start:
                        if (entry.listener != null && entry.listener.start)
                            entry.listener.start(entry);
                        for (var ii = 0; ii < listeners.length; ii++)
                            if (listeners[ii].start)
                                listeners[ii].start(entry);
                        break;
                    case EventType.interrupt:
                        if (entry.listener != null && entry.listener.interrupt)
                            entry.listener.interrupt(entry);
                        for (var ii = 0; ii < listeners.length; ii++)
                            if (listeners[ii].interrupt)
                                listeners[ii].interrupt(entry);
                        break;
                    case EventType.end:
                        if (entry.listener != null && entry.listener.end)
                            entry.listener.end(entry);
                        for (var ii = 0; ii < listeners.length; ii++)
                            if (listeners[ii].end)
                                listeners[ii].end(entry);
                    case EventType.dispose:
                        if (entry.listener != null && entry.listener.dispose)
                            entry.listener.dispose(entry);
                        for (var ii = 0; ii < listeners.length; ii++)
                            if (listeners[ii].dispose)
                                listeners[ii].dispose(entry);
                        this.animState.trackEntryPool.free(entry);
                        break;
                    case EventType.complete:
                        if (entry.listener != null && entry.listener.complete)
                            entry.listener.complete(entry);
                        for (var ii = 0; ii < listeners.length; ii++)
                            if (listeners[ii].complete)
                                listeners[ii].complete(entry);
                        break;
                    case EventType.event:
                        var event_3 = objects[i++ + 2];
                        if (entry.listener != null && entry.listener.event)
                            entry.listener.event(entry, event_3);
                        for (var ii = 0; ii < listeners.length; ii++)
                            if (listeners[ii].event)
                                listeners[ii].event(entry, event_3);
                        break;
                }
            }
            this.clear();
            this.drainDisabled = false;
        };
        EventQueue.prototype.clear = function () {
            this.objects.length = 0;
        };
        return EventQueue;
    }());
    spine.EventQueue = EventQueue;
    var EventType;
    (function (EventType) {
        EventType[EventType["start"] = 0] = "start";
        EventType[EventType["interrupt"] = 1] = "interrupt";
        EventType[EventType["end"] = 2] = "end";
        EventType[EventType["dispose"] = 3] = "dispose";
        EventType[EventType["complete"] = 4] = "complete";
        EventType[EventType["event"] = 5] = "event";
    })(EventType = spine.EventType || (spine.EventType = {}));
    var AnimationStateAdapter2 = (function () {
        function AnimationStateAdapter2() {
        }
        AnimationStateAdapter2.prototype.start = function (entry) {
        };
        AnimationStateAdapter2.prototype.interrupt = function (entry) {
        };
        AnimationStateAdapter2.prototype.end = function (entry) {
        };
        AnimationStateAdapter2.prototype.dispose = function (entry) {
        };
        AnimationStateAdapter2.prototype.complete = function (entry) {
        };
        AnimationStateAdapter2.prototype.event = function (entry, event) {
        };
        return AnimationStateAdapter2;
    }());
    spine.AnimationStateAdapter2 = AnimationStateAdapter2;
=======
	var extendStatics = Object.setPrototypeOf ||
		({ __proto__: [] } instanceof Array && function (d, b) { d.__proto__ = b; }) ||
		function (d, b) { for (var p in b) if (b.hasOwnProperty(p)) d[p] = b[p]; };
	return function (d, b) {
		extendStatics(d, b);
		function __() { this.constructor = d; }
		d.prototype = b === null ? Object.create(b) : (__.prototype = b.prototype, new __());
	};
})();
var spine;
(function (spine) {
	var Animation = (function () {
		function Animation(name, timelines, duration) {
			if (name == null)
				throw new Error("name cannot be null.");
			if (timelines == null)
				throw new Error("timelines cannot be null.");
			this.name = name;
			this.timelines = timelines;
			this.duration = duration;
		}
		Animation.prototype.apply = function (skeleton, lastTime, time, loop, events, alpha, blend, direction) {
			if (skeleton == null)
				throw new Error("skeleton cannot be null.");
			if (loop && this.duration != 0) {
				time %= this.duration;
				if (lastTime > 0)
					lastTime %= this.duration;
			}
			var timelines = this.timelines;
			for (var i = 0, n = timelines.length; i < n; i++)
				timelines[i].apply(skeleton, lastTime, time, events, alpha, blend, direction);
		};
		Animation.binarySearch = function (values, target, step) {
			if (step === void 0) { step = 1; }
			var low = 0;
			var high = values.length / step - 2;
			if (high == 0)
				return step;
			var current = high >>> 1;
			while (true) {
				if (values[(current + 1) * step] <= target)
					low = current + 1;
				else
					high = current;
				if (low == high)
					return (low + 1) * step;
				current = (low + high) >>> 1;
			}
		};
		Animation.linearSearch = function (values, target, step) {
			for (var i = 0, last = values.length - step; i <= last; i += step)
				if (values[i] > target)
					return i;
			return -1;
		};
		return Animation;
	}());
	spine.Animation = Animation;
	var MixBlend;
	(function (MixBlend) {
		MixBlend[MixBlend["setup"] = 0] = "setup";
		MixBlend[MixBlend["first"] = 1] = "first";
		MixBlend[MixBlend["replace"] = 2] = "replace";
		MixBlend[MixBlend["add"] = 3] = "add";
	})(MixBlend = spine.MixBlend || (spine.MixBlend = {}));
	var MixDirection;
	(function (MixDirection) {
		MixDirection[MixDirection["in"] = 0] = "in";
		MixDirection[MixDirection["out"] = 1] = "out";
	})(MixDirection = spine.MixDirection || (spine.MixDirection = {}));
	var TimelineType;
	(function (TimelineType) {
		TimelineType[TimelineType["rotate"] = 0] = "rotate";
		TimelineType[TimelineType["translate"] = 1] = "translate";
		TimelineType[TimelineType["scale"] = 2] = "scale";
		TimelineType[TimelineType["shear"] = 3] = "shear";
		TimelineType[TimelineType["attachment"] = 4] = "attachment";
		TimelineType[TimelineType["color"] = 5] = "color";
		TimelineType[TimelineType["deform"] = 6] = "deform";
		TimelineType[TimelineType["event"] = 7] = "event";
		TimelineType[TimelineType["drawOrder"] = 8] = "drawOrder";
		TimelineType[TimelineType["ikConstraint"] = 9] = "ikConstraint";
		TimelineType[TimelineType["transformConstraint"] = 10] = "transformConstraint";
		TimelineType[TimelineType["pathConstraintPosition"] = 11] = "pathConstraintPosition";
		TimelineType[TimelineType["pathConstraintSpacing"] = 12] = "pathConstraintSpacing";
		TimelineType[TimelineType["pathConstraintMix"] = 13] = "pathConstraintMix";
		TimelineType[TimelineType["twoColor"] = 14] = "twoColor";
	})(TimelineType = spine.TimelineType || (spine.TimelineType = {}));
	var CurveTimeline = (function () {
		function CurveTimeline(frameCount) {
			if (frameCount <= 0)
				throw new Error("frameCount must be > 0: " + frameCount);
			this.curves = spine.Utils.newFloatArray((frameCount - 1) * CurveTimeline.BEZIER_SIZE);
		}
		CurveTimeline.prototype.getFrameCount = function () {
			return this.curves.length / CurveTimeline.BEZIER_SIZE + 1;
		};
		CurveTimeline.prototype.setLinear = function (frameIndex) {
			this.curves[frameIndex * CurveTimeline.BEZIER_SIZE] = CurveTimeline.LINEAR;
		};
		CurveTimeline.prototype.setStepped = function (frameIndex) {
			this.curves[frameIndex * CurveTimeline.BEZIER_SIZE] = CurveTimeline.STEPPED;
		};
		CurveTimeline.prototype.getCurveType = function (frameIndex) {
			var index = frameIndex * CurveTimeline.BEZIER_SIZE;
			if (index == this.curves.length)
				return CurveTimeline.LINEAR;
			var type = this.curves[index];
			if (type == CurveTimeline.LINEAR)
				return CurveTimeline.LINEAR;
			if (type == CurveTimeline.STEPPED)
				return CurveTimeline.STEPPED;
			return CurveTimeline.BEZIER;
		};
		CurveTimeline.prototype.setCurve = function (frameIndex, cx1, cy1, cx2, cy2) {
			var tmpx = (-cx1 * 2 + cx2) * 0.03, tmpy = (-cy1 * 2 + cy2) * 0.03;
			var dddfx = ((cx1 - cx2) * 3 + 1) * 0.006, dddfy = ((cy1 - cy2) * 3 + 1) * 0.006;
			var ddfx = tmpx * 2 + dddfx, ddfy = tmpy * 2 + dddfy;
			var dfx = cx1 * 0.3 + tmpx + dddfx * 0.16666667, dfy = cy1 * 0.3 + tmpy + dddfy * 0.16666667;
			var i = frameIndex * CurveTimeline.BEZIER_SIZE;
			var curves = this.curves;
			curves[i++] = CurveTimeline.BEZIER;
			var x = dfx, y = dfy;
			for (var n = i + CurveTimeline.BEZIER_SIZE - 1; i < n; i += 2) {
				curves[i] = x;
				curves[i + 1] = y;
				dfx += ddfx;
				dfy += ddfy;
				ddfx += dddfx;
				ddfy += dddfy;
				x += dfx;
				y += dfy;
			}
		};
		CurveTimeline.prototype.getCurvePercent = function (frameIndex, percent) {
			percent = spine.MathUtils.clamp(percent, 0, 1);
			var curves = this.curves;
			var i = frameIndex * CurveTimeline.BEZIER_SIZE;
			var type = curves[i];
			if (type == CurveTimeline.LINEAR)
				return percent;
			if (type == CurveTimeline.STEPPED)
				return 0;
			i++;
			var x = 0;
			for (var start = i, n = i + CurveTimeline.BEZIER_SIZE - 1; i < n; i += 2) {
				x = curves[i];
				if (x >= percent) {
					var prevX = void 0, prevY = void 0;
					if (i == start) {
						prevX = 0;
						prevY = 0;
					}
					else {
						prevX = curves[i - 2];
						prevY = curves[i - 1];
					}
					return prevY + (curves[i + 1] - prevY) * (percent - prevX) / (x - prevX);
				}
			}
			var y = curves[i - 1];
			return y + (1 - y) * (percent - x) / (1 - x);
		};
		return CurveTimeline;
	}());
	CurveTimeline.LINEAR = 0;
	CurveTimeline.STEPPED = 1;
	CurveTimeline.BEZIER = 2;
	CurveTimeline.BEZIER_SIZE = 10 * 2 - 1;
	spine.CurveTimeline = CurveTimeline;
	var RotateTimeline = (function (_super) {
		__extends(RotateTimeline, _super);
		function RotateTimeline(frameCount) {
			var _this = _super.call(this, frameCount) || this;
			_this.frames = spine.Utils.newFloatArray(frameCount << 1);
			return _this;
		}
		RotateTimeline.prototype.getPropertyId = function () {
			return (TimelineType.rotate << 24) + this.boneIndex;
		};
		RotateTimeline.prototype.setFrame = function (frameIndex, time, degrees) {
			frameIndex <<= 1;
			this.frames[frameIndex] = time;
			this.frames[frameIndex + RotateTimeline.ROTATION] = degrees;
		};
		RotateTimeline.prototype.apply = function (skeleton, lastTime, time, events, alpha, blend, direction) {
			var frames = this.frames;
			var bone = skeleton.bones[this.boneIndex];
			if (time < frames[0]) {
				switch (blend) {
					case MixBlend.setup:
						bone.rotation = bone.data.rotation;
						return;
					case MixBlend.first:
						var r_1 = bone.data.rotation - bone.rotation;
						bone.rotation += (r_1 - (16384 - ((16384.499999999996 - r_1 / 360) | 0)) * 360) * alpha;
				}
				return;
			}
			if (time >= frames[frames.length - RotateTimeline.ENTRIES]) {
				var r = frames[frames.length + RotateTimeline.PREV_ROTATION];
				switch (blend) {
					case MixBlend.setup:
						bone.rotation = bone.data.rotation + r * alpha;
						break;
					case MixBlend.first:
					case MixBlend.replace:
						r += bone.data.rotation - bone.rotation;
						r -= (16384 - ((16384.499999999996 - r / 360) | 0)) * 360;
					case MixBlend.add:
						bone.rotation += r * alpha;
				}
				return;
			}
			var frame = Animation.binarySearch(frames, time, RotateTimeline.ENTRIES);
			var prevRotation = frames[frame + RotateTimeline.PREV_ROTATION];
			var frameTime = frames[frame];
			var percent = this.getCurvePercent((frame >> 1) - 1, 1 - (time - frameTime) / (frames[frame + RotateTimeline.PREV_TIME] - frameTime));
			r = frames[frame + RotateTimeline.ROTATION] - prevRotation;
			r = prevRotation + (r - (16384 - ((16384.499999999996 - r / 360) | 0)) * 360) * percent;
			switch (blend) {
				case MixBlend.setup:
					bone.rotation = bone.data.rotation + (r - (16384 - ((16384.499999999996 - r / 360) | 0)) * 360) * alpha;
					break;
				case MixBlend.first:
				case MixBlend.replace:
					r += bone.data.rotation - bone.rotation;
				case MixBlend.add:
					bone.rotation += (r - (16384 - ((16384.499999999996 - r / 360) | 0)) * 360) * alpha;
			}
		};
		return RotateTimeline;
	}(CurveTimeline));
	RotateTimeline.ENTRIES = 2;
	RotateTimeline.PREV_TIME = -2;
	RotateTimeline.PREV_ROTATION = -1;
	RotateTimeline.ROTATION = 1;
	spine.RotateTimeline = RotateTimeline;
	var TranslateTimeline = (function (_super) {
		__extends(TranslateTimeline, _super);
		function TranslateTimeline(frameCount) {
			var _this = _super.call(this, frameCount) || this;
			_this.frames = spine.Utils.newFloatArray(frameCount * TranslateTimeline.ENTRIES);
			return _this;
		}
		TranslateTimeline.prototype.getPropertyId = function () {
			return (TimelineType.translate << 24) + this.boneIndex;
		};
		TranslateTimeline.prototype.setFrame = function (frameIndex, time, x, y) {
			frameIndex *= TranslateTimeline.ENTRIES;
			this.frames[frameIndex] = time;
			this.frames[frameIndex + TranslateTimeline.X] = x;
			this.frames[frameIndex + TranslateTimeline.Y] = y;
		};
		TranslateTimeline.prototype.apply = function (skeleton, lastTime, time, events, alpha, blend, direction) {
			var frames = this.frames;
			var bone = skeleton.bones[this.boneIndex];
			if (time < frames[0]) {
				switch (blend) {
					case MixBlend.setup:
						bone.x = bone.data.x;
						bone.y = bone.data.y;
						return;
					case MixBlend.first:
						bone.x += (bone.data.x - bone.x) * alpha;
						bone.y += (bone.data.y - bone.y) * alpha;
				}
				return;
			}
			var x = 0, y = 0;
			if (time >= frames[frames.length - TranslateTimeline.ENTRIES]) {
				x = frames[frames.length + TranslateTimeline.PREV_X];
				y = frames[frames.length + TranslateTimeline.PREV_Y];
			}
			else {
				var frame = Animation.binarySearch(frames, time, TranslateTimeline.ENTRIES);
				x = frames[frame + TranslateTimeline.PREV_X];
				y = frames[frame + TranslateTimeline.PREV_Y];
				var frameTime = frames[frame];
				var percent = this.getCurvePercent(frame / TranslateTimeline.ENTRIES - 1, 1 - (time - frameTime) / (frames[frame + TranslateTimeline.PREV_TIME] - frameTime));
				x += (frames[frame + TranslateTimeline.X] - x) * percent;
				y += (frames[frame + TranslateTimeline.Y] - y) * percent;
			}
			switch (blend) {
				case MixBlend.setup:
					bone.x = bone.data.x + x * alpha;
					bone.y = bone.data.y + y * alpha;
					break;
				case MixBlend.first:
				case MixBlend.replace:
					bone.x += (bone.data.x + x - bone.x) * alpha;
					bone.y += (bone.data.y + y - bone.y) * alpha;
					break;
				case MixBlend.add:
					bone.x += x * alpha;
					bone.y += y * alpha;
			}
		};
		return TranslateTimeline;
	}(CurveTimeline));
	TranslateTimeline.ENTRIES = 3;
	TranslateTimeline.PREV_TIME = -3;
	TranslateTimeline.PREV_X = -2;
	TranslateTimeline.PREV_Y = -1;
	TranslateTimeline.X = 1;
	TranslateTimeline.Y = 2;
	spine.TranslateTimeline = TranslateTimeline;
	var ScaleTimeline = (function (_super) {
		__extends(ScaleTimeline, _super);
		function ScaleTimeline(frameCount) {
			return _super.call(this, frameCount) || this;
		}
		ScaleTimeline.prototype.getPropertyId = function () {
			return (TimelineType.scale << 24) + this.boneIndex;
		};
		ScaleTimeline.prototype.apply = function (skeleton, lastTime, time, events, alpha, blend, direction) {
			var frames = this.frames;
			var bone = skeleton.bones[this.boneIndex];
			if (time < frames[0]) {
				switch (blend) {
					case MixBlend.setup:
						bone.scaleX = bone.data.scaleX;
						bone.scaleY = bone.data.scaleY;
						return;
					case MixBlend.first:
						bone.scaleX += (bone.data.scaleX - bone.scaleX) * alpha;
						bone.scaleY += (bone.data.scaleY - bone.scaleY) * alpha;
				}
				return;
			}
			var x = 0, y = 0;
			if (time >= frames[frames.length - ScaleTimeline.ENTRIES]) {
				x = frames[frames.length + ScaleTimeline.PREV_X] * bone.data.scaleX;
				y = frames[frames.length + ScaleTimeline.PREV_Y] * bone.data.scaleY;
			}
			else {
				var frame = Animation.binarySearch(frames, time, ScaleTimeline.ENTRIES);
				x = frames[frame + ScaleTimeline.PREV_X];
				y = frames[frame + ScaleTimeline.PREV_Y];
				var frameTime = frames[frame];
				var percent = this.getCurvePercent(frame / ScaleTimeline.ENTRIES - 1, 1 - (time - frameTime) / (frames[frame + ScaleTimeline.PREV_TIME] - frameTime));
				x = (x + (frames[frame + ScaleTimeline.X] - x) * percent) * bone.data.scaleX;
				y = (y + (frames[frame + ScaleTimeline.Y] - y) * percent) * bone.data.scaleY;
			}
			if (alpha == 1) {
				if (blend == MixBlend.add) {
					bone.scaleX += x - bone.data.scaleX;
					bone.scaleY += y - bone.data.scaleY;
				}
				else {
					bone.scaleX = x;
					bone.scaleY = y;
				}
			}
			else {
				var bx = 0, by = 0;
				if (direction == MixDirection.out) {
					switch (blend) {
						case MixBlend.setup:
							bx = bone.data.scaleX;
							by = bone.data.scaleY;
							bone.scaleX = bx + (Math.abs(x) * spine.MathUtils.signum(bx) - bx) * alpha;
							bone.scaleY = by + (Math.abs(y) * spine.MathUtils.signum(by) - by) * alpha;
							break;
						case MixBlend.first:
						case MixBlend.replace:
							bx = bone.scaleX;
							by = bone.scaleY;
							bone.scaleX = bx + (Math.abs(x) * spine.MathUtils.signum(bx) - bx) * alpha;
							bone.scaleY = by + (Math.abs(y) * spine.MathUtils.signum(by) - by) * alpha;
							break;
						case MixBlend.add:
							bx = bone.scaleX;
							by = bone.scaleY;
							bone.scaleX = bx + (Math.abs(x) * spine.MathUtils.signum(bx) - bone.data.scaleX) * alpha;
							bone.scaleY = by + (Math.abs(y) * spine.MathUtils.signum(by) - bone.data.scaleY) * alpha;
					}
				}
				else {
					switch (blend) {
						case MixBlend.setup:
							bx = Math.abs(bone.data.scaleX) * spine.MathUtils.signum(x);
							by = Math.abs(bone.data.scaleY) * spine.MathUtils.signum(y);
							bone.scaleX = bx + (x - bx) * alpha;
							bone.scaleY = by + (y - by) * alpha;
							break;
						case MixBlend.first:
						case MixBlend.replace:
							bx = Math.abs(bone.scaleX) * spine.MathUtils.signum(x);
							by = Math.abs(bone.scaleY) * spine.MathUtils.signum(y);
							bone.scaleX = bx + (x - bx) * alpha;
							bone.scaleY = by + (y - by) * alpha;
							break;
						case MixBlend.add:
							bx = spine.MathUtils.signum(x);
							by = spine.MathUtils.signum(y);
							bone.scaleX = Math.abs(bone.scaleX) * bx + (x - Math.abs(bone.data.scaleX) * bx) * alpha;
							bone.scaleY = Math.abs(bone.scaleY) * by + (y - Math.abs(bone.data.scaleY) * by) * alpha;
					}
				}
			}
		};
		return ScaleTimeline;
	}(TranslateTimeline));
	spine.ScaleTimeline = ScaleTimeline;
	var ShearTimeline = (function (_super) {
		__extends(ShearTimeline, _super);
		function ShearTimeline(frameCount) {
			return _super.call(this, frameCount) || this;
		}
		ShearTimeline.prototype.getPropertyId = function () {
			return (TimelineType.shear << 24) + this.boneIndex;
		};
		ShearTimeline.prototype.apply = function (skeleton, lastTime, time, events, alpha, blend, direction) {
			var frames = this.frames;
			var bone = skeleton.bones[this.boneIndex];
			if (time < frames[0]) {
				switch (blend) {
					case MixBlend.setup:
						bone.shearX = bone.data.shearX;
						bone.shearY = bone.data.shearY;
						return;
					case MixBlend.first:
						bone.shearX += (bone.data.shearX - bone.shearX) * alpha;
						bone.shearY += (bone.data.shearY - bone.shearY) * alpha;
				}
				return;
			}
			var x = 0, y = 0;
			if (time >= frames[frames.length - ShearTimeline.ENTRIES]) {
				x = frames[frames.length + ShearTimeline.PREV_X];
				y = frames[frames.length + ShearTimeline.PREV_Y];
			}
			else {
				var frame = Animation.binarySearch(frames, time, ShearTimeline.ENTRIES);
				x = frames[frame + ShearTimeline.PREV_X];
				y = frames[frame + ShearTimeline.PREV_Y];
				var frameTime = frames[frame];
				var percent = this.getCurvePercent(frame / ShearTimeline.ENTRIES - 1, 1 - (time - frameTime) / (frames[frame + ShearTimeline.PREV_TIME] - frameTime));
				x = x + (frames[frame + ShearTimeline.X] - x) * percent;
				y = y + (frames[frame + ShearTimeline.Y] - y) * percent;
			}
			switch (blend) {
				case MixBlend.setup:
					bone.shearX = bone.data.shearX + x * alpha;
					bone.shearY = bone.data.shearY + y * alpha;
					break;
				case MixBlend.first:
				case MixBlend.replace:
					bone.shearX += (bone.data.shearX + x - bone.shearX) * alpha;
					bone.shearY += (bone.data.shearY + y - bone.shearY) * alpha;
					break;
				case MixBlend.add:
					bone.shearX += x * alpha;
					bone.shearY += y * alpha;
			}
		};
		return ShearTimeline;
	}(TranslateTimeline));
	spine.ShearTimeline = ShearTimeline;
	var ColorTimeline = (function (_super) {
		__extends(ColorTimeline, _super);
		function ColorTimeline(frameCount) {
			var _this = _super.call(this, frameCount) || this;
			_this.frames = spine.Utils.newFloatArray(frameCount * ColorTimeline.ENTRIES);
			return _this;
		}
		ColorTimeline.prototype.getPropertyId = function () {
			return (TimelineType.color << 24) + this.slotIndex;
		};
		ColorTimeline.prototype.setFrame = function (frameIndex, time, r, g, b, a) {
			frameIndex *= ColorTimeline.ENTRIES;
			this.frames[frameIndex] = time;
			this.frames[frameIndex + ColorTimeline.R] = r;
			this.frames[frameIndex + ColorTimeline.G] = g;
			this.frames[frameIndex + ColorTimeline.B] = b;
			this.frames[frameIndex + ColorTimeline.A] = a;
		};
		ColorTimeline.prototype.apply = function (skeleton, lastTime, time, events, alpha, blend, direction) {
			var slot = skeleton.slots[this.slotIndex];
			var frames = this.frames;
			if (time < frames[0]) {
				switch (blend) {
					case MixBlend.setup:
						slot.color.setFromColor(slot.data.color);
						return;
					case MixBlend.first:
						var color = slot.color, setup = slot.data.color;
						color.add((setup.r - color.r) * alpha, (setup.g - color.g) * alpha, (setup.b - color.b) * alpha, (setup.a - color.a) * alpha);
				}
				return;
			}
			var r = 0, g = 0, b = 0, a = 0;
			if (time >= frames[frames.length - ColorTimeline.ENTRIES]) {
				var i = frames.length;
				r = frames[i + ColorTimeline.PREV_R];
				g = frames[i + ColorTimeline.PREV_G];
				b = frames[i + ColorTimeline.PREV_B];
				a = frames[i + ColorTimeline.PREV_A];
			}
			else {
				var frame = Animation.binarySearch(frames, time, ColorTimeline.ENTRIES);
				r = frames[frame + ColorTimeline.PREV_R];
				g = frames[frame + ColorTimeline.PREV_G];
				b = frames[frame + ColorTimeline.PREV_B];
				a = frames[frame + ColorTimeline.PREV_A];
				var frameTime = frames[frame];
				var percent = this.getCurvePercent(frame / ColorTimeline.ENTRIES - 1, 1 - (time - frameTime) / (frames[frame + ColorTimeline.PREV_TIME] - frameTime));
				r += (frames[frame + ColorTimeline.R] - r) * percent;
				g += (frames[frame + ColorTimeline.G] - g) * percent;
				b += (frames[frame + ColorTimeline.B] - b) * percent;
				a += (frames[frame + ColorTimeline.A] - a) * percent;
			}
			if (alpha == 1)
				slot.color.set(r, g, b, a);
			else {
				var color = slot.color;
				if (blend == MixBlend.setup)
					color.setFromColor(slot.data.color);
				color.add((r - color.r) * alpha, (g - color.g) * alpha, (b - color.b) * alpha, (a - color.a) * alpha);
			}
		};
		return ColorTimeline;
	}(CurveTimeline));
	ColorTimeline.ENTRIES = 5;
	ColorTimeline.PREV_TIME = -5;
	ColorTimeline.PREV_R = -4;
	ColorTimeline.PREV_G = -3;
	ColorTimeline.PREV_B = -2;
	ColorTimeline.PREV_A = -1;
	ColorTimeline.R = 1;
	ColorTimeline.G = 2;
	ColorTimeline.B = 3;
	ColorTimeline.A = 4;
	spine.ColorTimeline = ColorTimeline;
	var TwoColorTimeline = (function (_super) {
		__extends(TwoColorTimeline, _super);
		function TwoColorTimeline(frameCount) {
			var _this = _super.call(this, frameCount) || this;
			_this.frames = spine.Utils.newFloatArray(frameCount * TwoColorTimeline.ENTRIES);
			return _this;
		}
		TwoColorTimeline.prototype.getPropertyId = function () {
			return (TimelineType.twoColor << 24) + this.slotIndex;
		};
		TwoColorTimeline.prototype.setFrame = function (frameIndex, time, r, g, b, a, r2, g2, b2) {
			frameIndex *= TwoColorTimeline.ENTRIES;
			this.frames[frameIndex] = time;
			this.frames[frameIndex + TwoColorTimeline.R] = r;
			this.frames[frameIndex + TwoColorTimeline.G] = g;
			this.frames[frameIndex + TwoColorTimeline.B] = b;
			this.frames[frameIndex + TwoColorTimeline.A] = a;
			this.frames[frameIndex + TwoColorTimeline.R2] = r2;
			this.frames[frameIndex + TwoColorTimeline.G2] = g2;
			this.frames[frameIndex + TwoColorTimeline.B2] = b2;
		};
		TwoColorTimeline.prototype.apply = function (skeleton, lastTime, time, events, alpha, blend, direction) {
			var slot = skeleton.slots[this.slotIndex];
			var frames = this.frames;
			if (time < frames[0]) {
				switch (blend) {
					case MixBlend.setup:
						slot.color.setFromColor(slot.data.color);
						slot.darkColor.setFromColor(slot.data.darkColor);
						return;
					case MixBlend.setup:
						var light = slot.color, dark = slot.darkColor, setupLight = slot.data.color, setupDark = slot.data.darkColor;
						light.add((setupLight.r - light.r) * alpha, (setupLight.g - light.g) * alpha, (setupLight.b - light.b) * alpha, (setupLight.a - light.a) * alpha);
						dark.add((setupDark.r - dark.r) * alpha, (setupDark.g - dark.g) * alpha, (setupDark.b - dark.b) * alpha, 0);
				}
				return;
			}
			var r = 0, g = 0, b = 0, a = 0, r2 = 0, g2 = 0, b2 = 0;
			if (time >= frames[frames.length - TwoColorTimeline.ENTRIES]) {
				var i = frames.length;
				r = frames[i + TwoColorTimeline.PREV_R];
				g = frames[i + TwoColorTimeline.PREV_G];
				b = frames[i + TwoColorTimeline.PREV_B];
				a = frames[i + TwoColorTimeline.PREV_A];
				r2 = frames[i + TwoColorTimeline.PREV_R2];
				g2 = frames[i + TwoColorTimeline.PREV_G2];
				b2 = frames[i + TwoColorTimeline.PREV_B2];
			}
			else {
				var frame = Animation.binarySearch(frames, time, TwoColorTimeline.ENTRIES);
				r = frames[frame + TwoColorTimeline.PREV_R];
				g = frames[frame + TwoColorTimeline.PREV_G];
				b = frames[frame + TwoColorTimeline.PREV_B];
				a = frames[frame + TwoColorTimeline.PREV_A];
				r2 = frames[frame + TwoColorTimeline.PREV_R2];
				g2 = frames[frame + TwoColorTimeline.PREV_G2];
				b2 = frames[frame + TwoColorTimeline.PREV_B2];
				var frameTime = frames[frame];
				var percent = this.getCurvePercent(frame / TwoColorTimeline.ENTRIES - 1, 1 - (time - frameTime) / (frames[frame + TwoColorTimeline.PREV_TIME] - frameTime));
				r += (frames[frame + TwoColorTimeline.R] - r) * percent;
				g += (frames[frame + TwoColorTimeline.G] - g) * percent;
				b += (frames[frame + TwoColorTimeline.B] - b) * percent;
				a += (frames[frame + TwoColorTimeline.A] - a) * percent;
				r2 += (frames[frame + TwoColorTimeline.R2] - r2) * percent;
				g2 += (frames[frame + TwoColorTimeline.G2] - g2) * percent;
				b2 += (frames[frame + TwoColorTimeline.B2] - b2) * percent;
			}
			if (alpha == 1) {
				slot.color.set(r, g, b, a);
				slot.darkColor.set(r2, g2, b2, 1);
			}
			else {
				var light = slot.color, dark = slot.darkColor;
				if (blend == MixBlend.setup) {
					light.setFromColor(slot.data.color);
					dark.setFromColor(slot.data.darkColor);
				}
				light.add((r - light.r) * alpha, (g - light.g) * alpha, (b - light.b) * alpha, (a - light.a) * alpha);
				dark.add((r2 - dark.r) * alpha, (g2 - dark.g) * alpha, (b2 - dark.b) * alpha, 0);
			}
		};
		return TwoColorTimeline;
	}(CurveTimeline));
	TwoColorTimeline.ENTRIES = 8;
	TwoColorTimeline.PREV_TIME = -8;
	TwoColorTimeline.PREV_R = -7;
	TwoColorTimeline.PREV_G = -6;
	TwoColorTimeline.PREV_B = -5;
	TwoColorTimeline.PREV_A = -4;
	TwoColorTimeline.PREV_R2 = -3;
	TwoColorTimeline.PREV_G2 = -2;
	TwoColorTimeline.PREV_B2 = -1;
	TwoColorTimeline.R = 1;
	TwoColorTimeline.G = 2;
	TwoColorTimeline.B = 3;
	TwoColorTimeline.A = 4;
	TwoColorTimeline.R2 = 5;
	TwoColorTimeline.G2 = 6;
	TwoColorTimeline.B2 = 7;
	spine.TwoColorTimeline = TwoColorTimeline;
	var AttachmentTimeline = (function () {
		function AttachmentTimeline(frameCount) {
			this.frames = spine.Utils.newFloatArray(frameCount);
			this.attachmentNames = new Array(frameCount);
		}
		AttachmentTimeline.prototype.getPropertyId = function () {
			return (TimelineType.attachment << 24) + this.slotIndex;
		};
		AttachmentTimeline.prototype.getFrameCount = function () {
			return this.frames.length;
		};
		AttachmentTimeline.prototype.setFrame = function (frameIndex, time, attachmentName) {
			this.frames[frameIndex] = time;
			this.attachmentNames[frameIndex] = attachmentName;
		};
		AttachmentTimeline.prototype.apply = function (skeleton, lastTime, time, events, alpha, blend, direction) {
			var slot = skeleton.slots[this.slotIndex];
			if (direction == MixDirection.out && blend == MixBlend.setup) {
				var attachmentName_1 = slot.data.attachmentName;
				slot.setAttachment(attachmentName_1 == null ? null : skeleton.getAttachment(this.slotIndex, attachmentName_1));
				return;
			}
			var frames = this.frames;
			if (time < frames[0]) {
				if (blend == MixBlend.setup) {
					var attachmentName_2 = slot.data.attachmentName;
					slot.setAttachment(attachmentName_2 == null ? null : skeleton.getAttachment(this.slotIndex, attachmentName_2));
				}
				return;
			}
			var frameIndex = 0;
			if (time >= frames[frames.length - 1])
				frameIndex = frames.length - 1;
			else
				frameIndex = Animation.binarySearch(frames, time, 1) - 1;
			var attachmentName = this.attachmentNames[frameIndex];
			skeleton.slots[this.slotIndex]
				.setAttachment(attachmentName == null ? null : skeleton.getAttachment(this.slotIndex, attachmentName));
		};
		return AttachmentTimeline;
	}());
	spine.AttachmentTimeline = AttachmentTimeline;
	var zeros = null;
	var DeformTimeline = (function (_super) {
		__extends(DeformTimeline, _super);
		function DeformTimeline(frameCount) {
			var _this = _super.call(this, frameCount) || this;
			_this.frames = spine.Utils.newFloatArray(frameCount);
			_this.frameVertices = new Array(frameCount);
			if (zeros == null)
				zeros = spine.Utils.newFloatArray(64);
			return _this;
		}
		DeformTimeline.prototype.getPropertyId = function () {
			return (TimelineType.deform << 27) + +this.attachment.id + this.slotIndex;
		};
		DeformTimeline.prototype.setFrame = function (frameIndex, time, vertices) {
			this.frames[frameIndex] = time;
			this.frameVertices[frameIndex] = vertices;
		};
		DeformTimeline.prototype.apply = function (skeleton, lastTime, time, firedEvents, alpha, blend, direction) {
			var slot = skeleton.slots[this.slotIndex];
			var slotAttachment = slot.getAttachment();
			if (!(slotAttachment instanceof spine.VertexAttachment) || !slotAttachment.applyDeform(this.attachment))
				return;
			var verticesArray = slot.attachmentVertices;
			if (verticesArray.length == 0)
				blend = MixBlend.setup;
			var frameVertices = this.frameVertices;
			var vertexCount = frameVertices[0].length;
			var frames = this.frames;
			if (time < frames[0]) {
				var vertexAttachment = slotAttachment;
				switch (blend) {
					case MixBlend.setup:
						verticesArray.length = 0;
						return;
					case MixBlend.first:
						if (alpha == 1) {
							verticesArray.length = 0;
							break;
						}
						var vertices_1 = spine.Utils.setArraySize(verticesArray, vertexCount);
						if (vertexAttachment.bones == null) {
							var setupVertices = vertexAttachment.vertices;
							for (var i = 0; i < vertexCount; i++)
								vertices_1[i] += (setupVertices[i] - vertices_1[i]) * alpha;
						}
						else {
							alpha = 1 - alpha;
							for (var i = 0; i < vertexCount; i++)
								vertices_1[i] *= alpha;
						}
				}
				return;
			}
			var vertices = spine.Utils.setArraySize(verticesArray, vertexCount);
			if (time >= frames[frames.length - 1]) {
				var lastVertices = frameVertices[frames.length - 1];
				if (alpha == 1) {
					if (blend == MixBlend.add) {
						var vertexAttachment = slotAttachment;
						if (vertexAttachment.bones == null) {
							var setupVertices_1 = vertexAttachment.vertices;
							for (var i_1 = 0; i_1 < vertexCount; i_1++) {
								vertices[i_1] += lastVertices[i_1] - setupVertices_1[i_1];
							}
						}
						else {
							for (var i_2 = 0; i_2 < vertexCount; i_2++)
								vertices[i_2] += lastVertices[i_2];
						}
					}
					else {
						spine.Utils.arrayCopy(lastVertices, 0, vertices, 0, vertexCount);
					}
				}
				else {
					switch (blend) {
						case MixBlend.setup: {
							var vertexAttachment_1 = slotAttachment;
							if (vertexAttachment_1.bones == null) {
								var setupVertices_2 = vertexAttachment_1.vertices;
								for (var i_3 = 0; i_3 < vertexCount; i_3++) {
									var setup = setupVertices_2[i_3];
									vertices[i_3] = setup + (lastVertices[i_3] - setup) * alpha;
								}
							}
							else {
								for (var i_4 = 0; i_4 < vertexCount; i_4++)
									vertices[i_4] = lastVertices[i_4] * alpha;
							}
							break;
						}
						case MixBlend.first:
						case MixBlend.replace:
							for (var i_5 = 0; i_5 < vertexCount; i_5++)
								vertices[i_5] += (lastVertices[i_5] - vertices[i_5]) * alpha;
						case MixBlend.add:
							var vertexAttachment = slotAttachment;
							if (vertexAttachment.bones == null) {
								var setupVertices_3 = vertexAttachment.vertices;
								for (var i_6 = 0; i_6 < vertexCount; i_6++) {
									vertices[i_6] += (lastVertices[i_6] - setupVertices_3[i_6]) * alpha;
								}
							}
							else {
								for (var i_7 = 0; i_7 < vertexCount; i_7++)
									vertices[i_7] += lastVertices[i_7] * alpha;
							}
					}
				}
				return;
			}
			var frame = Animation.binarySearch(frames, time);
			var prevVertices = frameVertices[frame - 1];
			var nextVertices = frameVertices[frame];
			var frameTime = frames[frame];
			var percent = this.getCurvePercent(frame - 1, 1 - (time - frameTime) / (frames[frame - 1] - frameTime));
			if (alpha == 1) {
				if (blend == MixBlend.add) {
					var vertexAttachment = slotAttachment;
					if (vertexAttachment.bones == null) {
						var setupVertices_4 = vertexAttachment.vertices;
						for (var i_8 = 0; i_8 < vertexCount; i_8++) {
							var prev = prevVertices[i_8];
							vertices[i_8] += prev + (nextVertices[i_8] - prev) * percent - setupVertices_4[i_8];
						}
					}
					else {
						for (var i_9 = 0; i_9 < vertexCount; i_9++) {
							var prev = prevVertices[i_9];
							vertices[i_9] += prev + (nextVertices[i_9] - prev) * percent;
						}
					}
				}
				else {
					for (var i_10 = 0; i_10 < vertexCount; i_10++) {
						var prev = prevVertices[i_10];
						vertices[i_10] = prev + (nextVertices[i_10] - prev) * percent;
					}
				}
			}
			else {
				switch (blend) {
					case MixBlend.setup: {
						var vertexAttachment_2 = slotAttachment;
						if (vertexAttachment_2.bones == null) {
							var setupVertices_5 = vertexAttachment_2.vertices;
							for (var i_11 = 0; i_11 < vertexCount; i_11++) {
								var prev = prevVertices[i_11], setup = setupVertices_5[i_11];
								vertices[i_11] = setup + (prev + (nextVertices[i_11] - prev) * percent - setup) * alpha;
							}
						}
						else {
							for (var i_12 = 0; i_12 < vertexCount; i_12++) {
								var prev = prevVertices[i_12];
								vertices[i_12] = (prev + (nextVertices[i_12] - prev) * percent) * alpha;
							}
						}
						break;
					}
					case MixBlend.first:
					case MixBlend.replace:
						for (var i_13 = 0; i_13 < vertexCount; i_13++) {
							var prev = prevVertices[i_13];
							vertices[i_13] += (prev + (nextVertices[i_13] - prev) * percent - vertices[i_13]) * alpha;
						}
						break;
					case MixBlend.add:
						var vertexAttachment = slotAttachment;
						if (vertexAttachment.bones == null) {
							var setupVertices_6 = vertexAttachment.vertices;
							for (var i_14 = 0; i_14 < vertexCount; i_14++) {
								var prev = prevVertices[i_14];
								vertices[i_14] += (prev + (nextVertices[i_14] - prev) * percent - setupVertices_6[i_14]) * alpha;
							}
						}
						else {
							for (var i_15 = 0; i_15 < vertexCount; i_15++) {
								var prev = prevVertices[i_15];
								vertices[i_15] += (prev + (nextVertices[i_15] - prev) * percent) * alpha;
							}
						}
				}
			}
		};
		return DeformTimeline;
	}(CurveTimeline));
	spine.DeformTimeline = DeformTimeline;
	var EventTimeline = (function () {
		function EventTimeline(frameCount) {
			this.frames = spine.Utils.newFloatArray(frameCount);
			this.events = new Array(frameCount);
		}
		EventTimeline.prototype.getPropertyId = function () {
			return TimelineType.event << 24;
		};
		EventTimeline.prototype.getFrameCount = function () {
			return this.frames.length;
		};
		EventTimeline.prototype.setFrame = function (frameIndex, event) {
			this.frames[frameIndex] = event.time;
			this.events[frameIndex] = event;
		};
		EventTimeline.prototype.apply = function (skeleton, lastTime, time, firedEvents, alpha, blend, direction) {
			if (firedEvents == null)
				return;
			var frames = this.frames;
			var frameCount = this.frames.length;
			if (lastTime > time) {
				this.apply(skeleton, lastTime, Number.MAX_VALUE, firedEvents, alpha, blend, direction);
				lastTime = -1;
			}
			else if (lastTime >= frames[frameCount - 1])
				return;
			if (time < frames[0])
				return;
			var frame = 0;
			if (lastTime < frames[0])
				frame = 0;
			else {
				frame = Animation.binarySearch(frames, lastTime);
				var frameTime = frames[frame];
				while (frame > 0) {
					if (frames[frame - 1] != frameTime)
						break;
					frame--;
				}
			}
			for (; frame < frameCount && time >= frames[frame]; frame++)
				firedEvents.push(this.events[frame]);
		};
		return EventTimeline;
	}());
	spine.EventTimeline = EventTimeline;
	var DrawOrderTimeline = (function () {
		function DrawOrderTimeline(frameCount) {
			this.frames = spine.Utils.newFloatArray(frameCount);
			this.drawOrders = new Array(frameCount);
		}
		DrawOrderTimeline.prototype.getPropertyId = function () {
			return TimelineType.drawOrder << 24;
		};
		DrawOrderTimeline.prototype.getFrameCount = function () {
			return this.frames.length;
		};
		DrawOrderTimeline.prototype.setFrame = function (frameIndex, time, drawOrder) {
			this.frames[frameIndex] = time;
			this.drawOrders[frameIndex] = drawOrder;
		};
		DrawOrderTimeline.prototype.apply = function (skeleton, lastTime, time, firedEvents, alpha, blend, direction) {
			var drawOrder = skeleton.drawOrder;
			var slots = skeleton.slots;
			if (direction == MixDirection.out && blend == MixBlend.setup) {
				spine.Utils.arrayCopy(skeleton.slots, 0, skeleton.drawOrder, 0, skeleton.slots.length);
				return;
			}
			var frames = this.frames;
			if (time < frames[0]) {
				if (blend == MixBlend.setup)
					spine.Utils.arrayCopy(skeleton.slots, 0, skeleton.drawOrder, 0, skeleton.slots.length);
				return;
			}
			var frame = 0;
			if (time >= frames[frames.length - 1])
				frame = frames.length - 1;
			else
				frame = Animation.binarySearch(frames, time) - 1;
			var drawOrderToSetupIndex = this.drawOrders[frame];
			if (drawOrderToSetupIndex == null)
				spine.Utils.arrayCopy(slots, 0, drawOrder, 0, slots.length);
			else {
				for (var i = 0, n = drawOrderToSetupIndex.length; i < n; i++)
					drawOrder[i] = slots[drawOrderToSetupIndex[i]];
			}
		};
		return DrawOrderTimeline;
	}());
	spine.DrawOrderTimeline = DrawOrderTimeline;
	var IkConstraintTimeline = (function (_super) {
		__extends(IkConstraintTimeline, _super);
		function IkConstraintTimeline(frameCount) {
			var _this = _super.call(this, frameCount) || this;
			_this.frames = spine.Utils.newFloatArray(frameCount * IkConstraintTimeline.ENTRIES);
			return _this;
		}
		IkConstraintTimeline.prototype.getPropertyId = function () {
			return (TimelineType.ikConstraint << 24) + this.ikConstraintIndex;
		};
		IkConstraintTimeline.prototype.setFrame = function (frameIndex, time, mix, bendDirection) {
			frameIndex *= IkConstraintTimeline.ENTRIES;
			this.frames[frameIndex] = time;
			this.frames[frameIndex + IkConstraintTimeline.MIX] = mix;
			this.frames[frameIndex + IkConstraintTimeline.BEND_DIRECTION] = bendDirection;
		};
		IkConstraintTimeline.prototype.apply = function (skeleton, lastTime, time, firedEvents, alpha, blend, direction) {
			var frames = this.frames;
			var constraint = skeleton.ikConstraints[this.ikConstraintIndex];
			if (time < frames[0]) {
				switch (blend) {
					case MixBlend.setup:
						constraint.mix = constraint.data.mix;
						constraint.bendDirection = constraint.data.bendDirection;
						return;
					case MixBlend.first:
						constraint.mix += (constraint.data.mix - constraint.mix) * alpha;
						constraint.bendDirection = constraint.data.bendDirection;
				}
				return;
			}
			if (time >= frames[frames.length - IkConstraintTimeline.ENTRIES]) {
				if (blend == MixBlend.setup) {
					constraint.mix = constraint.data.mix + (frames[frames.length + IkConstraintTimeline.PREV_MIX] - constraint.data.mix) * alpha;
					constraint.bendDirection = direction == MixDirection.out ? constraint.data.bendDirection
						: frames[frames.length + IkConstraintTimeline.PREV_BEND_DIRECTION];
				}
				else {
					constraint.mix += (frames[frames.length + IkConstraintTimeline.PREV_MIX] - constraint.mix) * alpha;
					if (direction == MixDirection["in"])
						constraint.bendDirection = frames[frames.length + IkConstraintTimeline.PREV_BEND_DIRECTION];
				}
				return;
			}
			var frame = Animation.binarySearch(frames, time, IkConstraintTimeline.ENTRIES);
			var mix = frames[frame + IkConstraintTimeline.PREV_MIX];
			var frameTime = frames[frame];
			var percent = this.getCurvePercent(frame / IkConstraintTimeline.ENTRIES - 1, 1 - (time - frameTime) / (frames[frame + IkConstraintTimeline.PREV_TIME] - frameTime));
			if (blend == MixBlend.setup) {
				constraint.mix = constraint.data.mix + (mix + (frames[frame + IkConstraintTimeline.MIX] - mix) * percent - constraint.data.mix) * alpha;
				constraint.bendDirection = direction == MixDirection.out ? constraint.data.bendDirection : frames[frame + IkConstraintTimeline.PREV_BEND_DIRECTION];
			}
			else {
				constraint.mix += (mix + (frames[frame + IkConstraintTimeline.MIX] - mix) * percent - constraint.mix) * alpha;
				if (direction == MixDirection["in"])
					constraint.bendDirection = frames[frame + IkConstraintTimeline.PREV_BEND_DIRECTION];
			}
		};
		return IkConstraintTimeline;
	}(CurveTimeline));
	IkConstraintTimeline.ENTRIES = 3;
	IkConstraintTimeline.PREV_TIME = -3;
	IkConstraintTimeline.PREV_MIX = -2;
	IkConstraintTimeline.PREV_BEND_DIRECTION = -1;
	IkConstraintTimeline.MIX = 1;
	IkConstraintTimeline.BEND_DIRECTION = 2;
	spine.IkConstraintTimeline = IkConstraintTimeline;
	var TransformConstraintTimeline = (function (_super) {
		__extends(TransformConstraintTimeline, _super);
		function TransformConstraintTimeline(frameCount) {
			var _this = _super.call(this, frameCount) || this;
			_this.frames = spine.Utils.newFloatArray(frameCount * TransformConstraintTimeline.ENTRIES);
			return _this;
		}
		TransformConstraintTimeline.prototype.getPropertyId = function () {
			return (TimelineType.transformConstraint << 24) + this.transformConstraintIndex;
		};
		TransformConstraintTimeline.prototype.setFrame = function (frameIndex, time, rotateMix, translateMix, scaleMix, shearMix) {
			frameIndex *= TransformConstraintTimeline.ENTRIES;
			this.frames[frameIndex] = time;
			this.frames[frameIndex + TransformConstraintTimeline.ROTATE] = rotateMix;
			this.frames[frameIndex + TransformConstraintTimeline.TRANSLATE] = translateMix;
			this.frames[frameIndex + TransformConstraintTimeline.SCALE] = scaleMix;
			this.frames[frameIndex + TransformConstraintTimeline.SHEAR] = shearMix;
		};
		TransformConstraintTimeline.prototype.apply = function (skeleton, lastTime, time, firedEvents, alpha, blend, direction) {
			var frames = this.frames;
			var constraint = skeleton.transformConstraints[this.transformConstraintIndex];
			if (time < frames[0]) {
				var data = constraint.data;
				switch (blend) {
					case MixBlend.setup:
						constraint.rotateMix = data.rotateMix;
						constraint.translateMix = data.translateMix;
						constraint.scaleMix = data.scaleMix;
						constraint.shearMix = data.shearMix;
						return;
					case MixBlend.setup:
						constraint.rotateMix += (data.rotateMix - constraint.rotateMix) * alpha;
						constraint.translateMix += (data.translateMix - constraint.translateMix) * alpha;
						constraint.scaleMix += (data.scaleMix - constraint.scaleMix) * alpha;
						constraint.shearMix += (data.shearMix - constraint.shearMix) * alpha;
				}
				return;
			}
			var rotate = 0, translate = 0, scale = 0, shear = 0;
			if (time >= frames[frames.length - TransformConstraintTimeline.ENTRIES]) {
				var i = frames.length;
				rotate = frames[i + TransformConstraintTimeline.PREV_ROTATE];
				translate = frames[i + TransformConstraintTimeline.PREV_TRANSLATE];
				scale = frames[i + TransformConstraintTimeline.PREV_SCALE];
				shear = frames[i + TransformConstraintTimeline.PREV_SHEAR];
			}
			else {
				var frame = Animation.binarySearch(frames, time, TransformConstraintTimeline.ENTRIES);
				rotate = frames[frame + TransformConstraintTimeline.PREV_ROTATE];
				translate = frames[frame + TransformConstraintTimeline.PREV_TRANSLATE];
				scale = frames[frame + TransformConstraintTimeline.PREV_SCALE];
				shear = frames[frame + TransformConstraintTimeline.PREV_SHEAR];
				var frameTime = frames[frame];
				var percent = this.getCurvePercent(frame / TransformConstraintTimeline.ENTRIES - 1, 1 - (time - frameTime) / (frames[frame + TransformConstraintTimeline.PREV_TIME] - frameTime));
				rotate += (frames[frame + TransformConstraintTimeline.ROTATE] - rotate) * percent;
				translate += (frames[frame + TransformConstraintTimeline.TRANSLATE] - translate) * percent;
				scale += (frames[frame + TransformConstraintTimeline.SCALE] - scale) * percent;
				shear += (frames[frame + TransformConstraintTimeline.SHEAR] - shear) * percent;
			}
			if (blend == MixBlend.setup) {
				var data = constraint.data;
				constraint.rotateMix = data.rotateMix + (rotate - data.rotateMix) * alpha;
				constraint.translateMix = data.translateMix + (translate - data.translateMix) * alpha;
				constraint.scaleMix = data.scaleMix + (scale - data.scaleMix) * alpha;
				constraint.shearMix = data.shearMix + (shear - data.shearMix) * alpha;
			}
			else {
				constraint.rotateMix += (rotate - constraint.rotateMix) * alpha;
				constraint.translateMix += (translate - constraint.translateMix) * alpha;
				constraint.scaleMix += (scale - constraint.scaleMix) * alpha;
				constraint.shearMix += (shear - constraint.shearMix) * alpha;
			}
		};
		return TransformConstraintTimeline;
	}(CurveTimeline));
	TransformConstraintTimeline.ENTRIES = 5;
	TransformConstraintTimeline.PREV_TIME = -5;
	TransformConstraintTimeline.PREV_ROTATE = -4;
	TransformConstraintTimeline.PREV_TRANSLATE = -3;
	TransformConstraintTimeline.PREV_SCALE = -2;
	TransformConstraintTimeline.PREV_SHEAR = -1;
	TransformConstraintTimeline.ROTATE = 1;
	TransformConstraintTimeline.TRANSLATE = 2;
	TransformConstraintTimeline.SCALE = 3;
	TransformConstraintTimeline.SHEAR = 4;
	spine.TransformConstraintTimeline = TransformConstraintTimeline;
	var PathConstraintPositionTimeline = (function (_super) {
		__extends(PathConstraintPositionTimeline, _super);
		function PathConstraintPositionTimeline(frameCount) {
			var _this = _super.call(this, frameCount) || this;
			_this.frames = spine.Utils.newFloatArray(frameCount * PathConstraintPositionTimeline.ENTRIES);
			return _this;
		}
		PathConstraintPositionTimeline.prototype.getPropertyId = function () {
			return (TimelineType.pathConstraintPosition << 24) + this.pathConstraintIndex;
		};
		PathConstraintPositionTimeline.prototype.setFrame = function (frameIndex, time, value) {
			frameIndex *= PathConstraintPositionTimeline.ENTRIES;
			this.frames[frameIndex] = time;
			this.frames[frameIndex + PathConstraintPositionTimeline.VALUE] = value;
		};
		PathConstraintPositionTimeline.prototype.apply = function (skeleton, lastTime, time, firedEvents, alpha, blend, direction) {
			var frames = this.frames;
			var constraint = skeleton.pathConstraints[this.pathConstraintIndex];
			if (time < frames[0]) {
				switch (blend) {
					case MixBlend.setup:
						constraint.position = constraint.data.position;
						return;
					case MixBlend.first:
						constraint.position += (constraint.data.position - constraint.position) * alpha;
				}
				return;
			}
			var position = 0;
			if (time >= frames[frames.length - PathConstraintPositionTimeline.ENTRIES])
				position = frames[frames.length + PathConstraintPositionTimeline.PREV_VALUE];
			else {
				var frame = Animation.binarySearch(frames, time, PathConstraintPositionTimeline.ENTRIES);
				position = frames[frame + PathConstraintPositionTimeline.PREV_VALUE];
				var frameTime = frames[frame];
				var percent = this.getCurvePercent(frame / PathConstraintPositionTimeline.ENTRIES - 1, 1 - (time - frameTime) / (frames[frame + PathConstraintPositionTimeline.PREV_TIME] - frameTime));
				position += (frames[frame + PathConstraintPositionTimeline.VALUE] - position) * percent;
			}
			if (blend == MixBlend.setup)
				constraint.position = constraint.data.position + (position - constraint.data.position) * alpha;
			else
				constraint.position += (position - constraint.position) * alpha;
		};
		return PathConstraintPositionTimeline;
	}(CurveTimeline));
	PathConstraintPositionTimeline.ENTRIES = 2;
	PathConstraintPositionTimeline.PREV_TIME = -2;
	PathConstraintPositionTimeline.PREV_VALUE = -1;
	PathConstraintPositionTimeline.VALUE = 1;
	spine.PathConstraintPositionTimeline = PathConstraintPositionTimeline;
	var PathConstraintSpacingTimeline = (function (_super) {
		__extends(PathConstraintSpacingTimeline, _super);
		function PathConstraintSpacingTimeline(frameCount) {
			return _super.call(this, frameCount) || this;
		}
		PathConstraintSpacingTimeline.prototype.getPropertyId = function () {
			return (TimelineType.pathConstraintSpacing << 24) + this.pathConstraintIndex;
		};
		PathConstraintSpacingTimeline.prototype.apply = function (skeleton, lastTime, time, firedEvents, alpha, blend, direction) {
			var frames = this.frames;
			var constraint = skeleton.pathConstraints[this.pathConstraintIndex];
			if (time < frames[0]) {
				switch (blend) {
					case MixBlend.setup:
						constraint.spacing = constraint.data.spacing;
						return;
					case MixBlend.first:
						constraint.spacing += (constraint.data.spacing - constraint.spacing) * alpha;
				}
				return;
			}
			var spacing = 0;
			if (time >= frames[frames.length - PathConstraintSpacingTimeline.ENTRIES])
				spacing = frames[frames.length + PathConstraintSpacingTimeline.PREV_VALUE];
			else {
				var frame = Animation.binarySearch(frames, time, PathConstraintSpacingTimeline.ENTRIES);
				spacing = frames[frame + PathConstraintSpacingTimeline.PREV_VALUE];
				var frameTime = frames[frame];
				var percent = this.getCurvePercent(frame / PathConstraintSpacingTimeline.ENTRIES - 1, 1 - (time - frameTime) / (frames[frame + PathConstraintSpacingTimeline.PREV_TIME] - frameTime));
				spacing += (frames[frame + PathConstraintSpacingTimeline.VALUE] - spacing) * percent;
			}
			if (blend == MixBlend.setup)
				constraint.spacing = constraint.data.spacing + (spacing - constraint.data.spacing) * alpha;
			else
				constraint.spacing += (spacing - constraint.spacing) * alpha;
		};
		return PathConstraintSpacingTimeline;
	}(PathConstraintPositionTimeline));
	spine.PathConstraintSpacingTimeline = PathConstraintSpacingTimeline;
	var PathConstraintMixTimeline = (function (_super) {
		__extends(PathConstraintMixTimeline, _super);
		function PathConstraintMixTimeline(frameCount) {
			var _this = _super.call(this, frameCount) || this;
			_this.frames = spine.Utils.newFloatArray(frameCount * PathConstraintMixTimeline.ENTRIES);
			return _this;
		}
		PathConstraintMixTimeline.prototype.getPropertyId = function () {
			return (TimelineType.pathConstraintMix << 24) + this.pathConstraintIndex;
		};
		PathConstraintMixTimeline.prototype.setFrame = function (frameIndex, time, rotateMix, translateMix) {
			frameIndex *= PathConstraintMixTimeline.ENTRIES;
			this.frames[frameIndex] = time;
			this.frames[frameIndex + PathConstraintMixTimeline.ROTATE] = rotateMix;
			this.frames[frameIndex + PathConstraintMixTimeline.TRANSLATE] = translateMix;
		};
		PathConstraintMixTimeline.prototype.apply = function (skeleton, lastTime, time, firedEvents, alpha, blend, direction) {
			var frames = this.frames;
			var constraint = skeleton.pathConstraints[this.pathConstraintIndex];
			if (time < frames[0]) {
				switch (blend) {
					case MixBlend.setup:
						constraint.rotateMix = constraint.data.rotateMix;
						constraint.translateMix = constraint.data.translateMix;
						return;
					case MixBlend.first:
						constraint.rotateMix += (constraint.data.rotateMix - constraint.rotateMix) * alpha;
						constraint.translateMix += (constraint.data.translateMix - constraint.translateMix) * alpha;
				}
				return;
			}
			var rotate = 0, translate = 0;
			if (time >= frames[frames.length - PathConstraintMixTimeline.ENTRIES]) {
				rotate = frames[frames.length + PathConstraintMixTimeline.PREV_ROTATE];
				translate = frames[frames.length + PathConstraintMixTimeline.PREV_TRANSLATE];
			}
			else {
				var frame = Animation.binarySearch(frames, time, PathConstraintMixTimeline.ENTRIES);
				rotate = frames[frame + PathConstraintMixTimeline.PREV_ROTATE];
				translate = frames[frame + PathConstraintMixTimeline.PREV_TRANSLATE];
				var frameTime = frames[frame];
				var percent = this.getCurvePercent(frame / PathConstraintMixTimeline.ENTRIES - 1, 1 - (time - frameTime) / (frames[frame + PathConstraintMixTimeline.PREV_TIME] - frameTime));
				rotate += (frames[frame + PathConstraintMixTimeline.ROTATE] - rotate) * percent;
				translate += (frames[frame + PathConstraintMixTimeline.TRANSLATE] - translate) * percent;
			}
			if (blend == MixBlend.setup) {
				constraint.rotateMix = constraint.data.rotateMix + (rotate - constraint.data.rotateMix) * alpha;
				constraint.translateMix = constraint.data.translateMix + (translate - constraint.data.translateMix) * alpha;
			}
			else {
				constraint.rotateMix += (rotate - constraint.rotateMix) * alpha;
				constraint.translateMix += (translate - constraint.translateMix) * alpha;
			}
		};
		return PathConstraintMixTimeline;
	}(CurveTimeline));
	PathConstraintMixTimeline.ENTRIES = 3;
	PathConstraintMixTimeline.PREV_TIME = -3;
	PathConstraintMixTimeline.PREV_ROTATE = -2;
	PathConstraintMixTimeline.PREV_TRANSLATE = -1;
	PathConstraintMixTimeline.ROTATE = 1;
	PathConstraintMixTimeline.TRANSLATE = 2;
	spine.PathConstraintMixTimeline = PathConstraintMixTimeline;
})(spine || (spine = {}));
var spine;
(function (spine) {
	var AnimationState = (function () {
		function AnimationState(data) {
			this.tracks = new Array();
			this.events = new Array();
			this.listeners = new Array();
			this.queue = new EventQueue(this);
			this.propertyIDs = new spine.IntSet();
			this.mixingTo = new Array();
			this.animationsChanged = false;
			this.timeScale = 1;
			this.trackEntryPool = new spine.Pool(function () { return new TrackEntry(); });
			this.data = data;
		}
		AnimationState.prototype.update = function (delta) {
			delta *= this.timeScale;
			var tracks = this.tracks;
			for (var i = 0, n = tracks.length; i < n; i++) {
				var current = tracks[i];
				if (current == null)
					continue;
				current.animationLast = current.nextAnimationLast;
				current.trackLast = current.nextTrackLast;
				var currentDelta = delta * current.timeScale;
				if (current.delay > 0) {
					current.delay -= currentDelta;
					if (current.delay > 0)
						continue;
					currentDelta = -current.delay;
					current.delay = 0;
				}
				var next = current.next;
				if (next != null) {
					var nextTime = current.trackLast - next.delay;
					if (nextTime >= 0) {
						next.delay = 0;
						next.trackTime = nextTime + delta * next.timeScale;
						current.trackTime += currentDelta;
						this.setCurrent(i, next, true);
						while (next.mixingFrom != null) {
							next.mixTime += currentDelta;
							next = next.mixingFrom;
						}
						continue;
					}
				}
				else if (current.trackLast >= current.trackEnd && current.mixingFrom == null) {
					tracks[i] = null;
					this.queue.end(current);
					this.disposeNext(current);
					continue;
				}
				if (current.mixingFrom != null && this.updateMixingFrom(current, delta)) {
					var from = current.mixingFrom;
					current.mixingFrom = null;
					while (from != null) {
						this.queue.end(from);
						from = from.mixingFrom;
					}
				}
				current.trackTime += currentDelta;
			}
			this.queue.drain();
		};
		AnimationState.prototype.updateMixingFrom = function (to, delta) {
			var from = to.mixingFrom;
			if (from == null)
				return true;
			var finished = this.updateMixingFrom(from, delta);
			if (to.mixTime > 0 && (to.mixTime >= to.mixDuration || to.timeScale == 0)) {
				if (from.totalAlpha == 0 || to.mixDuration == 0) {
					to.mixingFrom = from.mixingFrom;
					to.interruptAlpha = from.interruptAlpha;
					this.queue.end(from);
				}
				return finished;
			}
			from.animationLast = from.nextAnimationLast;
			from.trackLast = from.nextTrackLast;
			from.trackTime += delta * from.timeScale;
			to.mixTime += delta * to.timeScale;
			return false;
		};
		AnimationState.prototype.apply = function (skeleton) {
			if (skeleton == null)
				throw new Error("skeleton cannot be null.");
			if (this.animationsChanged)
				this._animationsChanged();
			var events = this.events;
			var tracks = this.tracks;
			var applied = false;
			for (var i = 0, n = tracks.length; i < n; i++) {
				var current = tracks[i];
				if (current == null || current.delay > 0)
					continue;
				applied = true;
				var blend = i == 0 ? spine.MixBlend.first : current.mixBlend;
				var mix = current.alpha;
				if (current.mixingFrom != null)
					mix *= this.applyMixingFrom(current, skeleton, blend);
				else if (current.trackTime >= current.trackEnd && current.next == null)
					mix = 0;
				var animationLast = current.animationLast, animationTime = current.getAnimationTime();
				var timelineCount = current.animation.timelines.length;
				var timelines = current.animation.timelines;
				if (mix == 1 || blend == spine.MixBlend.add) {
					for (var ii = 0; ii < timelineCount; ii++)
						timelines[ii].apply(skeleton, animationLast, animationTime, events, mix, blend, spine.MixDirection["in"]);
				}
				else {
					var timelineData = current.timelineData;
					var firstFrame = current.timelinesRotation.length == 0;
					if (firstFrame)
						spine.Utils.setArraySize(current.timelinesRotation, timelineCount << 1, null);
					var timelinesRotation = current.timelinesRotation;
					for (var ii = 0; ii < timelineCount; ii++) {
						var timeline = timelines[ii];
						var timelineBlend = timelineData[ii] == AnimationState.SUBSEQUENT ? blend : spine.MixBlend.setup;
						if (timeline instanceof spine.RotateTimeline) {
							this.applyRotateTimeline(timeline, skeleton, animationTime, mix, timelineBlend, timelinesRotation, ii << 1, firstFrame);
						}
						else
							timeline.apply(skeleton, animationLast, animationTime, events, mix, timelineBlend, spine.MixDirection["in"]);
					}
				}
				this.queueEvents(current, animationTime);
				events.length = 0;
				current.nextAnimationLast = animationTime;
				current.nextTrackLast = current.trackTime;
			}
			this.queue.drain();
			return applied;
		};
		AnimationState.prototype.applyMixingFrom = function (to, skeleton, blend) {
			var from = to.mixingFrom;
			if (from.mixingFrom != null)
				this.applyMixingFrom(from, skeleton, blend);
			var mix = 0;
			if (to.mixDuration == 0) {
				mix = 1;
				if (blend == spine.MixBlend.first)
					blend = spine.MixBlend.setup;
			}
			else {
				mix = to.mixTime / to.mixDuration;
				if (mix > 1)
					mix = 1;
				if (blend != spine.MixBlend.first)
					blend = from.mixBlend;
			}
			var events = mix < from.eventThreshold ? this.events : null;
			var attachments = mix < from.attachmentThreshold, drawOrder = mix < from.drawOrderThreshold;
			var animationLast = from.animationLast, animationTime = from.getAnimationTime();
			var timelineCount = from.animation.timelines.length;
			var timelines = from.animation.timelines;
			var alphaDip = from.alpha * to.interruptAlpha, alphaMix = alphaDip * (1 - mix);
			if (blend == spine.MixBlend.add) {
				for (var i = 0; i < timelineCount; i++)
					timelines[i].apply(skeleton, animationLast, animationTime, events, alphaMix, blend, spine.MixDirection.out);
			}
			else {
				var timelineData = from.timelineData;
				var timelineDipMix = from.timelineDipMix;
				var firstFrame = from.timelinesRotation.length == 0;
				if (firstFrame)
					spine.Utils.setArraySize(from.timelinesRotation, timelineCount << 1, null);
				var timelinesRotation = from.timelinesRotation;
				from.totalAlpha = 0;
				for (var i = 0; i < timelineCount; i++) {
					var timeline = timelines[i];
					var timelineBlend;
					var alpha = 0;
					switch (timelineData[i]) {
						case AnimationState.SUBSEQUENT:
							if (!attachments && timeline instanceof spine.AttachmentTimeline)
								continue;
							if (!drawOrder && timeline instanceof spine.DrawOrderTimeline)
								continue;
							timelineBlend = blend;
							alpha = alphaMix;
							break;
						case AnimationState.FIRST:
							timelineBlend = spine.MixBlend.setup;
							alpha = alphaMix;
							break;
						case AnimationState.DIP:
							timelineBlend = spine.MixBlend.setup;
							alpha = alphaDip;
							break;
						default:
							timelineBlend = spine.MixBlend.setup;
							var dipMix = timelineDipMix[i];
							alpha = alphaDip * Math.max(0, 1 - dipMix.mixTime / dipMix.mixDuration);
							break;
					}
					from.totalAlpha += alpha;
					if (timeline instanceof spine.RotateTimeline)
						this.applyRotateTimeline(timeline, skeleton, animationTime, alpha, timelineBlend, timelinesRotation, i << 1, firstFrame);
					else {
						timeline.apply(skeleton, animationLast, animationTime, events, alpha, timelineBlend, spine.MixDirection.out);
					}
				}
			}
			if (to.mixDuration > 0)
				this.queueEvents(from, animationTime);
			this.events.length = 0;
			from.nextAnimationLast = animationTime;
			from.nextTrackLast = from.trackTime;
			return mix;
		};
		AnimationState.prototype.applyRotateTimeline = function (timeline, skeleton, time, alpha, blend, timelinesRotation, i, firstFrame) {
			if (firstFrame)
				timelinesRotation[i] = 0;
			if (alpha == 1) {
				timeline.apply(skeleton, 0, time, null, 1, blend, spine.MixDirection["in"]);
				return;
			}
			var rotateTimeline = timeline;
			var frames = rotateTimeline.frames;
			var bone = skeleton.bones[rotateTimeline.boneIndex];
			if (time < frames[0]) {
				if (blend == spine.MixBlend.setup)
					bone.rotation = bone.data.rotation;
				return;
			}
			var r2 = 0;
			if (time >= frames[frames.length - spine.RotateTimeline.ENTRIES])
				r2 = bone.data.rotation + frames[frames.length + spine.RotateTimeline.PREV_ROTATION];
			else {
				var frame = spine.Animation.binarySearch(frames, time, spine.RotateTimeline.ENTRIES);
				var prevRotation = frames[frame + spine.RotateTimeline.PREV_ROTATION];
				var frameTime = frames[frame];
				var percent = rotateTimeline.getCurvePercent((frame >> 1) - 1, 1 - (time - frameTime) / (frames[frame + spine.RotateTimeline.PREV_TIME] - frameTime));
				r2 = frames[frame + spine.RotateTimeline.ROTATION] - prevRotation;
				r2 -= (16384 - ((16384.499999999996 - r2 / 360) | 0)) * 360;
				r2 = prevRotation + r2 * percent + bone.data.rotation;
				r2 -= (16384 - ((16384.499999999996 - r2 / 360) | 0)) * 360;
			}
			var r1 = blend == spine.MixBlend.setup ? bone.data.rotation : bone.rotation;
			var total = 0, diff = r2 - r1;
			if (diff == 0) {
				total = timelinesRotation[i];
			}
			else {
				diff -= (16384 - ((16384.499999999996 - diff / 360) | 0)) * 360;
				var lastTotal = 0, lastDiff = 0;
				if (firstFrame) {
					lastTotal = 0;
					lastDiff = diff;
				}
				else {
					lastTotal = timelinesRotation[i];
					lastDiff = timelinesRotation[i + 1];
				}
				var current = diff > 0, dir = lastTotal >= 0;
				if (spine.MathUtils.signum(lastDiff) != spine.MathUtils.signum(diff) && Math.abs(lastDiff) <= 90) {
					if (Math.abs(lastTotal) > 180)
						lastTotal += 360 * spine.MathUtils.signum(lastTotal);
					dir = current;
				}
				total = diff + lastTotal - lastTotal % 360;
				if (dir != current)
					total += 360 * spine.MathUtils.signum(lastTotal);
				timelinesRotation[i] = total;
			}
			timelinesRotation[i + 1] = diff;
			r1 += total * alpha;
			bone.rotation = r1 - (16384 - ((16384.499999999996 - r1 / 360) | 0)) * 360;
		};
		AnimationState.prototype.queueEvents = function (entry, animationTime) {
			var animationStart = entry.animationStart, animationEnd = entry.animationEnd;
			var duration = animationEnd - animationStart;
			var trackLastWrapped = entry.trackLast % duration;
			var events = this.events;
			var i = 0, n = events.length;
			for (; i < n; i++) {
				var event_1 = events[i];
				if (event_1.time < trackLastWrapped)
					break;
				if (event_1.time > animationEnd)
					continue;
				this.queue.event(entry, event_1);
			}
			if (entry.loop ? (trackLastWrapped > entry.trackTime % duration)
				: (animationTime >= animationEnd && entry.animationLast < animationEnd)) {
				this.queue.complete(entry);
			}
			for (; i < n; i++) {
				var event_2 = events[i];
				if (event_2.time < animationStart)
					continue;
				this.queue.event(entry, events[i]);
			}
		};
		AnimationState.prototype.clearTracks = function () {
			var oldDrainDisabled = this.queue.drainDisabled;
			this.queue.drainDisabled = true;
			for (var i = 0, n = this.tracks.length; i < n; i++)
				this.clearTrack(i);
			this.tracks.length = 0;
			this.queue.drainDisabled = oldDrainDisabled;
			this.queue.drain();
		};
		AnimationState.prototype.clearTrack = function (trackIndex) {
			if (trackIndex >= this.tracks.length)
				return;
			var current = this.tracks[trackIndex];
			if (current == null)
				return;
			this.queue.end(current);
			this.disposeNext(current);
			var entry = current;
			while (true) {
				var from = entry.mixingFrom;
				if (from == null)
					break;
				this.queue.end(from);
				entry.mixingFrom = null;
				entry = from;
			}
			this.tracks[current.trackIndex] = null;
			this.queue.drain();
		};
		AnimationState.prototype.setCurrent = function (index, current, interrupt) {
			var from = this.expandToIndex(index);
			this.tracks[index] = current;
			if (from != null) {
				if (interrupt)
					this.queue.interrupt(from);
				current.mixingFrom = from;
				current.mixTime = 0;
				if (from.mixingFrom != null && from.mixDuration > 0)
					current.interruptAlpha *= Math.min(1, from.mixTime / from.mixDuration);
				from.timelinesRotation.length = 0;
			}
			this.queue.start(current);
		};
		AnimationState.prototype.setAnimation = function (trackIndex, animationName, loop) {
			var animation = this.data.skeletonData.findAnimation(animationName);
			if (animation == null)
				throw new Error("Animation not found: " + animationName);
			return this.setAnimationWith(trackIndex, animation, loop);
		};
		AnimationState.prototype.setAnimationWith = function (trackIndex, animation, loop) {
			if (animation == null)
				throw new Error("animation cannot be null.");
			var interrupt = true;
			var current = this.expandToIndex(trackIndex);
			if (current != null) {
				if (current.nextTrackLast == -1) {
					this.tracks[trackIndex] = current.mixingFrom;
					this.queue.interrupt(current);
					this.queue.end(current);
					this.disposeNext(current);
					current = current.mixingFrom;
					interrupt = false;
				}
				else
					this.disposeNext(current);
			}
			var entry = this.trackEntry(trackIndex, animation, loop, current);
			this.setCurrent(trackIndex, entry, interrupt);
			this.queue.drain();
			return entry;
		};
		AnimationState.prototype.addAnimation = function (trackIndex, animationName, loop, delay) {
			var animation = this.data.skeletonData.findAnimation(animationName);
			if (animation == null)
				throw new Error("Animation not found: " + animationName);
			return this.addAnimationWith(trackIndex, animation, loop, delay);
		};
		AnimationState.prototype.addAnimationWith = function (trackIndex, animation, loop, delay) {
			if (animation == null)
				throw new Error("animation cannot be null.");
			var last = this.expandToIndex(trackIndex);
			if (last != null) {
				while (last.next != null)
					last = last.next;
			}
			var entry = this.trackEntry(trackIndex, animation, loop, last);
			if (last == null) {
				this.setCurrent(trackIndex, entry, true);
				this.queue.drain();
			}
			else {
				last.next = entry;
				if (delay <= 0) {
					var duration = last.animationEnd - last.animationStart;
					if (duration != 0)
						delay += duration * (1 + ((last.trackTime / duration) | 0)) - this.data.getMix(last.animation, animation);
					else
						delay = 0;
				}
			}
			entry.delay = delay;
			return entry;
		};
		AnimationState.prototype.setEmptyAnimation = function (trackIndex, mixDuration) {
			var entry = this.setAnimationWith(trackIndex, AnimationState.emptyAnimation, false);
			entry.mixDuration = mixDuration;
			entry.trackEnd = mixDuration;
			return entry;
		};
		AnimationState.prototype.addEmptyAnimation = function (trackIndex, mixDuration, delay) {
			if (delay <= 0)
				delay -= mixDuration;
			var entry = this.addAnimationWith(trackIndex, AnimationState.emptyAnimation, false, delay);
			entry.mixDuration = mixDuration;
			entry.trackEnd = mixDuration;
			return entry;
		};
		AnimationState.prototype.setEmptyAnimations = function (mixDuration) {
			var oldDrainDisabled = this.queue.drainDisabled;
			this.queue.drainDisabled = true;
			for (var i = 0, n = this.tracks.length; i < n; i++) {
				var current = this.tracks[i];
				if (current != null)
					this.setEmptyAnimation(current.trackIndex, mixDuration);
			}
			this.queue.drainDisabled = oldDrainDisabled;
			this.queue.drain();
		};
		AnimationState.prototype.expandToIndex = function (index) {
			if (index < this.tracks.length)
				return this.tracks[index];
			spine.Utils.ensureArrayCapacity(this.tracks, index - this.tracks.length + 1, null);
			this.tracks.length = index + 1;
			return null;
		};
		AnimationState.prototype.trackEntry = function (trackIndex, animation, loop, last) {
			var entry = this.trackEntryPool.obtain();
			entry.trackIndex = trackIndex;
			entry.animation = animation;
			entry.loop = loop;
			entry.eventThreshold = 0;
			entry.attachmentThreshold = 0;
			entry.drawOrderThreshold = 0;
			entry.animationStart = 0;
			entry.animationEnd = animation.duration;
			entry.animationLast = -1;
			entry.nextAnimationLast = -1;
			entry.delay = 0;
			entry.trackTime = 0;
			entry.trackLast = -1;
			entry.nextTrackLast = -1;
			entry.trackEnd = Number.MAX_VALUE;
			entry.timeScale = 1;
			entry.alpha = 1;
			entry.interruptAlpha = 1;
			entry.mixTime = 0;
			entry.mixDuration = last == null ? 0 : this.data.getMix(last.animation, animation);
			return entry;
		};
		AnimationState.prototype.disposeNext = function (entry) {
			var next = entry.next;
			while (next != null) {
				this.queue.dispose(next);
				next = next.next;
			}
			entry.next = null;
		};
		AnimationState.prototype._animationsChanged = function () {
			this.animationsChanged = false;
			var propertyIDs = this.propertyIDs;
			propertyIDs.clear();
			var mixingTo = this.mixingTo;
			for (var i = 0, n = this.tracks.length; i < n; i++) {
				var entry = this.tracks[i];
				if (entry != null && (i == 0 || entry.mixBlend != spine.MixBlend.add))
					entry.setTimelineData(null, mixingTo, propertyIDs);
			}
		};
		AnimationState.prototype.getCurrent = function (trackIndex) {
			if (trackIndex >= this.tracks.length)
				return null;
			return this.tracks[trackIndex];
		};
		AnimationState.prototype.addListener = function (listener) {
			if (listener == null)
				throw new Error("listener cannot be null.");
			this.listeners.push(listener);
		};
		AnimationState.prototype.removeListener = function (listener) {
			var index = this.listeners.indexOf(listener);
			if (index >= 0)
				this.listeners.splice(index, 1);
		};
		AnimationState.prototype.clearListeners = function () {
			this.listeners.length = 0;
		};
		AnimationState.prototype.clearListenerNotifications = function () {
			this.queue.clear();
		};
		return AnimationState;
	}());
	AnimationState.emptyAnimation = new spine.Animation("<empty>", [], 0);
	AnimationState.SUBSEQUENT = 0;
	AnimationState.FIRST = 1;
	AnimationState.DIP = 2;
	AnimationState.DIP_MIX = 3;
	spine.AnimationState = AnimationState;
	var TrackEntry = (function () {
		function TrackEntry() {
			this.mixBlend = spine.MixBlend.replace;
			this.timelineData = new Array();
			this.timelineDipMix = new Array();
			this.timelinesRotation = new Array();
		}
		TrackEntry.prototype.reset = function () {
			this.next = null;
			this.mixingFrom = null;
			this.animation = null;
			this.listener = null;
			this.timelineData.length = 0;
			this.timelineDipMix.length = 0;
			this.timelinesRotation.length = 0;
		};
		TrackEntry.prototype.setTimelineData = function (to, mixingToArray, propertyIDs) {
			if (to != null)
				mixingToArray.push(to);
			var lastEntry = this.mixingFrom != null ? this.mixingFrom.setTimelineData(this, mixingToArray, propertyIDs) : this;
			if (to != null)
				mixingToArray.pop();
			var mixingTo = mixingToArray;
			var mixingToLast = mixingToArray.length - 1;
			var timelines = this.animation.timelines;
			var timelinesCount = this.animation.timelines.length;
			var timelineData = spine.Utils.setArraySize(this.timelineData, timelinesCount);
			this.timelineDipMix.length = 0;
			var timelineDipMix = spine.Utils.setArraySize(this.timelineDipMix, timelinesCount);
			outer: for (var i = 0; i < timelinesCount; i++) {
				var id = timelines[i].getPropertyId();
				if (!propertyIDs.add(id))
					timelineData[i] = AnimationState.SUBSEQUENT;
				else if (to == null || !to.hasTimeline(id))
					timelineData[i] = AnimationState.FIRST;
				else {
					for (var ii = mixingToLast; ii >= 0; ii--) {
						var entry = mixingTo[ii];
						if (!entry.hasTimeline(id)) {
							if (entry.mixDuration > 0) {
								timelineData[i] = AnimationState.DIP_MIX;
								timelineDipMix[i] = entry;
								continue outer;
							}
						}
					}
					timelineData[i] = AnimationState.DIP;
				}
			}
			return lastEntry;
		};
		TrackEntry.prototype.hasTimeline = function (id) {
			var timelines = this.animation.timelines;
			for (var i = 0, n = timelines.length; i < n; i++)
				if (timelines[i].getPropertyId() == id)
					return true;
			return false;
		};
		TrackEntry.prototype.getAnimationTime = function () {
			if (this.loop) {
				var duration = this.animationEnd - this.animationStart;
				if (duration == 0)
					return this.animationStart;
				return (this.trackTime % duration) + this.animationStart;
			}
			return Math.min(this.trackTime + this.animationStart, this.animationEnd);
		};
		TrackEntry.prototype.setAnimationLast = function (animationLast) {
			this.animationLast = animationLast;
			this.nextAnimationLast = animationLast;
		};
		TrackEntry.prototype.isComplete = function () {
			return this.trackTime >= this.animationEnd - this.animationStart;
		};
		TrackEntry.prototype.resetRotationDirections = function () {
			this.timelinesRotation.length = 0;
		};
		return TrackEntry;
	}());
	spine.TrackEntry = TrackEntry;
	var EventQueue = (function () {
		function EventQueue(animState) {
			this.objects = [];
			this.drainDisabled = false;
			this.animState = animState;
		}
		EventQueue.prototype.start = function (entry) {
			this.objects.push(EventType.start);
			this.objects.push(entry);
			this.animState.animationsChanged = true;
		};
		EventQueue.prototype.interrupt = function (entry) {
			this.objects.push(EventType.interrupt);
			this.objects.push(entry);
		};
		EventQueue.prototype.end = function (entry) {
			this.objects.push(EventType.end);
			this.objects.push(entry);
			this.animState.animationsChanged = true;
		};
		EventQueue.prototype.dispose = function (entry) {
			this.objects.push(EventType.dispose);
			this.objects.push(entry);
		};
		EventQueue.prototype.complete = function (entry) {
			this.objects.push(EventType.complete);
			this.objects.push(entry);
		};
		EventQueue.prototype.event = function (entry, event) {
			this.objects.push(EventType.event);
			this.objects.push(entry);
			this.objects.push(event);
		};
		EventQueue.prototype.drain = function () {
			if (this.drainDisabled)
				return;
			this.drainDisabled = true;
			var objects = this.objects;
			var listeners = this.animState.listeners;
			for (var i = 0; i < objects.length; i += 2) {
				var type = objects[i];
				var entry = objects[i + 1];
				switch (type) {
					case EventType.start:
						if (entry.listener != null && entry.listener.start)
							entry.listener.start(entry);
						for (var ii = 0; ii < listeners.length; ii++)
							if (listeners[ii].start)
								listeners[ii].start(entry);
						break;
					case EventType.interrupt:
						if (entry.listener != null && entry.listener.interrupt)
							entry.listener.interrupt(entry);
						for (var ii = 0; ii < listeners.length; ii++)
							if (listeners[ii].interrupt)
								listeners[ii].interrupt(entry);
						break;
					case EventType.end:
						if (entry.listener != null && entry.listener.end)
							entry.listener.end(entry);
						for (var ii = 0; ii < listeners.length; ii++)
							if (listeners[ii].end)
								listeners[ii].end(entry);
					case EventType.dispose:
						if (entry.listener != null && entry.listener.dispose)
							entry.listener.dispose(entry);
						for (var ii = 0; ii < listeners.length; ii++)
							if (listeners[ii].dispose)
								listeners[ii].dispose(entry);
						this.animState.trackEntryPool.free(entry);
						break;
					case EventType.complete:
						if (entry.listener != null && entry.listener.complete)
							entry.listener.complete(entry);
						for (var ii = 0; ii < listeners.length; ii++)
							if (listeners[ii].complete)
								listeners[ii].complete(entry);
						break;
					case EventType.event:
						var event_3 = objects[i++ + 2];
						if (entry.listener != null && entry.listener.event)
							entry.listener.event(entry, event_3);
						for (var ii = 0; ii < listeners.length; ii++)
							if (listeners[ii].event)
								listeners[ii].event(entry, event_3);
						break;
				}
			}
			this.clear();
			this.drainDisabled = false;
		};
		EventQueue.prototype.clear = function () {
			this.objects.length = 0;
		};
		return EventQueue;
	}());
	spine.EventQueue = EventQueue;
	var EventType;
	(function (EventType) {
		EventType[EventType["start"] = 0] = "start";
		EventType[EventType["interrupt"] = 1] = "interrupt";
		EventType[EventType["end"] = 2] = "end";
		EventType[EventType["dispose"] = 3] = "dispose";
		EventType[EventType["complete"] = 4] = "complete";
		EventType[EventType["event"] = 5] = "event";
	})(EventType = spine.EventType || (spine.EventType = {}));
	var AnimationStateAdapter2 = (function () {
		function AnimationStateAdapter2() {
		}
		AnimationStateAdapter2.prototype.start = function (entry) {
		};
		AnimationStateAdapter2.prototype.interrupt = function (entry) {
		};
		AnimationStateAdapter2.prototype.end = function (entry) {
		};
		AnimationStateAdapter2.prototype.dispose = function (entry) {
		};
		AnimationStateAdapter2.prototype.complete = function (entry) {
		};
		AnimationStateAdapter2.prototype.event = function (entry, event) {
		};
		return AnimationStateAdapter2;
	}());
	spine.AnimationStateAdapter2 = AnimationStateAdapter2;
>>>>>>> cce86c1e
})(spine || (spine = {}));
var spine;
(function (spine) {
    var AnimationStateData = (function () {
        function AnimationStateData(skeletonData) {
            this.animationToMixTime = {};
            this.defaultMix = 0;
            if (skeletonData == null)
                throw new Error("skeletonData cannot be null.");
            this.skeletonData = skeletonData;
        }
        AnimationStateData.prototype.setMix = function (fromName, toName, duration) {
            var from = this.skeletonData.findAnimation(fromName);
            if (from == null)
                throw new Error("Animation not found: " + fromName);
            var to = this.skeletonData.findAnimation(toName);
            if (to == null)
                throw new Error("Animation not found: " + toName);
            this.setMixWith(from, to, duration);
        };
        AnimationStateData.prototype.setMixWith = function (from, to, duration) {
            if (from == null)
                throw new Error("from cannot be null.");
            if (to == null)
                throw new Error("to cannot be null.");
            var key = from.name + to.name;
            this.animationToMixTime[key] = duration;
        };
        AnimationStateData.prototype.getMix = function (from, to) {
            var key = from.name + to.name;
            var value = this.animationToMixTime[key];
            return value === undefined ? this.defaultMix : value;
        };
        return AnimationStateData;
    }());
    spine.AnimationStateData = AnimationStateData;
})(spine || (spine = {}));
var spine;
(function (spine) {
    var AssetManager = (function () {
        function AssetManager(textureLoader, pathPrefix) {
            if (pathPrefix === void 0) { pathPrefix = ""; }
            this.assets = {};
            this.errors = {};
            this.toLoad = 0;
            this.loaded = 0;
            this.textureLoader = textureLoader;
            this.pathPrefix = pathPrefix;
        }
        AssetManager.prototype.loadText = function (path, success, error) {
            var _this = this;
            if (success === void 0) { success = null; }
            if (error === void 0) { error = null; }
            path = this.pathPrefix + path;
            this.toLoad++;
            var request = new XMLHttpRequest();
            request.onreadystatechange = function () {
                if (request.readyState == XMLHttpRequest.DONE) {
                    if (request.status >= 200 && request.status < 300) {
                        _this.assets[path] = request.responseText;
                        if (success)
                            success(path, request.responseText);
                    }
                    else {
                        _this.errors[path] = "Couldn't load text " + path + ": status " + request.status + ", " + request.responseText;
                        if (error)
                            error(path, "Couldn't load text " + path + ": status " + request.status + ", " + request.responseText);
                    }
                    _this.toLoad--;
                    _this.loaded++;
                }
            };
            request.open("GET", path, true);
            request.send();
        };
        AssetManager.prototype.loadTexture = function (path, success, error) {
            var _this = this;
            if (success === void 0) { success = null; }
            if (error === void 0) { error = null; }
            path = this.pathPrefix + path;
            this.toLoad++;
            var img = new Image();
            img.crossOrigin = "anonymous";
            img.onload = function (ev) {
                var texture = _this.textureLoader(img);
                _this.assets[path] = texture;
                _this.toLoad--;
                _this.loaded++;
                if (success)
                    success(path, img);
            };
            img.onerror = function (ev) {
                _this.errors[path] = "Couldn't load image " + path;
                _this.toLoad--;
                _this.loaded++;
                if (error)
                    error(path, "Couldn't load image " + path);
            };
            img.src = path;
        };
        AssetManager.prototype.loadTextureData = function (path, data, success, error) {
            var _this = this;
            if (success === void 0) { success = null; }
            if (error === void 0) { error = null; }
            path = this.pathPrefix + path;
            this.toLoad++;
            var img = new Image();
            img.onload = function (ev) {
                var texture = _this.textureLoader(img);
                _this.assets[path] = texture;
                _this.toLoad--;
                _this.loaded++;
                if (success)
                    success(path, img);
            };
            img.onerror = function (ev) {
                _this.errors[path] = "Couldn't load image " + path;
                _this.toLoad--;
                _this.loaded++;
                if (error)
                    error(path, "Couldn't load image " + path);
            };
            img.src = data;
        };
        AssetManager.prototype.get = function (path) {
            path = this.pathPrefix + path;
            return this.assets[path];
        };
        AssetManager.prototype.remove = function (path) {
            path = this.pathPrefix + path;
            var asset = this.assets[path];
            if (asset.dispose)
                asset.dispose();
            this.assets[path] = null;
        };
        AssetManager.prototype.removeAll = function () {
            for (var key in this.assets) {
                var asset = this.assets[key];
                if (asset.dispose)
                    asset.dispose();
            }
            this.assets = {};
        };
        AssetManager.prototype.isLoadingComplete = function () {
            return this.toLoad == 0;
        };
        AssetManager.prototype.getToLoad = function () {
            return this.toLoad;
        };
        AssetManager.prototype.getLoaded = function () {
            return this.loaded;
        };
        AssetManager.prototype.dispose = function () {
            this.removeAll();
        };
        AssetManager.prototype.hasErrors = function () {
            return Object.keys(this.errors).length > 0;
        };
        AssetManager.prototype.getErrors = function () {
            return this.errors;
        };
        return AssetManager;
    }());
    spine.AssetManager = AssetManager;
})(spine || (spine = {}));
var spine;
(function (spine) {
    var AtlasAttachmentLoader = (function () {
        function AtlasAttachmentLoader(atlas) {
            this.atlas = atlas;
        }
        AtlasAttachmentLoader.prototype.newRegionAttachment = function (skin, name, path) {
            var region = this.atlas.findRegion(path);
            if (region == null)
                throw new Error("Region not found in atlas: " + path + " (region attachment: " + name + ")");
            region.renderObject = region;
            var attachment = new spine.RegionAttachment(name);
            attachment.setRegion(region);
            return attachment;
        };
        AtlasAttachmentLoader.prototype.newMeshAttachment = function (skin, name, path) {
            var region = this.atlas.findRegion(path);
            if (region == null)
                throw new Error("Region not found in atlas: " + path + " (mesh attachment: " + name + ")");
            region.renderObject = region;
            var attachment = new spine.MeshAttachment(name);
            attachment.region = region;
            return attachment;
        };
        AtlasAttachmentLoader.prototype.newBoundingBoxAttachment = function (skin, name) {
            return new spine.BoundingBoxAttachment(name);
        };
        AtlasAttachmentLoader.prototype.newPathAttachment = function (skin, name) {
            return new spine.PathAttachment(name);
        };
        AtlasAttachmentLoader.prototype.newPointAttachment = function (skin, name) {
            return new spine.PointAttachment(name);
        };
        AtlasAttachmentLoader.prototype.newClippingAttachment = function (skin, name) {
            return new spine.ClippingAttachment(name);
        };
        return AtlasAttachmentLoader;
    }());
    spine.AtlasAttachmentLoader = AtlasAttachmentLoader;
})(spine || (spine = {}));
var spine;
(function (spine) {
<<<<<<< HEAD
    var BlendMode;
    (function (BlendMode) {
        BlendMode[BlendMode["Normal"] = 0] = "Normal";
        BlendMode[BlendMode["Additive"] = 1] = "Additive";
        BlendMode[BlendMode["Multiply"] = 2] = "Multiply";
        BlendMode[BlendMode["Screen"] = 3] = "Screen";
    })(BlendMode = spine.BlendMode || (spine.BlendMode = {}));
})(spine || (spine = {}));
var spine;
(function (spine) {
    var Bone = (function () {
        function Bone(data, skeleton, parent) {
            this.children = new Array();
            this.x = 0;
            this.y = 0;
            this.rotation = 0;
            this.scaleX = 0;
            this.scaleY = 0;
            this.shearX = 0;
            this.shearY = 0;
            this.ax = 0;
            this.ay = 0;
            this.arotation = 0;
            this.ascaleX = 0;
            this.ascaleY = 0;
            this.ashearX = 0;
            this.ashearY = 0;
            this.appliedValid = false;
            this.a = 0;
            this.b = 0;
            this.worldX = 0;
            this.c = 0;
            this.d = 0;
            this.worldY = 0;
            this.sorted = false;
            if (data == null)
                throw new Error("data cannot be null.");
            if (skeleton == null)
                throw new Error("skeleton cannot be null.");
            this.data = data;
            this.skeleton = skeleton;
            this.parent = parent;
            this.setToSetupPose();
        }
        Bone.prototype.update = function () {
            this.updateWorldTransformWith(this.x, this.y, this.rotation, this.scaleX, this.scaleY, this.shearX, this.shearY);
        };
        Bone.prototype.updateWorldTransform = function () {
            this.updateWorldTransformWith(this.x, this.y, this.rotation, this.scaleX, this.scaleY, this.shearX, this.shearY);
        };
        Bone.prototype.updateWorldTransformWith = function (x, y, rotation, scaleX, scaleY, shearX, shearY) {
            this.ax = x;
            this.ay = y;
            this.arotation = rotation;
            this.ascaleX = scaleX;
            this.ascaleY = scaleY;
            this.ashearX = shearX;
            this.ashearY = shearY;
            this.appliedValid = true;
            var parent = this.parent;
            if (parent == null) {
                var rotationY = rotation + 90 + shearY;
                var la = spine.MathUtils.cosDeg(rotation + shearX) * scaleX;
                var lb = spine.MathUtils.cosDeg(rotationY) * scaleY;
                var lc = spine.MathUtils.sinDeg(rotation + shearX) * scaleX;
                var ld = spine.MathUtils.sinDeg(rotationY) * scaleY;
                var skeleton = this.skeleton;
                if (skeleton.flipX) {
                    x = -x;
                    la = -la;
                    lb = -lb;
                }
                if (skeleton.flipY) {
                    y = -y;
                    lc = -lc;
                    ld = -ld;
                }
                this.a = la;
                this.b = lb;
                this.c = lc;
                this.d = ld;
                this.worldX = x + skeleton.x;
                this.worldY = y + skeleton.y;
                return;
            }
            var pa = parent.a, pb = parent.b, pc = parent.c, pd = parent.d;
            this.worldX = pa * x + pb * y + parent.worldX;
            this.worldY = pc * x + pd * y + parent.worldY;
            switch (this.data.transformMode) {
                case spine.TransformMode.Normal: {
                    var rotationY = rotation + 90 + shearY;
                    var la = spine.MathUtils.cosDeg(rotation + shearX) * scaleX;
                    var lb = spine.MathUtils.cosDeg(rotationY) * scaleY;
                    var lc = spine.MathUtils.sinDeg(rotation + shearX) * scaleX;
                    var ld = spine.MathUtils.sinDeg(rotationY) * scaleY;
                    this.a = pa * la + pb * lc;
                    this.b = pa * lb + pb * ld;
                    this.c = pc * la + pd * lc;
                    this.d = pc * lb + pd * ld;
                    return;
                }
                case spine.TransformMode.OnlyTranslation: {
                    var rotationY = rotation + 90 + shearY;
                    this.a = spine.MathUtils.cosDeg(rotation + shearX) * scaleX;
                    this.b = spine.MathUtils.cosDeg(rotationY) * scaleY;
                    this.c = spine.MathUtils.sinDeg(rotation + shearX) * scaleX;
                    this.d = spine.MathUtils.sinDeg(rotationY) * scaleY;
                    break;
                }
                case spine.TransformMode.NoRotationOrReflection: {
                    var s = pa * pa + pc * pc;
                    var prx = 0;
                    if (s > 0.0001) {
                        s = Math.abs(pa * pd - pb * pc) / s;
                        pb = pc * s;
                        pd = pa * s;
                        prx = Math.atan2(pc, pa) * spine.MathUtils.radDeg;
                    }
                    else {
                        pa = 0;
                        pc = 0;
                        prx = 90 - Math.atan2(pd, pb) * spine.MathUtils.radDeg;
                    }
                    var rx = rotation + shearX - prx;
                    var ry = rotation + shearY - prx + 90;
                    var la = spine.MathUtils.cosDeg(rx) * scaleX;
                    var lb = spine.MathUtils.cosDeg(ry) * scaleY;
                    var lc = spine.MathUtils.sinDeg(rx) * scaleX;
                    var ld = spine.MathUtils.sinDeg(ry) * scaleY;
                    this.a = pa * la - pb * lc;
                    this.b = pa * lb - pb * ld;
                    this.c = pc * la + pd * lc;
                    this.d = pc * lb + pd * ld;
                    break;
                }
                case spine.TransformMode.NoScale:
                case spine.TransformMode.NoScaleOrReflection: {
                    var cos = spine.MathUtils.cosDeg(rotation);
                    var sin = spine.MathUtils.sinDeg(rotation);
                    var za = pa * cos + pb * sin;
                    var zc = pc * cos + pd * sin;
                    var s = Math.sqrt(za * za + zc * zc);
                    if (s > 0.00001)
                        s = 1 / s;
                    za *= s;
                    zc *= s;
                    s = Math.sqrt(za * za + zc * zc);
                    var r = Math.PI / 2 + Math.atan2(zc, za);
                    var zb = Math.cos(r) * s;
                    var zd = Math.sin(r) * s;
                    var la = spine.MathUtils.cosDeg(shearX) * scaleX;
                    var lb = spine.MathUtils.cosDeg(90 + shearY) * scaleY;
                    var lc = spine.MathUtils.sinDeg(shearX) * scaleX;
                    var ld = spine.MathUtils.sinDeg(90 + shearY) * scaleY;
                    if (this.data.transformMode != spine.TransformMode.NoScaleOrReflection ? pa * pd - pb * pc < 0 : this.skeleton.flipX != this.skeleton.flipY) {
                        zb = -zb;
                        zd = -zd;
                    }
                    this.a = za * la + zb * lc;
                    this.b = za * lb + zb * ld;
                    this.c = zc * la + zd * lc;
                    this.d = zc * lb + zd * ld;
                    return;
                }
            }
            if (this.skeleton.flipX) {
                this.a = -this.a;
                this.b = -this.b;
            }
            if (this.skeleton.flipY) {
                this.c = -this.c;
                this.d = -this.d;
            }
        };
        Bone.prototype.setToSetupPose = function () {
            var data = this.data;
            this.x = data.x;
            this.y = data.y;
            this.rotation = data.rotation;
            this.scaleX = data.scaleX;
            this.scaleY = data.scaleY;
            this.shearX = data.shearX;
            this.shearY = data.shearY;
        };
        Bone.prototype.getWorldRotationX = function () {
            return Math.atan2(this.c, this.a) * spine.MathUtils.radDeg;
        };
        Bone.prototype.getWorldRotationY = function () {
            return Math.atan2(this.d, this.b) * spine.MathUtils.radDeg;
        };
        Bone.prototype.getWorldScaleX = function () {
            return Math.sqrt(this.a * this.a + this.c * this.c);
        };
        Bone.prototype.getWorldScaleY = function () {
            return Math.sqrt(this.b * this.b + this.d * this.d);
        };
        Bone.prototype.updateAppliedTransform = function () {
            this.appliedValid = true;
            var parent = this.parent;
            if (parent == null) {
                this.ax = this.worldX;
                this.ay = this.worldY;
                this.arotation = Math.atan2(this.c, this.a) * spine.MathUtils.radDeg;
                this.ascaleX = Math.sqrt(this.a * this.a + this.c * this.c);
                this.ascaleY = Math.sqrt(this.b * this.b + this.d * this.d);
                this.ashearX = 0;
                this.ashearY = Math.atan2(this.a * this.b + this.c * this.d, this.a * this.d - this.b * this.c) * spine.MathUtils.radDeg;
                return;
            }
            var pa = parent.a, pb = parent.b, pc = parent.c, pd = parent.d;
            var pid = 1 / (pa * pd - pb * pc);
            var dx = this.worldX - parent.worldX, dy = this.worldY - parent.worldY;
            this.ax = (dx * pd * pid - dy * pb * pid);
            this.ay = (dy * pa * pid - dx * pc * pid);
            var ia = pid * pd;
            var id = pid * pa;
            var ib = pid * pb;
            var ic = pid * pc;
            var ra = ia * this.a - ib * this.c;
            var rb = ia * this.b - ib * this.d;
            var rc = id * this.c - ic * this.a;
            var rd = id * this.d - ic * this.b;
            this.ashearX = 0;
            this.ascaleX = Math.sqrt(ra * ra + rc * rc);
            if (this.ascaleX > 0.0001) {
                var det = ra * rd - rb * rc;
                this.ascaleY = det / this.ascaleX;
                this.ashearY = Math.atan2(ra * rb + rc * rd, det) * spine.MathUtils.radDeg;
                this.arotation = Math.atan2(rc, ra) * spine.MathUtils.radDeg;
            }
            else {
                this.ascaleX = 0;
                this.ascaleY = Math.sqrt(rb * rb + rd * rd);
                this.ashearY = 0;
                this.arotation = 90 - Math.atan2(rd, rb) * spine.MathUtils.radDeg;
            }
        };
        Bone.prototype.worldToLocal = function (world) {
            var a = this.a, b = this.b, c = this.c, d = this.d;
            var invDet = 1 / (a * d - b * c);
            var x = world.x - this.worldX, y = world.y - this.worldY;
            world.x = (x * d * invDet - y * b * invDet);
            world.y = (y * a * invDet - x * c * invDet);
            return world;
        };
        Bone.prototype.localToWorld = function (local) {
            var x = local.x, y = local.y;
            local.x = x * this.a + y * this.b + this.worldX;
            local.y = x * this.c + y * this.d + this.worldY;
            return local;
        };
        Bone.prototype.worldToLocalRotation = function (worldRotation) {
            var sin = spine.MathUtils.sinDeg(worldRotation), cos = spine.MathUtils.cosDeg(worldRotation);
            return Math.atan2(this.a * sin - this.c * cos, this.d * cos - this.b * sin) * spine.MathUtils.radDeg;
        };
        Bone.prototype.localToWorldRotation = function (localRotation) {
            var sin = spine.MathUtils.sinDeg(localRotation), cos = spine.MathUtils.cosDeg(localRotation);
            return Math.atan2(cos * this.c + sin * this.d, cos * this.a + sin * this.b) * spine.MathUtils.radDeg;
        };
        Bone.prototype.rotateWorld = function (degrees) {
            var a = this.a, b = this.b, c = this.c, d = this.d;
            var cos = spine.MathUtils.cosDeg(degrees), sin = spine.MathUtils.sinDeg(degrees);
            this.a = cos * a - sin * c;
            this.b = cos * b - sin * d;
            this.c = sin * a + cos * c;
            this.d = sin * b + cos * d;
            this.appliedValid = false;
        };
        return Bone;
    }());
    spine.Bone = Bone;
})(spine || (spine = {}));
var spine;
(function (spine) {
    var BoneData = (function () {
        function BoneData(index, name, parent) {
            this.x = 0;
            this.y = 0;
            this.rotation = 0;
            this.scaleX = 1;
            this.scaleY = 1;
            this.shearX = 0;
            this.shearY = 0;
            this.transformMode = TransformMode.Normal;
            if (index < 0)
                throw new Error("index must be >= 0.");
            if (name == null)
                throw new Error("name cannot be null.");
            this.index = index;
            this.name = name;
            this.parent = parent;
        }
        return BoneData;
    }());
    spine.BoneData = BoneData;
    var TransformMode;
    (function (TransformMode) {
        TransformMode[TransformMode["Normal"] = 0] = "Normal";
        TransformMode[TransformMode["OnlyTranslation"] = 1] = "OnlyTranslation";
        TransformMode[TransformMode["NoRotationOrReflection"] = 2] = "NoRotationOrReflection";
        TransformMode[TransformMode["NoScale"] = 3] = "NoScale";
        TransformMode[TransformMode["NoScaleOrReflection"] = 4] = "NoScaleOrReflection";
    })(TransformMode = spine.TransformMode || (spine.TransformMode = {}));
})(spine || (spine = {}));
var spine;
(function (spine) {
    var Event = (function () {
        function Event(time, data) {
            if (data == null)
                throw new Error("data cannot be null.");
            this.time = time;
            this.data = data;
        }
        return Event;
    }());
    spine.Event = Event;
})(spine || (spine = {}));
var spine;
(function (spine) {
    var EventData = (function () {
        function EventData(name) {
            this.name = name;
        }
        return EventData;
    }());
    spine.EventData = EventData;
})(spine || (spine = {}));
var spine;
(function (spine) {
    var IkConstraint = (function () {
        function IkConstraint(data, skeleton) {
            this.mix = 1;
            this.bendDirection = 0;
            if (data == null)
                throw new Error("data cannot be null.");
            if (skeleton == null)
                throw new Error("skeleton cannot be null.");
            this.data = data;
            this.mix = data.mix;
            this.bendDirection = data.bendDirection;
            this.bones = new Array();
            for (var i = 0; i < data.bones.length; i++)
                this.bones.push(skeleton.findBone(data.bones[i].name));
            this.target = skeleton.findBone(data.target.name);
        }
        IkConstraint.prototype.getOrder = function () {
            return this.data.order;
        };
        IkConstraint.prototype.apply = function () {
            this.update();
        };
        IkConstraint.prototype.update = function () {
            var target = this.target;
            var bones = this.bones;
            switch (bones.length) {
                case 1:
                    this.apply1(bones[0], target.worldX, target.worldY, this.mix);
                    break;
                case 2:
                    this.apply2(bones[0], bones[1], target.worldX, target.worldY, this.bendDirection, this.mix);
                    break;
            }
        };
        IkConstraint.prototype.apply1 = function (bone, targetX, targetY, alpha) {
            if (!bone.appliedValid)
                bone.updateAppliedTransform();
            var p = bone.parent;
            var id = 1 / (p.a * p.d - p.b * p.c);
            var x = targetX - p.worldX, y = targetY - p.worldY;
            var tx = (x * p.d - y * p.b) * id - bone.ax, ty = (y * p.a - x * p.c) * id - bone.ay;
            var rotationIK = Math.atan2(ty, tx) * spine.MathUtils.radDeg - bone.ashearX - bone.arotation;
            if (bone.ascaleX < 0)
                rotationIK += 180;
            if (rotationIK > 180)
                rotationIK -= 360;
            else if (rotationIK < -180)
                rotationIK += 360;
            bone.updateWorldTransformWith(bone.ax, bone.ay, bone.arotation + rotationIK * alpha, bone.ascaleX, bone.ascaleY, bone.ashearX, bone.ashearY);
        };
        IkConstraint.prototype.apply2 = function (parent, child, targetX, targetY, bendDir, alpha) {
            if (alpha == 0) {
                child.updateWorldTransform();
                return;
            }
            if (!parent.appliedValid)
                parent.updateAppliedTransform();
            if (!child.appliedValid)
                child.updateAppliedTransform();
            var px = parent.ax, py = parent.ay, psx = parent.ascaleX, psy = parent.ascaleY, csx = child.ascaleX;
            var os1 = 0, os2 = 0, s2 = 0;
            if (psx < 0) {
                psx = -psx;
                os1 = 180;
                s2 = -1;
            }
            else {
                os1 = 0;
                s2 = 1;
            }
            if (psy < 0) {
                psy = -psy;
                s2 = -s2;
            }
            if (csx < 0) {
                csx = -csx;
                os2 = 180;
            }
            else
                os2 = 0;
            var cx = child.ax, cy = 0, cwx = 0, cwy = 0, a = parent.a, b = parent.b, c = parent.c, d = parent.d;
            var u = Math.abs(psx - psy) <= 0.0001;
            if (!u) {
                cy = 0;
                cwx = a * cx + parent.worldX;
                cwy = c * cx + parent.worldY;
            }
            else {
                cy = child.ay;
                cwx = a * cx + b * cy + parent.worldX;
                cwy = c * cx + d * cy + parent.worldY;
            }
            var pp = parent.parent;
            a = pp.a;
            b = pp.b;
            c = pp.c;
            d = pp.d;
            var id = 1 / (a * d - b * c), x = targetX - pp.worldX, y = targetY - pp.worldY;
            var tx = (x * d - y * b) * id - px, ty = (y * a - x * c) * id - py;
            x = cwx - pp.worldX;
            y = cwy - pp.worldY;
            var dx = (x * d - y * b) * id - px, dy = (y * a - x * c) * id - py;
            var l1 = Math.sqrt(dx * dx + dy * dy), l2 = child.data.length * csx, a1 = 0, a2 = 0;
            outer: if (u) {
                l2 *= psx;
                var cos = (tx * tx + ty * ty - l1 * l1 - l2 * l2) / (2 * l1 * l2);
                if (cos < -1)
                    cos = -1;
                else if (cos > 1)
                    cos = 1;
                a2 = Math.acos(cos) * bendDir;
                a = l1 + l2 * cos;
                b = l2 * Math.sin(a2);
                a1 = Math.atan2(ty * a - tx * b, tx * a + ty * b);
            }
            else {
                a = psx * l2;
                b = psy * l2;
                var aa = a * a, bb = b * b, dd = tx * tx + ty * ty, ta = Math.atan2(ty, tx);
                c = bb * l1 * l1 + aa * dd - aa * bb;
                var c1 = -2 * bb * l1, c2 = bb - aa;
                d = c1 * c1 - 4 * c2 * c;
                if (d >= 0) {
                    var q = Math.sqrt(d);
                    if (c1 < 0)
                        q = -q;
                    q = -(c1 + q) / 2;
                    var r0 = q / c2, r1 = c / q;
                    var r = Math.abs(r0) < Math.abs(r1) ? r0 : r1;
                    if (r * r <= dd) {
                        y = Math.sqrt(dd - r * r) * bendDir;
                        a1 = ta - Math.atan2(y, r);
                        a2 = Math.atan2(y / psy, (r - l1) / psx);
                        break outer;
                    }
                }
                var minAngle = spine.MathUtils.PI, minX = l1 - a, minDist = minX * minX, minY = 0;
                var maxAngle = 0, maxX = l1 + a, maxDist = maxX * maxX, maxY = 0;
                c = -a * l1 / (aa - bb);
                if (c >= -1 && c <= 1) {
                    c = Math.acos(c);
                    x = a * Math.cos(c) + l1;
                    y = b * Math.sin(c);
                    d = x * x + y * y;
                    if (d < minDist) {
                        minAngle = c;
                        minDist = d;
                        minX = x;
                        minY = y;
                    }
                    if (d > maxDist) {
                        maxAngle = c;
                        maxDist = d;
                        maxX = x;
                        maxY = y;
                    }
                }
                if (dd <= (minDist + maxDist) / 2) {
                    a1 = ta - Math.atan2(minY * bendDir, minX);
                    a2 = minAngle * bendDir;
                }
                else {
                    a1 = ta - Math.atan2(maxY * bendDir, maxX);
                    a2 = maxAngle * bendDir;
                }
            }
            var os = Math.atan2(cy, cx) * s2;
            var rotation = parent.arotation;
            a1 = (a1 - os) * spine.MathUtils.radDeg + os1 - rotation;
            if (a1 > 180)
                a1 -= 360;
            else if (a1 < -180)
                a1 += 360;
            parent.updateWorldTransformWith(px, py, rotation + a1 * alpha, parent.ascaleX, parent.ascaleY, 0, 0);
            rotation = child.arotation;
            a2 = ((a2 + os) * spine.MathUtils.radDeg - child.ashearX) * s2 + os2 - rotation;
            if (a2 > 180)
                a2 -= 360;
            else if (a2 < -180)
                a2 += 360;
            child.updateWorldTransformWith(cx, cy, rotation + a2 * alpha, child.ascaleX, child.ascaleY, child.ashearX, child.ashearY);
        };
        return IkConstraint;
    }());
    spine.IkConstraint = IkConstraint;
})(spine || (spine = {}));
var spine;
(function (spine) {
    var IkConstraintData = (function () {
        function IkConstraintData(name) {
            this.order = 0;
            this.bones = new Array();
            this.bendDirection = 1;
            this.mix = 1;
            this.name = name;
        }
        return IkConstraintData;
    }());
    spine.IkConstraintData = IkConstraintData;
})(spine || (spine = {}));
var spine;
(function (spine) {
    var PathConstraint = (function () {
        function PathConstraint(data, skeleton) {
            this.position = 0;
            this.spacing = 0;
            this.rotateMix = 0;
            this.translateMix = 0;
            this.spaces = new Array();
            this.positions = new Array();
            this.world = new Array();
            this.curves = new Array();
            this.lengths = new Array();
            this.segments = new Array();
            if (data == null)
                throw new Error("data cannot be null.");
            if (skeleton == null)
                throw new Error("skeleton cannot be null.");
            this.data = data;
            this.bones = new Array();
            for (var i = 0, n = data.bones.length; i < n; i++)
                this.bones.push(skeleton.findBone(data.bones[i].name));
            this.target = skeleton.findSlot(data.target.name);
            this.position = data.position;
            this.spacing = data.spacing;
            this.rotateMix = data.rotateMix;
            this.translateMix = data.translateMix;
        }
        PathConstraint.prototype.apply = function () {
            this.update();
        };
        PathConstraint.prototype.update = function () {
            var attachment = this.target.getAttachment();
            if (!(attachment instanceof spine.PathAttachment))
                return;
            var rotateMix = this.rotateMix, translateMix = this.translateMix;
            var translate = translateMix > 0, rotate = rotateMix > 0;
            if (!translate && !rotate)
                return;
            var data = this.data;
            var spacingMode = data.spacingMode;
            var lengthSpacing = spacingMode == spine.SpacingMode.Length;
            var rotateMode = data.rotateMode;
            var tangents = rotateMode == spine.RotateMode.Tangent, scale = rotateMode == spine.RotateMode.ChainScale;
            var boneCount = this.bones.length, spacesCount = tangents ? boneCount : boneCount + 1;
            var bones = this.bones;
            var spaces = spine.Utils.setArraySize(this.spaces, spacesCount), lengths = null;
            var spacing = this.spacing;
            if (scale || lengthSpacing) {
                if (scale)
                    lengths = spine.Utils.setArraySize(this.lengths, boneCount);
                for (var i = 0, n = spacesCount - 1; i < n;) {
                    var bone = bones[i];
                    var setupLength = bone.data.length;
                    if (setupLength < PathConstraint.epsilon) {
                        if (scale)
                            lengths[i] = 0;
                        spaces[++i] = 0;
                    }
                    else {
                        var x = setupLength * bone.a, y = setupLength * bone.c;
                        var length_1 = Math.sqrt(x * x + y * y);
                        if (scale)
                            lengths[i] = length_1;
                        spaces[++i] = (lengthSpacing ? setupLength + spacing : spacing) * length_1 / setupLength;
                    }
                }
            }
            else {
                for (var i = 1; i < spacesCount; i++)
                    spaces[i] = spacing;
            }
            var positions = this.computeWorldPositions(attachment, spacesCount, tangents, data.positionMode == spine.PositionMode.Percent, spacingMode == spine.SpacingMode.Percent);
            var boneX = positions[0], boneY = positions[1], offsetRotation = data.offsetRotation;
            var tip = false;
            if (offsetRotation == 0)
                tip = rotateMode == spine.RotateMode.Chain;
            else {
                tip = false;
                var p = this.target.bone;
                offsetRotation *= p.a * p.d - p.b * p.c > 0 ? spine.MathUtils.degRad : -spine.MathUtils.degRad;
            }
            for (var i = 0, p = 3; i < boneCount; i++, p += 3) {
                var bone = bones[i];
                bone.worldX += (boneX - bone.worldX) * translateMix;
                bone.worldY += (boneY - bone.worldY) * translateMix;
                var x = positions[p], y = positions[p + 1], dx = x - boneX, dy = y - boneY;
                if (scale) {
                    var length_2 = lengths[i];
                    if (length_2 != 0) {
                        var s = (Math.sqrt(dx * dx + dy * dy) / length_2 - 1) * rotateMix + 1;
                        bone.a *= s;
                        bone.c *= s;
                    }
                }
                boneX = x;
                boneY = y;
                if (rotate) {
                    var a = bone.a, b = bone.b, c = bone.c, d = bone.d, r = 0, cos = 0, sin = 0;
                    if (tangents)
                        r = positions[p - 1];
                    else if (spaces[i + 1] == 0)
                        r = positions[p + 2];
                    else
                        r = Math.atan2(dy, dx);
                    r -= Math.atan2(c, a);
                    if (tip) {
                        cos = Math.cos(r);
                        sin = Math.sin(r);
                        var length_3 = bone.data.length;
                        boneX += (length_3 * (cos * a - sin * c) - dx) * rotateMix;
                        boneY += (length_3 * (sin * a + cos * c) - dy) * rotateMix;
                    }
                    else {
                        r += offsetRotation;
                    }
                    if (r > spine.MathUtils.PI)
                        r -= spine.MathUtils.PI2;
                    else if (r < -spine.MathUtils.PI)
                        r += spine.MathUtils.PI2;
                    r *= rotateMix;
                    cos = Math.cos(r);
                    sin = Math.sin(r);
                    bone.a = cos * a - sin * c;
                    bone.b = cos * b - sin * d;
                    bone.c = sin * a + cos * c;
                    bone.d = sin * b + cos * d;
                }
                bone.appliedValid = false;
            }
        };
        PathConstraint.prototype.computeWorldPositions = function (path, spacesCount, tangents, percentPosition, percentSpacing) {
            var target = this.target;
            var position = this.position;
            var spaces = this.spaces, out = spine.Utils.setArraySize(this.positions, spacesCount * 3 + 2), world = null;
            var closed = path.closed;
            var verticesLength = path.worldVerticesLength, curveCount = verticesLength / 6, prevCurve = PathConstraint.NONE;
            if (!path.constantSpeed) {
                var lengths = path.lengths;
                curveCount -= closed ? 1 : 2;
                var pathLength_1 = lengths[curveCount];
                if (percentPosition)
                    position *= pathLength_1;
                if (percentSpacing) {
                    for (var i = 0; i < spacesCount; i++)
                        spaces[i] *= pathLength_1;
                }
                world = spine.Utils.setArraySize(this.world, 8);
                for (var i = 0, o = 0, curve = 0; i < spacesCount; i++, o += 3) {
                    var space = spaces[i];
                    position += space;
                    var p = position;
                    if (closed) {
                        p %= pathLength_1;
                        if (p < 0)
                            p += pathLength_1;
                        curve = 0;
                    }
                    else if (p < 0) {
                        if (prevCurve != PathConstraint.BEFORE) {
                            prevCurve = PathConstraint.BEFORE;
                            path.computeWorldVertices(target, 2, 4, world, 0, 2);
                        }
                        this.addBeforePosition(p, world, 0, out, o);
                        continue;
                    }
                    else if (p > pathLength_1) {
                        if (prevCurve != PathConstraint.AFTER) {
                            prevCurve = PathConstraint.AFTER;
                            path.computeWorldVertices(target, verticesLength - 6, 4, world, 0, 2);
                        }
                        this.addAfterPosition(p - pathLength_1, world, 0, out, o);
                        continue;
                    }
                    for (;; curve++) {
                        var length_4 = lengths[curve];
                        if (p > length_4)
                            continue;
                        if (curve == 0)
                            p /= length_4;
                        else {
                            var prev = lengths[curve - 1];
                            p = (p - prev) / (length_4 - prev);
                        }
                        break;
                    }
                    if (curve != prevCurve) {
                        prevCurve = curve;
                        if (closed && curve == curveCount) {
                            path.computeWorldVertices(target, verticesLength - 4, 4, world, 0, 2);
                            path.computeWorldVertices(target, 0, 4, world, 4, 2);
                        }
                        else
                            path.computeWorldVertices(target, curve * 6 + 2, 8, world, 0, 2);
                    }
                    this.addCurvePosition(p, world[0], world[1], world[2], world[3], world[4], world[5], world[6], world[7], out, o, tangents || (i > 0 && space == 0));
                }
                return out;
            }
            if (closed) {
                verticesLength += 2;
                world = spine.Utils.setArraySize(this.world, verticesLength);
                path.computeWorldVertices(target, 2, verticesLength - 4, world, 0, 2);
                path.computeWorldVertices(target, 0, 2, world, verticesLength - 4, 2);
                world[verticesLength - 2] = world[0];
                world[verticesLength - 1] = world[1];
            }
            else {
                curveCount--;
                verticesLength -= 4;
                world = spine.Utils.setArraySize(this.world, verticesLength);
                path.computeWorldVertices(target, 2, verticesLength, world, 0, 2);
            }
            var curves = spine.Utils.setArraySize(this.curves, curveCount);
            var pathLength = 0;
            var x1 = world[0], y1 = world[1], cx1 = 0, cy1 = 0, cx2 = 0, cy2 = 0, x2 = 0, y2 = 0;
            var tmpx = 0, tmpy = 0, dddfx = 0, dddfy = 0, ddfx = 0, ddfy = 0, dfx = 0, dfy = 0;
            for (var i = 0, w = 2; i < curveCount; i++, w += 6) {
                cx1 = world[w];
                cy1 = world[w + 1];
                cx2 = world[w + 2];
                cy2 = world[w + 3];
                x2 = world[w + 4];
                y2 = world[w + 5];
                tmpx = (x1 - cx1 * 2 + cx2) * 0.1875;
                tmpy = (y1 - cy1 * 2 + cy2) * 0.1875;
                dddfx = ((cx1 - cx2) * 3 - x1 + x2) * 0.09375;
                dddfy = ((cy1 - cy2) * 3 - y1 + y2) * 0.09375;
                ddfx = tmpx * 2 + dddfx;
                ddfy = tmpy * 2 + dddfy;
                dfx = (cx1 - x1) * 0.75 + tmpx + dddfx * 0.16666667;
                dfy = (cy1 - y1) * 0.75 + tmpy + dddfy * 0.16666667;
                pathLength += Math.sqrt(dfx * dfx + dfy * dfy);
                dfx += ddfx;
                dfy += ddfy;
                ddfx += dddfx;
                ddfy += dddfy;
                pathLength += Math.sqrt(dfx * dfx + dfy * dfy);
                dfx += ddfx;
                dfy += ddfy;
                pathLength += Math.sqrt(dfx * dfx + dfy * dfy);
                dfx += ddfx + dddfx;
                dfy += ddfy + dddfy;
                pathLength += Math.sqrt(dfx * dfx + dfy * dfy);
                curves[i] = pathLength;
                x1 = x2;
                y1 = y2;
            }
            if (percentPosition)
                position *= pathLength;
            if (percentSpacing) {
                for (var i = 0; i < spacesCount; i++)
                    spaces[i] *= pathLength;
            }
            var segments = this.segments;
            var curveLength = 0;
            for (var i = 0, o = 0, curve = 0, segment = 0; i < spacesCount; i++, o += 3) {
                var space = spaces[i];
                position += space;
                var p = position;
                if (closed) {
                    p %= pathLength;
                    if (p < 0)
                        p += pathLength;
                    curve = 0;
                }
                else if (p < 0) {
                    this.addBeforePosition(p, world, 0, out, o);
                    continue;
                }
                else if (p > pathLength) {
                    this.addAfterPosition(p - pathLength, world, verticesLength - 4, out, o);
                    continue;
                }
                for (;; curve++) {
                    var length_5 = curves[curve];
                    if (p > length_5)
                        continue;
                    if (curve == 0)
                        p /= length_5;
                    else {
                        var prev = curves[curve - 1];
                        p = (p - prev) / (length_5 - prev);
                    }
                    break;
                }
                if (curve != prevCurve) {
                    prevCurve = curve;
                    var ii = curve * 6;
                    x1 = world[ii];
                    y1 = world[ii + 1];
                    cx1 = world[ii + 2];
                    cy1 = world[ii + 3];
                    cx2 = world[ii + 4];
                    cy2 = world[ii + 5];
                    x2 = world[ii + 6];
                    y2 = world[ii + 7];
                    tmpx = (x1 - cx1 * 2 + cx2) * 0.03;
                    tmpy = (y1 - cy1 * 2 + cy2) * 0.03;
                    dddfx = ((cx1 - cx2) * 3 - x1 + x2) * 0.006;
                    dddfy = ((cy1 - cy2) * 3 - y1 + y2) * 0.006;
                    ddfx = tmpx * 2 + dddfx;
                    ddfy = tmpy * 2 + dddfy;
                    dfx = (cx1 - x1) * 0.3 + tmpx + dddfx * 0.16666667;
                    dfy = (cy1 - y1) * 0.3 + tmpy + dddfy * 0.16666667;
                    curveLength = Math.sqrt(dfx * dfx + dfy * dfy);
                    segments[0] = curveLength;
                    for (ii = 1; ii < 8; ii++) {
                        dfx += ddfx;
                        dfy += ddfy;
                        ddfx += dddfx;
                        ddfy += dddfy;
                        curveLength += Math.sqrt(dfx * dfx + dfy * dfy);
                        segments[ii] = curveLength;
                    }
                    dfx += ddfx;
                    dfy += ddfy;
                    curveLength += Math.sqrt(dfx * dfx + dfy * dfy);
                    segments[8] = curveLength;
                    dfx += ddfx + dddfx;
                    dfy += ddfy + dddfy;
                    curveLength += Math.sqrt(dfx * dfx + dfy * dfy);
                    segments[9] = curveLength;
                    segment = 0;
                }
                p *= curveLength;
                for (;; segment++) {
                    var length_6 = segments[segment];
                    if (p > length_6)
                        continue;
                    if (segment == 0)
                        p /= length_6;
                    else {
                        var prev = segments[segment - 1];
                        p = segment + (p - prev) / (length_6 - prev);
                    }
                    break;
                }
                this.addCurvePosition(p * 0.1, x1, y1, cx1, cy1, cx2, cy2, x2, y2, out, o, tangents || (i > 0 && space == 0));
            }
            return out;
        };
        PathConstraint.prototype.addBeforePosition = function (p, temp, i, out, o) {
            var x1 = temp[i], y1 = temp[i + 1], dx = temp[i + 2] - x1, dy = temp[i + 3] - y1, r = Math.atan2(dy, dx);
            out[o] = x1 + p * Math.cos(r);
            out[o + 1] = y1 + p * Math.sin(r);
            out[o + 2] = r;
        };
        PathConstraint.prototype.addAfterPosition = function (p, temp, i, out, o) {
            var x1 = temp[i + 2], y1 = temp[i + 3], dx = x1 - temp[i], dy = y1 - temp[i + 1], r = Math.atan2(dy, dx);
            out[o] = x1 + p * Math.cos(r);
            out[o + 1] = y1 + p * Math.sin(r);
            out[o + 2] = r;
        };
        PathConstraint.prototype.addCurvePosition = function (p, x1, y1, cx1, cy1, cx2, cy2, x2, y2, out, o, tangents) {
            if (p == 0 || isNaN(p))
                p = 0.0001;
            var tt = p * p, ttt = tt * p, u = 1 - p, uu = u * u, uuu = uu * u;
            var ut = u * p, ut3 = ut * 3, uut3 = u * ut3, utt3 = ut3 * p;
            var x = x1 * uuu + cx1 * uut3 + cx2 * utt3 + x2 * ttt, y = y1 * uuu + cy1 * uut3 + cy2 * utt3 + y2 * ttt;
            out[o] = x;
            out[o + 1] = y;
            if (tangents)
                out[o + 2] = Math.atan2(y - (y1 * uu + cy1 * ut * 2 + cy2 * tt), x - (x1 * uu + cx1 * ut * 2 + cx2 * tt));
        };
        PathConstraint.prototype.getOrder = function () {
            return this.data.order;
        };
        return PathConstraint;
    }());
    PathConstraint.NONE = -1;
    PathConstraint.BEFORE = -2;
    PathConstraint.AFTER = -3;
    PathConstraint.epsilon = 0.00001;
    spine.PathConstraint = PathConstraint;
})(spine || (spine = {}));
var spine;
(function (spine) {
    var PathConstraintData = (function () {
        function PathConstraintData(name) {
            this.order = 0;
            this.bones = new Array();
            this.name = name;
        }
        return PathConstraintData;
    }());
    spine.PathConstraintData = PathConstraintData;
    var PositionMode;
    (function (PositionMode) {
        PositionMode[PositionMode["Fixed"] = 0] = "Fixed";
        PositionMode[PositionMode["Percent"] = 1] = "Percent";
    })(PositionMode = spine.PositionMode || (spine.PositionMode = {}));
    var SpacingMode;
    (function (SpacingMode) {
        SpacingMode[SpacingMode["Length"] = 0] = "Length";
        SpacingMode[SpacingMode["Fixed"] = 1] = "Fixed";
        SpacingMode[SpacingMode["Percent"] = 2] = "Percent";
    })(SpacingMode = spine.SpacingMode || (spine.SpacingMode = {}));
    var RotateMode;
    (function (RotateMode) {
        RotateMode[RotateMode["Tangent"] = 0] = "Tangent";
        RotateMode[RotateMode["Chain"] = 1] = "Chain";
        RotateMode[RotateMode["ChainScale"] = 2] = "ChainScale";
    })(RotateMode = spine.RotateMode || (spine.RotateMode = {}));
})(spine || (spine = {}));
(function () {
    if (!Math.fround) {
        Math.fround = (function (array) {
            return function (x) {
                return array[0] = x, array[0];
            };
        })(new Float32Array(1));
    }
})();
var spine;
(function (spine) {
    var Assets = (function () {
        function Assets(clientId) {
            this.toLoad = new Array();
            this.assets = {};
            this.clientId = clientId;
        }
        Assets.prototype.loaded = function () {
            var i = 0;
            for (var v in this.assets)
                i++;
            return i;
        };
        return Assets;
    }());
    var SharedAssetManager = (function () {
        function SharedAssetManager(pathPrefix) {
            if (pathPrefix === void 0) { pathPrefix = ""; }
            this.clientAssets = {};
            this.queuedAssets = {};
            this.rawAssets = {};
            this.errors = {};
            this.pathPrefix = pathPrefix;
        }
        SharedAssetManager.prototype.queueAsset = function (clientId, textureLoader, path) {
            var clientAssets = this.clientAssets[clientId];
            if (clientAssets === null || clientAssets === undefined) {
                clientAssets = new Assets(clientId);
                this.clientAssets[clientId] = clientAssets;
            }
            if (textureLoader !== null)
                clientAssets.textureLoader = textureLoader;
            clientAssets.toLoad.push(path);
            if (this.queuedAssets[path] === path) {
                return false;
            }
            else {
                this.queuedAssets[path] = path;
                return true;
            }
        };
        SharedAssetManager.prototype.loadText = function (clientId, path) {
            var _this = this;
            path = this.pathPrefix + path;
            if (!this.queueAsset(clientId, null, path))
                return;
            var request = new XMLHttpRequest();
            request.onreadystatechange = function () {
                if (request.readyState == XMLHttpRequest.DONE) {
                    if (request.status >= 200 && request.status < 300) {
                        _this.rawAssets[path] = request.responseText;
                    }
                    else {
                        _this.errors[path] = "Couldn't load text " + path + ": status " + request.status + ", " + request.responseText;
                    }
                }
            };
            request.open("GET", path, true);
            request.send();
        };
        SharedAssetManager.prototype.loadJson = function (clientId, path) {
            var _this = this;
            path = this.pathPrefix + path;
            if (!this.queueAsset(clientId, null, path))
                return;
            var request = new XMLHttpRequest();
            request.onreadystatechange = function () {
                if (request.readyState == XMLHttpRequest.DONE) {
                    if (request.status >= 200 && request.status < 300) {
                        _this.rawAssets[path] = JSON.parse(request.responseText);
                    }
                    else {
                        _this.errors[path] = "Couldn't load text " + path + ": status " + request.status + ", " + request.responseText;
                    }
                }
            };
            request.open("GET", path, true);
            request.send();
        };
        SharedAssetManager.prototype.loadTexture = function (clientId, textureLoader, path) {
            var _this = this;
            path = this.pathPrefix + path;
            if (!this.queueAsset(clientId, textureLoader, path))
                return;
            var img = new Image();
            img.src = path;
            img.crossOrigin = "anonymous";
            img.onload = function (ev) {
                _this.rawAssets[path] = img;
            };
            img.onerror = function (ev) {
                _this.errors[path] = "Couldn't load image " + path;
            };
        };
        SharedAssetManager.prototype.get = function (clientId, path) {
            path = this.pathPrefix + path;
            var clientAssets = this.clientAssets[clientId];
            if (clientAssets === null || clientAssets === undefined)
                return true;
            return clientAssets.assets[path];
        };
        SharedAssetManager.prototype.updateClientAssets = function (clientAssets) {
            for (var i = 0; i < clientAssets.toLoad.length; i++) {
                var path = clientAssets.toLoad[i];
                var asset = clientAssets.assets[path];
                if (asset === null || asset === undefined) {
                    var rawAsset = this.rawAssets[path];
                    if (rawAsset === null || rawAsset === undefined)
                        continue;
                    if (rawAsset instanceof HTMLImageElement) {
                        clientAssets.assets[path] = clientAssets.textureLoader(rawAsset);
                    }
                    else {
                        clientAssets.assets[path] = rawAsset;
                    }
                }
            }
        };
        SharedAssetManager.prototype.isLoadingComplete = function (clientId) {
            var clientAssets = this.clientAssets[clientId];
            if (clientAssets === null || clientAssets === undefined)
                return true;
            this.updateClientAssets(clientAssets);
            return clientAssets.toLoad.length == clientAssets.loaded();
        };
        SharedAssetManager.prototype.dispose = function () {
        };
        SharedAssetManager.prototype.hasErrors = function () {
            return Object.keys(this.errors).length > 0;
        };
        SharedAssetManager.prototype.getErrors = function () {
            return this.errors;
        };
        return SharedAssetManager;
    }());
    spine.SharedAssetManager = SharedAssetManager;
})(spine || (spine = {}));
var spine;
(function (spine) {
    var Skeleton = (function () {
        function Skeleton(data) {
            this._updateCache = new Array();
            this.updateCacheReset = new Array();
            this.time = 0;
            this.flipX = false;
            this.flipY = false;
            this.x = 0;
            this.y = 0;
            if (data == null)
                throw new Error("data cannot be null.");
            this.data = data;
            this.bones = new Array();
            for (var i = 0; i < data.bones.length; i++) {
                var boneData = data.bones[i];
                var bone = void 0;
                if (boneData.parent == null)
                    bone = new spine.Bone(boneData, this, null);
                else {
                    var parent_1 = this.bones[boneData.parent.index];
                    bone = new spine.Bone(boneData, this, parent_1);
                    parent_1.children.push(bone);
                }
                this.bones.push(bone);
            }
            this.slots = new Array();
            this.drawOrder = new Array();
            for (var i = 0; i < data.slots.length; i++) {
                var slotData = data.slots[i];
                var bone = this.bones[slotData.boneData.index];
                var slot = new spine.Slot(slotData, bone);
                this.slots.push(slot);
                this.drawOrder.push(slot);
            }
            this.ikConstraints = new Array();
            for (var i = 0; i < data.ikConstraints.length; i++) {
                var ikConstraintData = data.ikConstraints[i];
                this.ikConstraints.push(new spine.IkConstraint(ikConstraintData, this));
            }
            this.transformConstraints = new Array();
            for (var i = 0; i < data.transformConstraints.length; i++) {
                var transformConstraintData = data.transformConstraints[i];
                this.transformConstraints.push(new spine.TransformConstraint(transformConstraintData, this));
            }
            this.pathConstraints = new Array();
            for (var i = 0; i < data.pathConstraints.length; i++) {
                var pathConstraintData = data.pathConstraints[i];
                this.pathConstraints.push(new spine.PathConstraint(pathConstraintData, this));
            }
            this.color = new spine.Color(1, 1, 1, 1);
            this.updateCache();
        }
        Skeleton.prototype.updateCache = function () {
            var updateCache = this._updateCache;
            updateCache.length = 0;
            this.updateCacheReset.length = 0;
            var bones = this.bones;
            for (var i = 0, n = bones.length; i < n; i++)
                bones[i].sorted = false;
            var ikConstraints = this.ikConstraints;
            var transformConstraints = this.transformConstraints;
            var pathConstraints = this.pathConstraints;
            var ikCount = ikConstraints.length, transformCount = transformConstraints.length, pathCount = pathConstraints.length;
            var constraintCount = ikCount + transformCount + pathCount;
            outer: for (var i = 0; i < constraintCount; i++) {
                for (var ii = 0; ii < ikCount; ii++) {
                    var constraint = ikConstraints[ii];
                    if (constraint.data.order == i) {
                        this.sortIkConstraint(constraint);
                        continue outer;
                    }
                }
                for (var ii = 0; ii < transformCount; ii++) {
                    var constraint = transformConstraints[ii];
                    if (constraint.data.order == i) {
                        this.sortTransformConstraint(constraint);
                        continue outer;
                    }
                }
                for (var ii = 0; ii < pathCount; ii++) {
                    var constraint = pathConstraints[ii];
                    if (constraint.data.order == i) {
                        this.sortPathConstraint(constraint);
                        continue outer;
                    }
                }
            }
            for (var i = 0, n = bones.length; i < n; i++)
                this.sortBone(bones[i]);
        };
        Skeleton.prototype.sortIkConstraint = function (constraint) {
            var target = constraint.target;
            this.sortBone(target);
            var constrained = constraint.bones;
            var parent = constrained[0];
            this.sortBone(parent);
            if (constrained.length > 1) {
                var child = constrained[constrained.length - 1];
                if (!(this._updateCache.indexOf(child) > -1))
                    this.updateCacheReset.push(child);
            }
            this._updateCache.push(constraint);
            this.sortReset(parent.children);
            constrained[constrained.length - 1].sorted = true;
        };
        Skeleton.prototype.sortPathConstraint = function (constraint) {
            var slot = constraint.target;
            var slotIndex = slot.data.index;
            var slotBone = slot.bone;
            if (this.skin != null)
                this.sortPathConstraintAttachment(this.skin, slotIndex, slotBone);
            if (this.data.defaultSkin != null && this.data.defaultSkin != this.skin)
                this.sortPathConstraintAttachment(this.data.defaultSkin, slotIndex, slotBone);
            for (var i = 0, n = this.data.skins.length; i < n; i++)
                this.sortPathConstraintAttachment(this.data.skins[i], slotIndex, slotBone);
            var attachment = slot.getAttachment();
            if (attachment instanceof spine.PathAttachment)
                this.sortPathConstraintAttachmentWith(attachment, slotBone);
            var constrained = constraint.bones;
            var boneCount = constrained.length;
            for (var i = 0; i < boneCount; i++)
                this.sortBone(constrained[i]);
            this._updateCache.push(constraint);
            for (var i = 0; i < boneCount; i++)
                this.sortReset(constrained[i].children);
            for (var i = 0; i < boneCount; i++)
                constrained[i].sorted = true;
        };
        Skeleton.prototype.sortTransformConstraint = function (constraint) {
            this.sortBone(constraint.target);
            var constrained = constraint.bones;
            var boneCount = constrained.length;
            if (constraint.data.local) {
                for (var i = 0; i < boneCount; i++) {
                    var child = constrained[i];
                    this.sortBone(child.parent);
                    if (!(this._updateCache.indexOf(child) > -1))
                        this.updateCacheReset.push(child);
                }
            }
            else {
                for (var i = 0; i < boneCount; i++) {
                    this.sortBone(constrained[i]);
                }
            }
            this._updateCache.push(constraint);
            for (var ii = 0; ii < boneCount; ii++)
                this.sortReset(constrained[ii].children);
            for (var ii = 0; ii < boneCount; ii++)
                constrained[ii].sorted = true;
        };
        Skeleton.prototype.sortPathConstraintAttachment = function (skin, slotIndex, slotBone) {
            var attachments = skin.attachments[slotIndex];
            if (!attachments)
                return;
            for (var key in attachments) {
                this.sortPathConstraintAttachmentWith(attachments[key], slotBone);
            }
        };
        Skeleton.prototype.sortPathConstraintAttachmentWith = function (attachment, slotBone) {
            if (!(attachment instanceof spine.PathAttachment))
                return;
            var pathBones = attachment.bones;
            if (pathBones == null)
                this.sortBone(slotBone);
            else {
                var bones = this.bones;
                var i = 0;
                while (i < pathBones.length) {
                    var boneCount = pathBones[i++];
                    for (var n = i + boneCount; i < n; i++) {
                        var boneIndex = pathBones[i];
                        this.sortBone(bones[boneIndex]);
                    }
                }
            }
        };
        Skeleton.prototype.sortBone = function (bone) {
            if (bone.sorted)
                return;
            var parent = bone.parent;
            if (parent != null)
                this.sortBone(parent);
            bone.sorted = true;
            this._updateCache.push(bone);
        };
        Skeleton.prototype.sortReset = function (bones) {
            for (var i = 0, n = bones.length; i < n; i++) {
                var bone = bones[i];
                if (bone.sorted)
                    this.sortReset(bone.children);
                bone.sorted = false;
            }
        };
        Skeleton.prototype.updateWorldTransform = function () {
            var updateCacheReset = this.updateCacheReset;
            for (var i = 0, n = updateCacheReset.length; i < n; i++) {
                var bone = updateCacheReset[i];
                bone.ax = bone.x;
                bone.ay = bone.y;
                bone.arotation = bone.rotation;
                bone.ascaleX = bone.scaleX;
                bone.ascaleY = bone.scaleY;
                bone.ashearX = bone.shearX;
                bone.ashearY = bone.shearY;
                bone.appliedValid = true;
            }
            var updateCache = this._updateCache;
            for (var i = 0, n = updateCache.length; i < n; i++)
                updateCache[i].update();
        };
        Skeleton.prototype.setToSetupPose = function () {
            this.setBonesToSetupPose();
            this.setSlotsToSetupPose();
        };
        Skeleton.prototype.setBonesToSetupPose = function () {
            var bones = this.bones;
            for (var i = 0, n = bones.length; i < n; i++)
                bones[i].setToSetupPose();
            var ikConstraints = this.ikConstraints;
            for (var i = 0, n = ikConstraints.length; i < n; i++) {
                var constraint = ikConstraints[i];
                constraint.bendDirection = constraint.data.bendDirection;
                constraint.mix = constraint.data.mix;
            }
            var transformConstraints = this.transformConstraints;
            for (var i = 0, n = transformConstraints.length; i < n; i++) {
                var constraint = transformConstraints[i];
                var data = constraint.data;
                constraint.rotateMix = data.rotateMix;
                constraint.translateMix = data.translateMix;
                constraint.scaleMix = data.scaleMix;
                constraint.shearMix = data.shearMix;
            }
            var pathConstraints = this.pathConstraints;
            for (var i = 0, n = pathConstraints.length; i < n; i++) {
                var constraint = pathConstraints[i];
                var data = constraint.data;
                constraint.position = data.position;
                constraint.spacing = data.spacing;
                constraint.rotateMix = data.rotateMix;
                constraint.translateMix = data.translateMix;
            }
        };
        Skeleton.prototype.setSlotsToSetupPose = function () {
            var slots = this.slots;
            spine.Utils.arrayCopy(slots, 0, this.drawOrder, 0, slots.length);
            for (var i = 0, n = slots.length; i < n; i++)
                slots[i].setToSetupPose();
        };
        Skeleton.prototype.getRootBone = function () {
            if (this.bones.length == 0)
                return null;
            return this.bones[0];
        };
        Skeleton.prototype.findBone = function (boneName) {
            if (boneName == null)
                throw new Error("boneName cannot be null.");
            var bones = this.bones;
            for (var i = 0, n = bones.length; i < n; i++) {
                var bone = bones[i];
                if (bone.data.name == boneName)
                    return bone;
            }
            return null;
        };
        Skeleton.prototype.findBoneIndex = function (boneName) {
            if (boneName == null)
                throw new Error("boneName cannot be null.");
            var bones = this.bones;
            for (var i = 0, n = bones.length; i < n; i++)
                if (bones[i].data.name == boneName)
                    return i;
            return -1;
        };
        Skeleton.prototype.findSlot = function (slotName) {
            if (slotName == null)
                throw new Error("slotName cannot be null.");
            var slots = this.slots;
            for (var i = 0, n = slots.length; i < n; i++) {
                var slot = slots[i];
                if (slot.data.name == slotName)
                    return slot;
            }
            return null;
        };
        Skeleton.prototype.findSlotIndex = function (slotName) {
            if (slotName == null)
                throw new Error("slotName cannot be null.");
            var slots = this.slots;
            for (var i = 0, n = slots.length; i < n; i++)
                if (slots[i].data.name == slotName)
                    return i;
            return -1;
        };
        Skeleton.prototype.setSkinByName = function (skinName) {
            var skin = this.data.findSkin(skinName);
            if (skin == null)
                throw new Error("Skin not found: " + skinName);
            this.setSkin(skin);
        };
        Skeleton.prototype.setSkin = function (newSkin) {
            if (newSkin != null) {
                if (this.skin != null)
                    newSkin.attachAll(this, this.skin);
                else {
                    var slots = this.slots;
                    for (var i = 0, n = slots.length; i < n; i++) {
                        var slot = slots[i];
                        var name_1 = slot.data.attachmentName;
                        if (name_1 != null) {
                            var attachment = newSkin.getAttachment(i, name_1);
                            if (attachment != null)
                                slot.setAttachment(attachment);
                        }
                    }
                }
            }
            this.skin = newSkin;
        };
        Skeleton.prototype.getAttachmentByName = function (slotName, attachmentName) {
            return this.getAttachment(this.data.findSlotIndex(slotName), attachmentName);
        };
        Skeleton.prototype.getAttachment = function (slotIndex, attachmentName) {
            if (attachmentName == null)
                throw new Error("attachmentName cannot be null.");
            if (this.skin != null) {
                var attachment = this.skin.getAttachment(slotIndex, attachmentName);
                if (attachment != null)
                    return attachment;
            }
            if (this.data.defaultSkin != null)
                return this.data.defaultSkin.getAttachment(slotIndex, attachmentName);
            return null;
        };
        Skeleton.prototype.setAttachment = function (slotName, attachmentName) {
            if (slotName == null)
                throw new Error("slotName cannot be null.");
            var slots = this.slots;
            for (var i = 0, n = slots.length; i < n; i++) {
                var slot = slots[i];
                if (slot.data.name == slotName) {
                    var attachment = null;
                    if (attachmentName != null) {
                        attachment = this.getAttachment(i, attachmentName);
                        if (attachment == null)
                            throw new Error("Attachment not found: " + attachmentName + ", for slot: " + slotName);
                    }
                    slot.setAttachment(attachment);
                    return;
                }
            }
            throw new Error("Slot not found: " + slotName);
        };
        Skeleton.prototype.findIkConstraint = function (constraintName) {
            if (constraintName == null)
                throw new Error("constraintName cannot be null.");
            var ikConstraints = this.ikConstraints;
            for (var i = 0, n = ikConstraints.length; i < n; i++) {
                var ikConstraint = ikConstraints[i];
                if (ikConstraint.data.name == constraintName)
                    return ikConstraint;
            }
            return null;
        };
        Skeleton.prototype.findTransformConstraint = function (constraintName) {
            if (constraintName == null)
                throw new Error("constraintName cannot be null.");
            var transformConstraints = this.transformConstraints;
            for (var i = 0, n = transformConstraints.length; i < n; i++) {
                var constraint = transformConstraints[i];
                if (constraint.data.name == constraintName)
                    return constraint;
            }
            return null;
        };
        Skeleton.prototype.findPathConstraint = function (constraintName) {
            if (constraintName == null)
                throw new Error("constraintName cannot be null.");
            var pathConstraints = this.pathConstraints;
            for (var i = 0, n = pathConstraints.length; i < n; i++) {
                var constraint = pathConstraints[i];
                if (constraint.data.name == constraintName)
                    return constraint;
            }
            return null;
        };
        Skeleton.prototype.getBounds = function (offset, size, temp) {
            if (offset == null)
                throw new Error("offset cannot be null.");
            if (size == null)
                throw new Error("size cannot be null.");
            var drawOrder = this.drawOrder;
            var minX = Number.POSITIVE_INFINITY, minY = Number.POSITIVE_INFINITY, maxX = Number.NEGATIVE_INFINITY, maxY = Number.NEGATIVE_INFINITY;
            for (var i = 0, n = drawOrder.length; i < n; i++) {
                var slot = drawOrder[i];
                var verticesLength = 0;
                var vertices = null;
                var attachment = slot.getAttachment();
                if (attachment instanceof spine.RegionAttachment) {
                    verticesLength = 8;
                    vertices = spine.Utils.setArraySize(temp, verticesLength, 0);
                    attachment.computeWorldVertices(slot.bone, vertices, 0, 2);
                }
                else if (attachment instanceof spine.MeshAttachment) {
                    var mesh = attachment;
                    verticesLength = mesh.worldVerticesLength;
                    vertices = spine.Utils.setArraySize(temp, verticesLength, 0);
                    mesh.computeWorldVertices(slot, 0, verticesLength, vertices, 0, 2);
                }
                if (vertices != null) {
                    for (var ii = 0, nn = vertices.length; ii < nn; ii += 2) {
                        var x = vertices[ii], y = vertices[ii + 1];
                        minX = Math.min(minX, x);
                        minY = Math.min(minY, y);
                        maxX = Math.max(maxX, x);
                        maxY = Math.max(maxY, y);
                    }
                }
            }
            offset.set(minX, minY);
            size.set(maxX - minX, maxY - minY);
        };
        Skeleton.prototype.update = function (delta) {
            this.time += delta;
        };
        return Skeleton;
    }());
    spine.Skeleton = Skeleton;
=======
	var BlendMode;
	(function (BlendMode) {
		BlendMode[BlendMode["Normal"] = 0] = "Normal";
		BlendMode[BlendMode["Additive"] = 1] = "Additive";
		BlendMode[BlendMode["Multiply"] = 2] = "Multiply";
		BlendMode[BlendMode["Screen"] = 3] = "Screen";
	})(BlendMode = spine.BlendMode || (spine.BlendMode = {}));
})(spine || (spine = {}));
var spine;
(function (spine) {
	var Bone = (function () {
		function Bone(data, skeleton, parent) {
			this.children = new Array();
			this.x = 0;
			this.y = 0;
			this.rotation = 0;
			this.scaleX = 0;
			this.scaleY = 0;
			this.shearX = 0;
			this.shearY = 0;
			this.ax = 0;
			this.ay = 0;
			this.arotation = 0;
			this.ascaleX = 0;
			this.ascaleY = 0;
			this.ashearX = 0;
			this.ashearY = 0;
			this.appliedValid = false;
			this.a = 0;
			this.b = 0;
			this.worldX = 0;
			this.c = 0;
			this.d = 0;
			this.worldY = 0;
			this.sorted = false;
			if (data == null)
				throw new Error("data cannot be null.");
			if (skeleton == null)
				throw new Error("skeleton cannot be null.");
			this.data = data;
			this.skeleton = skeleton;
			this.parent = parent;
			this.setToSetupPose();
		}
		Bone.prototype.update = function () {
			this.updateWorldTransformWith(this.x, this.y, this.rotation, this.scaleX, this.scaleY, this.shearX, this.shearY);
		};
		Bone.prototype.updateWorldTransform = function () {
			this.updateWorldTransformWith(this.x, this.y, this.rotation, this.scaleX, this.scaleY, this.shearX, this.shearY);
		};
		Bone.prototype.updateWorldTransformWith = function (x, y, rotation, scaleX, scaleY, shearX, shearY) {
			this.ax = x;
			this.ay = y;
			this.arotation = rotation;
			this.ascaleX = scaleX;
			this.ascaleY = scaleY;
			this.ashearX = shearX;
			this.ashearY = shearY;
			this.appliedValid = true;
			var parent = this.parent;
			if (parent == null) {
				var rotationY = rotation + 90 + shearY;
				var la = spine.MathUtils.cosDeg(rotation + shearX) * scaleX;
				var lb = spine.MathUtils.cosDeg(rotationY) * scaleY;
				var lc = spine.MathUtils.sinDeg(rotation + shearX) * scaleX;
				var ld = spine.MathUtils.sinDeg(rotationY) * scaleY;
				var skeleton = this.skeleton;
				if (skeleton.flipX) {
					x = -x;
					la = -la;
					lb = -lb;
				}
				if (skeleton.flipY) {
					y = -y;
					lc = -lc;
					ld = -ld;
				}
				this.a = la;
				this.b = lb;
				this.c = lc;
				this.d = ld;
				this.worldX = x + skeleton.x;
				this.worldY = y + skeleton.y;
				return;
			}
			var pa = parent.a, pb = parent.b, pc = parent.c, pd = parent.d;
			this.worldX = pa * x + pb * y + parent.worldX;
			this.worldY = pc * x + pd * y + parent.worldY;
			switch (this.data.transformMode) {
				case spine.TransformMode.Normal: {
					var rotationY = rotation + 90 + shearY;
					var la = spine.MathUtils.cosDeg(rotation + shearX) * scaleX;
					var lb = spine.MathUtils.cosDeg(rotationY) * scaleY;
					var lc = spine.MathUtils.sinDeg(rotation + shearX) * scaleX;
					var ld = spine.MathUtils.sinDeg(rotationY) * scaleY;
					this.a = pa * la + pb * lc;
					this.b = pa * lb + pb * ld;
					this.c = pc * la + pd * lc;
					this.d = pc * lb + pd * ld;
					return;
				}
				case spine.TransformMode.OnlyTranslation: {
					var rotationY = rotation + 90 + shearY;
					this.a = spine.MathUtils.cosDeg(rotation + shearX) * scaleX;
					this.b = spine.MathUtils.cosDeg(rotationY) * scaleY;
					this.c = spine.MathUtils.sinDeg(rotation + shearX) * scaleX;
					this.d = spine.MathUtils.sinDeg(rotationY) * scaleY;
					break;
				}
				case spine.TransformMode.NoRotationOrReflection: {
					var s = pa * pa + pc * pc;
					var prx = 0;
					if (s > 0.0001) {
						s = Math.abs(pa * pd - pb * pc) / s;
						pb = pc * s;
						pd = pa * s;
						prx = Math.atan2(pc, pa) * spine.MathUtils.radDeg;
					}
					else {
						pa = 0;
						pc = 0;
						prx = 90 - Math.atan2(pd, pb) * spine.MathUtils.radDeg;
					}
					var rx = rotation + shearX - prx;
					var ry = rotation + shearY - prx + 90;
					var la = spine.MathUtils.cosDeg(rx) * scaleX;
					var lb = spine.MathUtils.cosDeg(ry) * scaleY;
					var lc = spine.MathUtils.sinDeg(rx) * scaleX;
					var ld = spine.MathUtils.sinDeg(ry) * scaleY;
					this.a = pa * la - pb * lc;
					this.b = pa * lb - pb * ld;
					this.c = pc * la + pd * lc;
					this.d = pc * lb + pd * ld;
					break;
				}
				case spine.TransformMode.NoScale:
				case spine.TransformMode.NoScaleOrReflection: {
					var cos = spine.MathUtils.cosDeg(rotation);
					var sin = spine.MathUtils.sinDeg(rotation);
					var za = pa * cos + pb * sin;
					var zc = pc * cos + pd * sin;
					var s = Math.sqrt(za * za + zc * zc);
					if (s > 0.00001)
						s = 1 / s;
					za *= s;
					zc *= s;
					s = Math.sqrt(za * za + zc * zc);
					var r = Math.PI / 2 + Math.atan2(zc, za);
					var zb = Math.cos(r) * s;
					var zd = Math.sin(r) * s;
					var la = spine.MathUtils.cosDeg(shearX) * scaleX;
					var lb = spine.MathUtils.cosDeg(90 + shearY) * scaleY;
					var lc = spine.MathUtils.sinDeg(shearX) * scaleX;
					var ld = spine.MathUtils.sinDeg(90 + shearY) * scaleY;
					if (this.data.transformMode != spine.TransformMode.NoScaleOrReflection ? pa * pd - pb * pc < 0 : this.skeleton.flipX != this.skeleton.flipY) {
						zb = -zb;
						zd = -zd;
					}
					this.a = za * la + zb * lc;
					this.b = za * lb + zb * ld;
					this.c = zc * la + zd * lc;
					this.d = zc * lb + zd * ld;
					return;
				}
			}
			if (this.skeleton.flipX) {
				this.a = -this.a;
				this.b = -this.b;
			}
			if (this.skeleton.flipY) {
				this.c = -this.c;
				this.d = -this.d;
			}
		};
		Bone.prototype.setToSetupPose = function () {
			var data = this.data;
			this.x = data.x;
			this.y = data.y;
			this.rotation = data.rotation;
			this.scaleX = data.scaleX;
			this.scaleY = data.scaleY;
			this.shearX = data.shearX;
			this.shearY = data.shearY;
		};
		Bone.prototype.getWorldRotationX = function () {
			return Math.atan2(this.c, this.a) * spine.MathUtils.radDeg;
		};
		Bone.prototype.getWorldRotationY = function () {
			return Math.atan2(this.d, this.b) * spine.MathUtils.radDeg;
		};
		Bone.prototype.getWorldScaleX = function () {
			return Math.sqrt(this.a * this.a + this.c * this.c);
		};
		Bone.prototype.getWorldScaleY = function () {
			return Math.sqrt(this.b * this.b + this.d * this.d);
		};
		Bone.prototype.updateAppliedTransform = function () {
			this.appliedValid = true;
			var parent = this.parent;
			if (parent == null) {
				this.ax = this.worldX;
				this.ay = this.worldY;
				this.arotation = Math.atan2(this.c, this.a) * spine.MathUtils.radDeg;
				this.ascaleX = Math.sqrt(this.a * this.a + this.c * this.c);
				this.ascaleY = Math.sqrt(this.b * this.b + this.d * this.d);
				this.ashearX = 0;
				this.ashearY = Math.atan2(this.a * this.b + this.c * this.d, this.a * this.d - this.b * this.c) * spine.MathUtils.radDeg;
				return;
			}
			var pa = parent.a, pb = parent.b, pc = parent.c, pd = parent.d;
			var pid = 1 / (pa * pd - pb * pc);
			var dx = this.worldX - parent.worldX, dy = this.worldY - parent.worldY;
			this.ax = (dx * pd * pid - dy * pb * pid);
			this.ay = (dy * pa * pid - dx * pc * pid);
			var ia = pid * pd;
			var id = pid * pa;
			var ib = pid * pb;
			var ic = pid * pc;
			var ra = ia * this.a - ib * this.c;
			var rb = ia * this.b - ib * this.d;
			var rc = id * this.c - ic * this.a;
			var rd = id * this.d - ic * this.b;
			this.ashearX = 0;
			this.ascaleX = Math.sqrt(ra * ra + rc * rc);
			if (this.ascaleX > 0.0001) {
				var det = ra * rd - rb * rc;
				this.ascaleY = det / this.ascaleX;
				this.ashearY = Math.atan2(ra * rb + rc * rd, det) * spine.MathUtils.radDeg;
				this.arotation = Math.atan2(rc, ra) * spine.MathUtils.radDeg;
			}
			else {
				this.ascaleX = 0;
				this.ascaleY = Math.sqrt(rb * rb + rd * rd);
				this.ashearY = 0;
				this.arotation = 90 - Math.atan2(rd, rb) * spine.MathUtils.radDeg;
			}
		};
		Bone.prototype.worldToLocal = function (world) {
			var a = this.a, b = this.b, c = this.c, d = this.d;
			var invDet = 1 / (a * d - b * c);
			var x = world.x - this.worldX, y = world.y - this.worldY;
			world.x = (x * d * invDet - y * b * invDet);
			world.y = (y * a * invDet - x * c * invDet);
			return world;
		};
		Bone.prototype.localToWorld = function (local) {
			var x = local.x, y = local.y;
			local.x = x * this.a + y * this.b + this.worldX;
			local.y = x * this.c + y * this.d + this.worldY;
			return local;
		};
		Bone.prototype.worldToLocalRotation = function (worldRotation) {
			var sin = spine.MathUtils.sinDeg(worldRotation), cos = spine.MathUtils.cosDeg(worldRotation);
			return Math.atan2(this.a * sin - this.c * cos, this.d * cos - this.b * sin) * spine.MathUtils.radDeg;
		};
		Bone.prototype.localToWorldRotation = function (localRotation) {
			var sin = spine.MathUtils.sinDeg(localRotation), cos = spine.MathUtils.cosDeg(localRotation);
			return Math.atan2(cos * this.c + sin * this.d, cos * this.a + sin * this.b) * spine.MathUtils.radDeg;
		};
		Bone.prototype.rotateWorld = function (degrees) {
			var a = this.a, b = this.b, c = this.c, d = this.d;
			var cos = spine.MathUtils.cosDeg(degrees), sin = spine.MathUtils.sinDeg(degrees);
			this.a = cos * a - sin * c;
			this.b = cos * b - sin * d;
			this.c = sin * a + cos * c;
			this.d = sin * b + cos * d;
			this.appliedValid = false;
		};
		return Bone;
	}());
	spine.Bone = Bone;
})(spine || (spine = {}));
var spine;
(function (spine) {
	var BoneData = (function () {
		function BoneData(index, name, parent) {
			this.x = 0;
			this.y = 0;
			this.rotation = 0;
			this.scaleX = 1;
			this.scaleY = 1;
			this.shearX = 0;
			this.shearY = 0;
			this.transformMode = TransformMode.Normal;
			if (index < 0)
				throw new Error("index must be >= 0.");
			if (name == null)
				throw new Error("name cannot be null.");
			this.index = index;
			this.name = name;
			this.parent = parent;
		}
		return BoneData;
	}());
	spine.BoneData = BoneData;
	var TransformMode;
	(function (TransformMode) {
		TransformMode[TransformMode["Normal"] = 0] = "Normal";
		TransformMode[TransformMode["OnlyTranslation"] = 1] = "OnlyTranslation";
		TransformMode[TransformMode["NoRotationOrReflection"] = 2] = "NoRotationOrReflection";
		TransformMode[TransformMode["NoScale"] = 3] = "NoScale";
		TransformMode[TransformMode["NoScaleOrReflection"] = 4] = "NoScaleOrReflection";
	})(TransformMode = spine.TransformMode || (spine.TransformMode = {}));
>>>>>>> cce86c1e
})(spine || (spine = {}));
var spine;
(function (spine) {
    var SkeletonBounds = (function () {
        function SkeletonBounds() {
            this.minX = 0;
            this.minY = 0;
            this.maxX = 0;
            this.maxY = 0;
            this.boundingBoxes = new Array();
            this.polygons = new Array();
            this.polygonPool = new spine.Pool(function () {
                return spine.Utils.newFloatArray(16);
            });
        }
        SkeletonBounds.prototype.update = function (skeleton, updateAabb) {
            if (skeleton == null)
                throw new Error("skeleton cannot be null.");
            var boundingBoxes = this.boundingBoxes;
            var polygons = this.polygons;
            var polygonPool = this.polygonPool;
            var slots = skeleton.slots;
            var slotCount = slots.length;
            boundingBoxes.length = 0;
            polygonPool.freeAll(polygons);
            polygons.length = 0;
            for (var i = 0; i < slotCount; i++) {
                var slot = slots[i];
                var attachment = slot.getAttachment();
                if (attachment instanceof spine.BoundingBoxAttachment) {
                    var boundingBox = attachment;
                    boundingBoxes.push(boundingBox);
                    var polygon = polygonPool.obtain();
                    if (polygon.length != boundingBox.worldVerticesLength) {
                        polygon = spine.Utils.newFloatArray(boundingBox.worldVerticesLength);
                    }
                    polygons.push(polygon);
                    boundingBox.computeWorldVertices(slot, 0, boundingBox.worldVerticesLength, polygon, 0, 2);
                }
            }
            if (updateAabb) {
                this.aabbCompute();
            }
            else {
                this.minX = Number.POSITIVE_INFINITY;
                this.minY = Number.POSITIVE_INFINITY;
                this.maxX = Number.NEGATIVE_INFINITY;
                this.maxY = Number.NEGATIVE_INFINITY;
            }
        };
        SkeletonBounds.prototype.aabbCompute = function () {
            var minX = Number.POSITIVE_INFINITY, minY = Number.POSITIVE_INFINITY, maxX = Number.NEGATIVE_INFINITY, maxY = Number.NEGATIVE_INFINITY;
            var polygons = this.polygons;
            for (var i = 0, n = polygons.length; i < n; i++) {
                var polygon = polygons[i];
                var vertices = polygon;
                for (var ii = 0, nn = polygon.length; ii < nn; ii += 2) {
                    var x = vertices[ii];
                    var y = vertices[ii + 1];
                    minX = Math.min(minX, x);
                    minY = Math.min(minY, y);
                    maxX = Math.max(maxX, x);
                    maxY = Math.max(maxY, y);
                }
            }
            this.minX = minX;
            this.minY = minY;
            this.maxX = maxX;
            this.maxY = maxY;
        };
        SkeletonBounds.prototype.aabbContainsPoint = function (x, y) {
            return x >= this.minX && x <= this.maxX && y >= this.minY && y <= this.maxY;
        };
        SkeletonBounds.prototype.aabbIntersectsSegment = function (x1, y1, x2, y2) {
            var minX = this.minX;
            var minY = this.minY;
            var maxX = this.maxX;
            var maxY = this.maxY;
            if ((x1 <= minX && x2 <= minX) || (y1 <= minY && y2 <= minY) || (x1 >= maxX && x2 >= maxX) || (y1 >= maxY && y2 >= maxY))
                return false;
            var m = (y2 - y1) / (x2 - x1);
            var y = m * (minX - x1) + y1;
            if (y > minY && y < maxY)
                return true;
            y = m * (maxX - x1) + y1;
            if (y > minY && y < maxY)
                return true;
            var x = (minY - y1) / m + x1;
            if (x > minX && x < maxX)
                return true;
            x = (maxY - y1) / m + x1;
            if (x > minX && x < maxX)
                return true;
            return false;
        };
        SkeletonBounds.prototype.aabbIntersectsSkeleton = function (bounds) {
            return this.minX < bounds.maxX && this.maxX > bounds.minX && this.minY < bounds.maxY && this.maxY > bounds.minY;
        };
        SkeletonBounds.prototype.containsPoint = function (x, y) {
            var polygons = this.polygons;
            for (var i = 0, n = polygons.length; i < n; i++)
                if (this.containsPointPolygon(polygons[i], x, y))
                    return this.boundingBoxes[i];
            return null;
        };
        SkeletonBounds.prototype.containsPointPolygon = function (polygon, x, y) {
            var vertices = polygon;
            var nn = polygon.length;
            var prevIndex = nn - 2;
            var inside = false;
            for (var ii = 0; ii < nn; ii += 2) {
                var vertexY = vertices[ii + 1];
                var prevY = vertices[prevIndex + 1];
                if ((vertexY < y && prevY >= y) || (prevY < y && vertexY >= y)) {
                    var vertexX = vertices[ii];
                    if (vertexX + (y - vertexY) / (prevY - vertexY) * (vertices[prevIndex] - vertexX) < x)
                        inside = !inside;
                }
                prevIndex = ii;
            }
            return inside;
        };
        SkeletonBounds.prototype.intersectsSegment = function (x1, y1, x2, y2) {
            var polygons = this.polygons;
            for (var i = 0, n = polygons.length; i < n; i++)
                if (this.intersectsSegmentPolygon(polygons[i], x1, y1, x2, y2))
                    return this.boundingBoxes[i];
            return null;
        };
        SkeletonBounds.prototype.intersectsSegmentPolygon = function (polygon, x1, y1, x2, y2) {
            var vertices = polygon;
            var nn = polygon.length;
            var width12 = x1 - x2, height12 = y1 - y2;
            var det1 = x1 * y2 - y1 * x2;
            var x3 = vertices[nn - 2], y3 = vertices[nn - 1];
            for (var ii = 0; ii < nn; ii += 2) {
                var x4 = vertices[ii], y4 = vertices[ii + 1];
                var det2 = x3 * y4 - y3 * x4;
                var width34 = x3 - x4, height34 = y3 - y4;
                var det3 = width12 * height34 - height12 * width34;
                var x = (det1 * width34 - width12 * det2) / det3;
                if (((x >= x3 && x <= x4) || (x >= x4 && x <= x3)) && ((x >= x1 && x <= x2) || (x >= x2 && x <= x1))) {
                    var y = (det1 * height34 - height12 * det2) / det3;
                    if (((y >= y3 && y <= y4) || (y >= y4 && y <= y3)) && ((y >= y1 && y <= y2) || (y >= y2 && y <= y1)))
                        return true;
                }
                x3 = x4;
                y3 = y4;
            }
            return false;
        };
        SkeletonBounds.prototype.getPolygon = function (boundingBox) {
            if (boundingBox == null)
                throw new Error("boundingBox cannot be null.");
            var index = this.boundingBoxes.indexOf(boundingBox);
            return index == -1 ? null : this.polygons[index];
        };
        SkeletonBounds.prototype.getWidth = function () {
            return this.maxX - this.minX;
        };
        SkeletonBounds.prototype.getHeight = function () {
            return this.maxY - this.minY;
        };
        return SkeletonBounds;
    }());
    spine.SkeletonBounds = SkeletonBounds;
})(spine || (spine = {}));
var spine;
(function (spine) {
    var SkeletonClipping = (function () {
        function SkeletonClipping() {
            this.triangulator = new spine.Triangulator();
            this.clippingPolygon = new Array();
            this.clipOutput = new Array();
            this.clippedVertices = new Array();
            this.clippedTriangles = new Array();
            this.scratch = new Array();
        }
        SkeletonClipping.prototype.clipStart = function (slot, clip) {
            if (this.clipAttachment != null)
                return 0;
            this.clipAttachment = clip;
            var n = clip.worldVerticesLength;
            var vertices = spine.Utils.setArraySize(this.clippingPolygon, n);
            clip.computeWorldVertices(slot, 0, n, vertices, 0, 2);
            var clippingPolygon = this.clippingPolygon;
            SkeletonClipping.makeClockwise(clippingPolygon);
            var clippingPolygons = this.clippingPolygons = this.triangulator.decompose(clippingPolygon, this.triangulator.triangulate(clippingPolygon));
            for (var i = 0, n_1 = clippingPolygons.length; i < n_1; i++) {
                var polygon = clippingPolygons[i];
                SkeletonClipping.makeClockwise(polygon);
                polygon.push(polygon[0]);
                polygon.push(polygon[1]);
            }
            return clippingPolygons.length;
        };
        SkeletonClipping.prototype.clipEndWithSlot = function (slot) {
            if (this.clipAttachment != null && this.clipAttachment.endSlot == slot.data)
                this.clipEnd();
        };
        SkeletonClipping.prototype.clipEnd = function () {
            if (this.clipAttachment == null)
                return;
            this.clipAttachment = null;
            this.clippingPolygons = null;
            this.clippedVertices.length = 0;
            this.clippedTriangles.length = 0;
            this.clippingPolygon.length = 0;
        };
        SkeletonClipping.prototype.isClipping = function () {
            return this.clipAttachment != null;
        };
        SkeletonClipping.prototype.clipTriangles = function (vertices, verticesLength, triangles, trianglesLength, uvs, light, dark, twoColor) {
            var clipOutput = this.clipOutput, clippedVertices = this.clippedVertices;
            var clippedTriangles = this.clippedTriangles;
            var polygons = this.clippingPolygons;
            var polygonsCount = this.clippingPolygons.length;
            var vertexSize = twoColor ? 12 : 8;
            var index = 0;
            clippedVertices.length = 0;
            clippedTriangles.length = 0;
            outer: for (var i = 0; i < trianglesLength; i += 3) {
                var vertexOffset = triangles[i] << 1;
                var x1 = vertices[vertexOffset], y1 = vertices[vertexOffset + 1];
                var u1 = uvs[vertexOffset], v1 = uvs[vertexOffset + 1];
                vertexOffset = triangles[i + 1] << 1;
                var x2 = vertices[vertexOffset], y2 = vertices[vertexOffset + 1];
                var u2 = uvs[vertexOffset], v2 = uvs[vertexOffset + 1];
                vertexOffset = triangles[i + 2] << 1;
                var x3 = vertices[vertexOffset], y3 = vertices[vertexOffset + 1];
                var u3 = uvs[vertexOffset], v3 = uvs[vertexOffset + 1];
                for (var p = 0; p < polygonsCount; p++) {
                    var s = clippedVertices.length;
                    if (this.clip(x1, y1, x2, y2, x3, y3, polygons[p], clipOutput)) {
                        var clipOutputLength = clipOutput.length;
                        if (clipOutputLength == 0)
                            continue;
                        var d0 = y2 - y3, d1 = x3 - x2, d2 = x1 - x3, d4 = y3 - y1;
                        var d = 1 / (d0 * d2 + d1 * (y1 - y3));
                        var clipOutputCount = clipOutputLength >> 1;
                        var clipOutputItems = this.clipOutput;
                        var clippedVerticesItems = spine.Utils.setArraySize(clippedVertices, s + clipOutputCount * vertexSize);
                        for (var ii = 0; ii < clipOutputLength; ii += 2) {
                            var x = clipOutputItems[ii], y = clipOutputItems[ii + 1];
                            clippedVerticesItems[s] = x;
                            clippedVerticesItems[s + 1] = y;
                            clippedVerticesItems[s + 2] = light.r;
                            clippedVerticesItems[s + 3] = light.g;
                            clippedVerticesItems[s + 4] = light.b;
                            clippedVerticesItems[s + 5] = light.a;
                            var c0 = x - x3, c1 = y - y3;
                            var a = (d0 * c0 + d1 * c1) * d;
                            var b = (d4 * c0 + d2 * c1) * d;
                            var c = 1 - a - b;
                            clippedVerticesItems[s + 6] = u1 * a + u2 * b + u3 * c;
                            clippedVerticesItems[s + 7] = v1 * a + v2 * b + v3 * c;
                            if (twoColor) {
                                clippedVerticesItems[s + 8] = dark.r;
                                clippedVerticesItems[s + 9] = dark.g;
                                clippedVerticesItems[s + 10] = dark.b;
                                clippedVerticesItems[s + 11] = dark.a;
                            }
                            s += vertexSize;
                        }
                        s = clippedTriangles.length;
                        var clippedTrianglesItems = spine.Utils.setArraySize(clippedTriangles, s + 3 * (clipOutputCount - 2));
                        clipOutputCount--;
                        for (var ii = 1; ii < clipOutputCount; ii++) {
                            clippedTrianglesItems[s] = index;
                            clippedTrianglesItems[s + 1] = (index + ii);
                            clippedTrianglesItems[s + 2] = (index + ii + 1);
                            s += 3;
                        }
                        index += clipOutputCount + 1;
                    }
                    else {
                        var clippedVerticesItems = spine.Utils.setArraySize(clippedVertices, s + 3 * vertexSize);
                        clippedVerticesItems[s] = x1;
                        clippedVerticesItems[s + 1] = y1;
                        clippedVerticesItems[s + 2] = light.r;
                        clippedVerticesItems[s + 3] = light.g;
                        clippedVerticesItems[s + 4] = light.b;
                        clippedVerticesItems[s + 5] = light.a;
                        if (!twoColor) {
                            clippedVerticesItems[s + 6] = u1;
                            clippedVerticesItems[s + 7] = v1;
                            clippedVerticesItems[s + 8] = x2;
                            clippedVerticesItems[s + 9] = y2;
                            clippedVerticesItems[s + 10] = light.r;
                            clippedVerticesItems[s + 11] = light.g;
                            clippedVerticesItems[s + 12] = light.b;
                            clippedVerticesItems[s + 13] = light.a;
                            clippedVerticesItems[s + 14] = u2;
                            clippedVerticesItems[s + 15] = v2;
                            clippedVerticesItems[s + 16] = x3;
                            clippedVerticesItems[s + 17] = y3;
                            clippedVerticesItems[s + 18] = light.r;
                            clippedVerticesItems[s + 19] = light.g;
                            clippedVerticesItems[s + 20] = light.b;
                            clippedVerticesItems[s + 21] = light.a;
                            clippedVerticesItems[s + 22] = u3;
                            clippedVerticesItems[s + 23] = v3;
                        }
                        else {
                            clippedVerticesItems[s + 6] = u1;
                            clippedVerticesItems[s + 7] = v1;
                            clippedVerticesItems[s + 8] = dark.r;
                            clippedVerticesItems[s + 9] = dark.g;
                            clippedVerticesItems[s + 10] = dark.b;
                            clippedVerticesItems[s + 11] = dark.a;
                            clippedVerticesItems[s + 12] = x2;
                            clippedVerticesItems[s + 13] = y2;
                            clippedVerticesItems[s + 14] = light.r;
                            clippedVerticesItems[s + 15] = light.g;
                            clippedVerticesItems[s + 16] = light.b;
                            clippedVerticesItems[s + 17] = light.a;
                            clippedVerticesItems[s + 18] = u2;
                            clippedVerticesItems[s + 19] = v2;
                            clippedVerticesItems[s + 20] = dark.r;
                            clippedVerticesItems[s + 21] = dark.g;
                            clippedVerticesItems[s + 22] = dark.b;
                            clippedVerticesItems[s + 23] = dark.a;
                            clippedVerticesItems[s + 24] = x3;
                            clippedVerticesItems[s + 25] = y3;
                            clippedVerticesItems[s + 26] = light.r;
                            clippedVerticesItems[s + 27] = light.g;
                            clippedVerticesItems[s + 28] = light.b;
                            clippedVerticesItems[s + 29] = light.a;
                            clippedVerticesItems[s + 30] = u3;
                            clippedVerticesItems[s + 31] = v3;
                            clippedVerticesItems[s + 32] = dark.r;
                            clippedVerticesItems[s + 33] = dark.g;
                            clippedVerticesItems[s + 34] = dark.b;
                            clippedVerticesItems[s + 35] = dark.a;
                        }
                        s = clippedTriangles.length;
                        var clippedTrianglesItems = spine.Utils.setArraySize(clippedTriangles, s + 3);
                        clippedTrianglesItems[s] = index;
                        clippedTrianglesItems[s + 1] = (index + 1);
                        clippedTrianglesItems[s + 2] = (index + 2);
                        index += 3;
                        continue outer;
                    }
                }
            }
        };
        SkeletonClipping.prototype.clip = function (x1, y1, x2, y2, x3, y3, clippingArea, output) {
            var originalOutput = output;
            var clipped = false;
            var input = null;
            if (clippingArea.length % 4 >= 2) {
                input = output;
                output = this.scratch;
            }
            else
                input = this.scratch;
            input.length = 0;
            input.push(x1);
            input.push(y1);
            input.push(x2);
            input.push(y2);
            input.push(x3);
            input.push(y3);
            input.push(x1);
            input.push(y1);
            output.length = 0;
            var clippingVertices = clippingArea;
            var clippingVerticesLast = clippingArea.length - 4;
            for (var i = 0;; i += 2) {
                var edgeX = clippingVertices[i], edgeY = clippingVertices[i + 1];
                var edgeX2 = clippingVertices[i + 2], edgeY2 = clippingVertices[i + 3];
                var deltaX = edgeX - edgeX2, deltaY = edgeY - edgeY2;
                var inputVertices = input;
                var inputVerticesLength = input.length - 2, outputStart = output.length;
                for (var ii = 0; ii < inputVerticesLength; ii += 2) {
                    var inputX = inputVertices[ii], inputY = inputVertices[ii + 1];
                    var inputX2 = inputVertices[ii + 2], inputY2 = inputVertices[ii + 3];
                    var side2 = deltaX * (inputY2 - edgeY2) - deltaY * (inputX2 - edgeX2) > 0;
                    if (deltaX * (inputY - edgeY2) - deltaY * (inputX - edgeX2) > 0) {
                        if (side2) {
                            output.push(inputX2);
                            output.push(inputY2);
                            continue;
                        }
                        var c0 = inputY2 - inputY, c2 = inputX2 - inputX;
                        var ua = (c2 * (edgeY - inputY) - c0 * (edgeX - inputX)) / (c0 * (edgeX2 - edgeX) - c2 * (edgeY2 - edgeY));
                        output.push(edgeX + (edgeX2 - edgeX) * ua);
                        output.push(edgeY + (edgeY2 - edgeY) * ua);
                    }
                    else if (side2) {
                        var c0 = inputY2 - inputY, c2 = inputX2 - inputX;
                        var ua = (c2 * (edgeY - inputY) - c0 * (edgeX - inputX)) / (c0 * (edgeX2 - edgeX) - c2 * (edgeY2 - edgeY));
                        output.push(edgeX + (edgeX2 - edgeX) * ua);
                        output.push(edgeY + (edgeY2 - edgeY) * ua);
                        output.push(inputX2);
                        output.push(inputY2);
                    }
                    clipped = true;
                }
                if (outputStart == output.length) {
                    originalOutput.length = 0;
                    return true;
                }
                output.push(output[0]);
                output.push(output[1]);
                if (i == clippingVerticesLast)
                    break;
                var temp = output;
                output = input;
                output.length = 0;
                input = temp;
            }
            if (originalOutput != output) {
                originalOutput.length = 0;
                for (var i = 0, n = output.length - 2; i < n; i++)
                    originalOutput[i] = output[i];
            }
            else
                originalOutput.length = originalOutput.length - 2;
            return clipped;
        };
        SkeletonClipping.makeClockwise = function (polygon) {
            var vertices = polygon;
            var verticeslength = polygon.length;
            var area = vertices[verticeslength - 2] * vertices[1] - vertices[0] * vertices[verticeslength - 1], p1x = 0, p1y = 0, p2x = 0, p2y = 0;
            for (var i = 0, n = verticeslength - 3; i < n; i += 2) {
                p1x = vertices[i];
                p1y = vertices[i + 1];
                p2x = vertices[i + 2];
                p2y = vertices[i + 3];
                area += p1x * p2y - p2x * p1y;
            }
            if (area < 0)
                return;
            for (var i = 0, lastX = verticeslength - 2, n = verticeslength >> 1; i < n; i += 2) {
                var x = vertices[i], y = vertices[i + 1];
                var other = lastX - i;
                vertices[i] = vertices[other];
                vertices[i + 1] = vertices[other + 1];
                vertices[other] = x;
                vertices[other + 1] = y;
            }
        };
        return SkeletonClipping;
    }());
    spine.SkeletonClipping = SkeletonClipping;
})(spine || (spine = {}));
var spine;
(function (spine) {
    var SkeletonData = (function () {
        function SkeletonData() {
            this.bones = new Array();
            this.slots = new Array();
            this.skins = new Array();
            this.events = new Array();
            this.animations = new Array();
            this.ikConstraints = new Array();
            this.transformConstraints = new Array();
            this.pathConstraints = new Array();
            this.fps = 0;
        }
        SkeletonData.prototype.findBone = function (boneName) {
            if (boneName == null)
                throw new Error("boneName cannot be null.");
            var bones = this.bones;
            for (var i = 0, n = bones.length; i < n; i++) {
                var bone = bones[i];
                if (bone.name == boneName)
                    return bone;
            }
            return null;
        };
        SkeletonData.prototype.findBoneIndex = function (boneName) {
            if (boneName == null)
                throw new Error("boneName cannot be null.");
            var bones = this.bones;
            for (var i = 0, n = bones.length; i < n; i++)
                if (bones[i].name == boneName)
                    return i;
            return -1;
        };
        SkeletonData.prototype.findSlot = function (slotName) {
            if (slotName == null)
                throw new Error("slotName cannot be null.");
            var slots = this.slots;
            for (var i = 0, n = slots.length; i < n; i++) {
                var slot = slots[i];
                if (slot.name == slotName)
                    return slot;
            }
            return null;
        };
        SkeletonData.prototype.findSlotIndex = function (slotName) {
            if (slotName == null)
                throw new Error("slotName cannot be null.");
            var slots = this.slots;
            for (var i = 0, n = slots.length; i < n; i++)
                if (slots[i].name == slotName)
                    return i;
            return -1;
        };
        SkeletonData.prototype.findSkin = function (skinName) {
            if (skinName == null)
                throw new Error("skinName cannot be null.");
            var skins = this.skins;
            for (var i = 0, n = skins.length; i < n; i++) {
                var skin = skins[i];
                if (skin.name == skinName)
                    return skin;
            }
            return null;
        };
        SkeletonData.prototype.findEvent = function (eventDataName) {
            if (eventDataName == null)
                throw new Error("eventDataName cannot be null.");
            var events = this.events;
            for (var i = 0, n = events.length; i < n; i++) {
                var event_4 = events[i];
                if (event_4.name == eventDataName)
                    return event_4;
            }
            return null;
        };
        SkeletonData.prototype.findAnimation = function (animationName) {
            if (animationName == null)
                throw new Error("animationName cannot be null.");
            var animations = this.animations;
            for (var i = 0, n = animations.length; i < n; i++) {
                var animation = animations[i];
                if (animation.name == animationName)
                    return animation;
            }
            return null;
        };
        SkeletonData.prototype.findIkConstraint = function (constraintName) {
            if (constraintName == null)
                throw new Error("constraintName cannot be null.");
            var ikConstraints = this.ikConstraints;
            for (var i = 0, n = ikConstraints.length; i < n; i++) {
                var constraint = ikConstraints[i];
                if (constraint.name == constraintName)
                    return constraint;
            }
            return null;
        };
        SkeletonData.prototype.findTransformConstraint = function (constraintName) {
            if (constraintName == null)
                throw new Error("constraintName cannot be null.");
            var transformConstraints = this.transformConstraints;
            for (var i = 0, n = transformConstraints.length; i < n; i++) {
                var constraint = transformConstraints[i];
                if (constraint.name == constraintName)
                    return constraint;
            }
            return null;
        };
        SkeletonData.prototype.findPathConstraint = function (constraintName) {
            if (constraintName == null)
                throw new Error("constraintName cannot be null.");
            var pathConstraints = this.pathConstraints;
            for (var i = 0, n = pathConstraints.length; i < n; i++) {
                var constraint = pathConstraints[i];
                if (constraint.name == constraintName)
                    return constraint;
            }
            return null;
        };
        SkeletonData.prototype.findPathConstraintIndex = function (pathConstraintName) {
            if (pathConstraintName == null)
                throw new Error("pathConstraintName cannot be null.");
            var pathConstraints = this.pathConstraints;
            for (var i = 0, n = pathConstraints.length; i < n; i++)
                if (pathConstraints[i].name == pathConstraintName)
                    return i;
            return -1;
        };
        return SkeletonData;
    }());
    spine.SkeletonData = SkeletonData;
})(spine || (spine = {}));
var spine;
(function (spine) {
    var SkeletonJson = (function () {
        function SkeletonJson(attachmentLoader) {
            this.scale = 1;
            this.linkedMeshes = new Array();
            this.attachmentLoader = attachmentLoader;
        }
        SkeletonJson.prototype.readSkeletonData = function (json) {
            var scale = this.scale;
            var skeletonData = new spine.SkeletonData();
            var root = typeof (json) === "string" ? JSON.parse(json) : json;
            var skeletonMap = root.skeleton;
            if (skeletonMap != null) {
                skeletonData.hash = skeletonMap.hash;
                skeletonData.version = skeletonMap.spine;
                skeletonData.width = skeletonMap.width;
                skeletonData.height = skeletonMap.height;
                skeletonData.fps = skeletonMap.fps;
                skeletonData.imagesPath = skeletonMap.images;
            }
            if (root.bones) {
                for (var i = 0; i < root.bones.length; i++) {
                    var boneMap = root.bones[i];
                    var parent_2 = null;
                    var parentName = this.getValue(boneMap, "parent", null);
                    if (parentName != null) {
                        parent_2 = skeletonData.findBone(parentName);
                        if (parent_2 == null)
                            throw new Error("Parent bone not found: " + parentName);
                    }
                    var data = new spine.BoneData(skeletonData.bones.length, boneMap.name, parent_2);
                    data.length = this.getValue(boneMap, "length", 0) * scale;
                    data.x = this.getValue(boneMap, "x", 0) * scale;
                    data.y = this.getValue(boneMap, "y", 0) * scale;
                    data.rotation = this.getValue(boneMap, "rotation", 0);
                    data.scaleX = this.getValue(boneMap, "scaleX", 1);
                    data.scaleY = this.getValue(boneMap, "scaleY", 1);
                    data.shearX = this.getValue(boneMap, "shearX", 0);
                    data.shearY = this.getValue(boneMap, "shearY", 0);
                    data.transformMode = SkeletonJson.transformModeFromString(this.getValue(boneMap, "transform", "normal"));
                    skeletonData.bones.push(data);
                }
            }
            if (root.slots) {
                for (var i = 0; i < root.slots.length; i++) {
                    var slotMap = root.slots[i];
                    var slotName = slotMap.name;
                    var boneName = slotMap.bone;
                    var boneData = skeletonData.findBone(boneName);
                    if (boneData == null)
                        throw new Error("Slot bone not found: " + boneName);
                    var data = new spine.SlotData(skeletonData.slots.length, slotName, boneData);
                    var color = this.getValue(slotMap, "color", null);
                    if (color != null)
                        data.color.setFromString(color);
                    var dark = this.getValue(slotMap, "dark", null);
                    if (dark != null) {
                        data.darkColor = new spine.Color(1, 1, 1, 1);
                        data.darkColor.setFromString(dark);
                    }
                    data.attachmentName = this.getValue(slotMap, "attachment", null);
                    data.blendMode = SkeletonJson.blendModeFromString(this.getValue(slotMap, "blend", "normal"));
                    skeletonData.slots.push(data);
                }
            }
            if (root.ik) {
                for (var i = 0; i < root.ik.length; i++) {
                    var constraintMap = root.ik[i];
                    var data = new spine.IkConstraintData(constraintMap.name);
                    data.order = this.getValue(constraintMap, "order", 0);
                    for (var j = 0; j < constraintMap.bones.length; j++) {
                        var boneName = constraintMap.bones[j];
                        var bone = skeletonData.findBone(boneName);
                        if (bone == null)
                            throw new Error("IK bone not found: " + boneName);
                        data.bones.push(bone);
                    }
                    var targetName = constraintMap.target;
                    data.target = skeletonData.findBone(targetName);
                    if (data.target == null)
                        throw new Error("IK target bone not found: " + targetName);
                    data.bendDirection = this.getValue(constraintMap, "bendPositive", true) ? 1 : -1;
                    data.mix = this.getValue(constraintMap, "mix", 1);
                    skeletonData.ikConstraints.push(data);
                }
            }
            if (root.transform) {
                for (var i = 0; i < root.transform.length; i++) {
                    var constraintMap = root.transform[i];
                    var data = new spine.TransformConstraintData(constraintMap.name);
                    data.order = this.getValue(constraintMap, "order", 0);
                    for (var j = 0; j < constraintMap.bones.length; j++) {
                        var boneName = constraintMap.bones[j];
                        var bone = skeletonData.findBone(boneName);
                        if (bone == null)
                            throw new Error("Transform constraint bone not found: " + boneName);
                        data.bones.push(bone);
                    }
                    var targetName = constraintMap.target;
                    data.target = skeletonData.findBone(targetName);
                    if (data.target == null)
                        throw new Error("Transform constraint target bone not found: " + targetName);
                    data.local = this.getValue(constraintMap, "local", false);
                    data.relative = this.getValue(constraintMap, "relative", false);
                    data.offsetRotation = this.getValue(constraintMap, "rotation", 0);
                    data.offsetX = this.getValue(constraintMap, "x", 0) * scale;
                    data.offsetY = this.getValue(constraintMap, "y", 0) * scale;
                    data.offsetScaleX = this.getValue(constraintMap, "scaleX", 0);
                    data.offsetScaleY = this.getValue(constraintMap, "scaleY", 0);
                    data.offsetShearY = this.getValue(constraintMap, "shearY", 0);
                    data.rotateMix = this.getValue(constraintMap, "rotateMix", 1);
                    data.translateMix = this.getValue(constraintMap, "translateMix", 1);
                    data.scaleMix = this.getValue(constraintMap, "scaleMix", 1);
                    data.shearMix = this.getValue(constraintMap, "shearMix", 1);
                    skeletonData.transformConstraints.push(data);
                }
            }
            if (root.path) {
                for (var i = 0; i < root.path.length; i++) {
                    var constraintMap = root.path[i];
                    var data = new spine.PathConstraintData(constraintMap.name);
                    data.order = this.getValue(constraintMap, "order", 0);
                    for (var j = 0; j < constraintMap.bones.length; j++) {
                        var boneName = constraintMap.bones[j];
                        var bone = skeletonData.findBone(boneName);
                        if (bone == null)
                            throw new Error("Transform constraint bone not found: " + boneName);
                        data.bones.push(bone);
                    }
                    var targetName = constraintMap.target;
                    data.target = skeletonData.findSlot(targetName);
                    if (data.target == null)
                        throw new Error("Path target slot not found: " + targetName);
                    data.positionMode = SkeletonJson.positionModeFromString(this.getValue(constraintMap, "positionMode", "percent"));
                    data.spacingMode = SkeletonJson.spacingModeFromString(this.getValue(constraintMap, "spacingMode", "length"));
                    data.rotateMode = SkeletonJson.rotateModeFromString(this.getValue(constraintMap, "rotateMode", "tangent"));
                    data.offsetRotation = this.getValue(constraintMap, "rotation", 0);
                    data.position = this.getValue(constraintMap, "position", 0);
                    if (data.positionMode == spine.PositionMode.Fixed)
                        data.position *= scale;
                    data.spacing = this.getValue(constraintMap, "spacing", 0);
                    if (data.spacingMode == spine.SpacingMode.Length || data.spacingMode == spine.SpacingMode.Fixed)
                        data.spacing *= scale;
                    data.rotateMix = this.getValue(constraintMap, "rotateMix", 1);
                    data.translateMix = this.getValue(constraintMap, "translateMix", 1);
                    skeletonData.pathConstraints.push(data);
                }
            }
            if (root.skins) {
                for (var skinName in root.skins) {
                    var skinMap = root.skins[skinName];
                    var skin = new spine.Skin(skinName);
                    for (var slotName in skinMap) {
                        var slotIndex = skeletonData.findSlotIndex(slotName);
                        if (slotIndex == -1)
                            throw new Error("Slot not found: " + slotName);
                        var slotMap = skinMap[slotName];
                        for (var entryName in slotMap) {
                            var attachment = this.readAttachment(slotMap[entryName], skin, slotIndex, entryName, skeletonData);
                            if (attachment != null)
                                skin.addAttachment(slotIndex, entryName, attachment);
                        }
                    }
                    skeletonData.skins.push(skin);
                    if (skin.name == "default")
                        skeletonData.defaultSkin = skin;
                }
            }
            for (var i = 0, n = this.linkedMeshes.length; i < n; i++) {
                var linkedMesh = this.linkedMeshes[i];
                var skin = linkedMesh.skin == null ? skeletonData.defaultSkin : skeletonData.findSkin(linkedMesh.skin);
                if (skin == null)
                    throw new Error("Skin not found: " + linkedMesh.skin);
                var parent_3 = skin.getAttachment(linkedMesh.slotIndex, linkedMesh.parent);
                if (parent_3 == null)
                    throw new Error("Parent mesh not found: " + linkedMesh.parent);
                linkedMesh.mesh.setParentMesh(parent_3);
                linkedMesh.mesh.updateUVs();
            }
            this.linkedMeshes.length = 0;
            if (root.events) {
                for (var eventName in root.events) {
                    var eventMap = root.events[eventName];
                    var data = new spine.EventData(eventName);
                    data.intValue = this.getValue(eventMap, "int", 0);
                    data.floatValue = this.getValue(eventMap, "float", 0);
                    data.stringValue = this.getValue(eventMap, "string", "");
                    skeletonData.events.push(data);
                }
            }
            if (root.animations) {
                for (var animationName in root.animations) {
                    var animationMap = root.animations[animationName];
                    this.readAnimation(animationMap, animationName, skeletonData);
                }
            }
            return skeletonData;
        };
        SkeletonJson.prototype.readAttachment = function (map, skin, slotIndex, name, skeletonData) {
            var scale = this.scale;
            name = this.getValue(map, "name", name);
            var type = this.getValue(map, "type", "region");
            switch (type) {
                case "region": {
                    var path = this.getValue(map, "path", name);
                    var region = this.attachmentLoader.newRegionAttachment(skin, name, path);
                    if (region == null)
                        return null;
                    region.path = path;
                    region.x = this.getValue(map, "x", 0) * scale;
                    region.y = this.getValue(map, "y", 0) * scale;
                    region.scaleX = this.getValue(map, "scaleX", 1);
                    region.scaleY = this.getValue(map, "scaleY", 1);
                    region.rotation = this.getValue(map, "rotation", 0);
                    region.width = map.width * scale;
                    region.height = map.height * scale;
                    var color = this.getValue(map, "color", null);
                    if (color != null)
                        region.color.setFromString(color);
                    region.updateOffset();
                    return region;
                }
                case "boundingbox": {
                    var box = this.attachmentLoader.newBoundingBoxAttachment(skin, name);
                    if (box == null)
                        return null;
                    this.readVertices(map, box, map.vertexCount << 1);
                    var color = this.getValue(map, "color", null);
                    if (color != null)
                        box.color.setFromString(color);
                    return box;
                }
                case "mesh":
                case "linkedmesh": {
                    var path = this.getValue(map, "path", name);
                    var mesh = this.attachmentLoader.newMeshAttachment(skin, name, path);
                    if (mesh == null)
                        return null;
                    mesh.path = path;
                    var color = this.getValue(map, "color", null);
                    if (color != null)
                        mesh.color.setFromString(color);
                    var parent_4 = this.getValue(map, "parent", null);
                    if (parent_4 != null) {
                        mesh.inheritDeform = this.getValue(map, "deform", true);
                        this.linkedMeshes.push(new LinkedMesh(mesh, this.getValue(map, "skin", null), slotIndex, parent_4));
                        return mesh;
                    }
                    var uvs = map.uvs;
                    this.readVertices(map, mesh, uvs.length);
                    mesh.triangles = map.triangles;
                    mesh.regionUVs = uvs;
                    mesh.updateUVs();
                    mesh.hullLength = this.getValue(map, "hull", 0) * 2;
                    return mesh;
                }
                case "path": {
                    var path = this.attachmentLoader.newPathAttachment(skin, name);
                    if (path == null)
                        return null;
                    path.closed = this.getValue(map, "closed", false);
                    path.constantSpeed = this.getValue(map, "constantSpeed", true);
                    var vertexCount = map.vertexCount;
                    this.readVertices(map, path, vertexCount << 1);
                    var lengths = spine.Utils.newArray(vertexCount / 3, 0);
                    for (var i = 0; i < map.lengths.length; i++)
                        lengths[i] = map.lengths[i] * scale;
                    path.lengths = lengths;
                    var color = this.getValue(map, "color", null);
                    if (color != null)
                        path.color.setFromString(color);
                    return path;
                }
                case "point": {
                    var point = this.attachmentLoader.newPointAttachment(skin, name);
                    if (point == null)
                        return null;
                    point.x = this.getValue(map, "x", 0) * scale;
                    point.y = this.getValue(map, "y", 0) * scale;
                    point.rotation = this.getValue(map, "rotation", 0);
                    var color = this.getValue(map, "color", null);
                    if (color != null)
                        point.color.setFromString(color);
                    return point;
                }
                case "clipping": {
                    var clip = this.attachmentLoader.newClippingAttachment(skin, name);
                    if (clip == null)
                        return null;
                    var end = this.getValue(map, "end", null);
                    if (end != null) {
                        var slot = skeletonData.findSlot(end);
                        if (slot == null)
                            throw new Error("Clipping end slot not found: " + end);
                        clip.endSlot = slot;
                    }
                    var vertexCount = map.vertexCount;
                    this.readVertices(map, clip, vertexCount << 1);
                    var color = this.getValue(map, "color", null);
                    if (color != null)
                        clip.color.setFromString(color);
                    return clip;
                }
            }
            return null;
        };
        SkeletonJson.prototype.readVertices = function (map, attachment, verticesLength) {
            var scale = this.scale;
            attachment.worldVerticesLength = verticesLength;
            var vertices = map.vertices;
            if (verticesLength == vertices.length) {
                var scaledVertices = spine.Utils.toFloatArray(vertices);
                if (scale != 1) {
                    for (var i = 0, n = vertices.length; i < n; i++)
                        scaledVertices[i] *= scale;
                }
                attachment.vertices = scaledVertices;
                return;
            }
            var weights = new Array();
            var bones = new Array();
            for (var i = 0, n = vertices.length; i < n;) {
                var boneCount = vertices[i++];
                bones.push(boneCount);
                for (var nn = i + boneCount * 4; i < nn; i += 4) {
                    bones.push(vertices[i]);
                    weights.push(vertices[i + 1] * scale);
                    weights.push(vertices[i + 2] * scale);
                    weights.push(vertices[i + 3]);
                }
            }
            attachment.bones = bones;
            attachment.vertices = spine.Utils.toFloatArray(weights);
        };
        SkeletonJson.prototype.readAnimation = function (map, name, skeletonData) {
            var scale = this.scale;
            var timelines = new Array();
            var duration = 0;
            if (map.slots) {
                for (var slotName in map.slots) {
                    var slotMap = map.slots[slotName];
                    var slotIndex = skeletonData.findSlotIndex(slotName);
                    if (slotIndex == -1)
                        throw new Error("Slot not found: " + slotName);
                    for (var timelineName in slotMap) {
                        var timelineMap = slotMap[timelineName];
                        if (timelineName == "attachment") {
                            var timeline = new spine.AttachmentTimeline(timelineMap.length);
                            timeline.slotIndex = slotIndex;
                            var frameIndex = 0;
                            for (var i = 0; i < timelineMap.length; i++) {
                                var valueMap = timelineMap[i];
                                timeline.setFrame(frameIndex++, valueMap.time, valueMap.name);
                            }
                            timelines.push(timeline);
                            duration = Math.max(duration, timeline.frames[timeline.getFrameCount() - 1]);
                        }
                        else if (timelineName == "color") {
                            var timeline = new spine.ColorTimeline(timelineMap.length);
                            timeline.slotIndex = slotIndex;
                            var frameIndex = 0;
                            for (var i = 0; i < timelineMap.length; i++) {
                                var valueMap = timelineMap[i];
                                var color = new spine.Color();
                                color.setFromString(valueMap.color);
                                timeline.setFrame(frameIndex, valueMap.time, color.r, color.g, color.b, color.a);
                                this.readCurve(valueMap, timeline, frameIndex);
                                frameIndex++;
                            }
                            timelines.push(timeline);
                            duration = Math.max(duration, timeline.frames[(timeline.getFrameCount() - 1) * spine.ColorTimeline.ENTRIES]);
                        }
                        else if (timelineName == "twoColor") {
                            var timeline = new spine.TwoColorTimeline(timelineMap.length);
                            timeline.slotIndex = slotIndex;
                            var frameIndex = 0;
                            for (var i = 0; i < timelineMap.length; i++) {
                                var valueMap = timelineMap[i];
                                var light = new spine.Color();
                                var dark = new spine.Color();
                                light.setFromString(valueMap.light);
                                dark.setFromString(valueMap.dark);
                                timeline.setFrame(frameIndex, valueMap.time, light.r, light.g, light.b, light.a, dark.r, dark.g, dark.b);
                                this.readCurve(valueMap, timeline, frameIndex);
                                frameIndex++;
                            }
                            timelines.push(timeline);
                            duration = Math.max(duration, timeline.frames[(timeline.getFrameCount() - 1) * spine.TwoColorTimeline.ENTRIES]);
                        }
                        else
                            throw new Error("Invalid timeline type for a slot: " + timelineName + " (" + slotName + ")");
                    }
                }
            }
            if (map.bones) {
                for (var boneName in map.bones) {
                    var boneMap = map.bones[boneName];
                    var boneIndex = skeletonData.findBoneIndex(boneName);
                    if (boneIndex == -1)
                        throw new Error("Bone not found: " + boneName);
                    for (var timelineName in boneMap) {
                        var timelineMap = boneMap[timelineName];
                        if (timelineName === "rotate") {
                            var timeline = new spine.RotateTimeline(timelineMap.length);
                            timeline.boneIndex = boneIndex;
                            var frameIndex = 0;
                            for (var i = 0; i < timelineMap.length; i++) {
                                var valueMap = timelineMap[i];
                                timeline.setFrame(frameIndex, valueMap.time, valueMap.angle);
                                this.readCurve(valueMap, timeline, frameIndex);
                                frameIndex++;
                            }
                            timelines.push(timeline);
                            duration = Math.max(duration, timeline.frames[(timeline.getFrameCount() - 1) * spine.RotateTimeline.ENTRIES]);
                        }
                        else if (timelineName === "translate" || timelineName === "scale" || timelineName === "shear") {
                            var timeline = null;
                            var timelineScale = 1;
                            if (timelineName === "scale")
                                timeline = new spine.ScaleTimeline(timelineMap.length);
                            else if (timelineName === "shear")
                                timeline = new spine.ShearTimeline(timelineMap.length);
                            else {
                                timeline = new spine.TranslateTimeline(timelineMap.length);
                                timelineScale = scale;
                            }
                            timeline.boneIndex = boneIndex;
                            var frameIndex = 0;
                            for (var i = 0; i < timelineMap.length; i++) {
                                var valueMap = timelineMap[i];
                                var x = this.getValue(valueMap, "x", 0), y = this.getValue(valueMap, "y", 0);
                                timeline.setFrame(frameIndex, valueMap.time, x * timelineScale, y * timelineScale);
                                this.readCurve(valueMap, timeline, frameIndex);
                                frameIndex++;
                            }
                            timelines.push(timeline);
                            duration = Math.max(duration, timeline.frames[(timeline.getFrameCount() - 1) * spine.TranslateTimeline.ENTRIES]);
                        }
                        else
                            throw new Error("Invalid timeline type for a bone: " + timelineName + " (" + boneName + ")");
                    }
                }
            }
            if (map.ik) {
                for (var constraintName in map.ik) {
                    var constraintMap = map.ik[constraintName];
                    var constraint = skeletonData.findIkConstraint(constraintName);
                    var timeline = new spine.IkConstraintTimeline(constraintMap.length);
                    timeline.ikConstraintIndex = skeletonData.ikConstraints.indexOf(constraint);
                    var frameIndex = 0;
                    for (var i = 0; i < constraintMap.length; i++) {
                        var valueMap = constraintMap[i];
                        timeline.setFrame(frameIndex, valueMap.time, this.getValue(valueMap, "mix", 1), this.getValue(valueMap, "bendPositive", true) ? 1 : -1);
                        this.readCurve(valueMap, timeline, frameIndex);
                        frameIndex++;
                    }
                    timelines.push(timeline);
                    duration = Math.max(duration, timeline.frames[(timeline.getFrameCount() - 1) * spine.IkConstraintTimeline.ENTRIES]);
                }
            }
            if (map.transform) {
                for (var constraintName in map.transform) {
                    var constraintMap = map.transform[constraintName];
                    var constraint = skeletonData.findTransformConstraint(constraintName);
                    var timeline = new spine.TransformConstraintTimeline(constraintMap.length);
                    timeline.transformConstraintIndex = skeletonData.transformConstraints.indexOf(constraint);
                    var frameIndex = 0;
                    for (var i = 0; i < constraintMap.length; i++) {
                        var valueMap = constraintMap[i];
                        timeline.setFrame(frameIndex, valueMap.time, this.getValue(valueMap, "rotateMix", 1), this.getValue(valueMap, "translateMix", 1), this.getValue(valueMap, "scaleMix", 1), this.getValue(valueMap, "shearMix", 1));
                        this.readCurve(valueMap, timeline, frameIndex);
                        frameIndex++;
                    }
                    timelines.push(timeline);
                    duration = Math.max(duration, timeline.frames[(timeline.getFrameCount() - 1) * spine.TransformConstraintTimeline.ENTRIES]);
                }
            }
            if (map.paths) {
                for (var constraintName in map.paths) {
                    var constraintMap = map.paths[constraintName];
                    var index = skeletonData.findPathConstraintIndex(constraintName);
                    if (index == -1)
                        throw new Error("Path constraint not found: " + constraintName);
                    var data = skeletonData.pathConstraints[index];
                    for (var timelineName in constraintMap) {
                        var timelineMap = constraintMap[timelineName];
                        if (timelineName === "position" || timelineName === "spacing") {
                            var timeline = null;
                            var timelineScale = 1;
                            if (timelineName === "spacing") {
                                timeline = new spine.PathConstraintSpacingTimeline(timelineMap.length);
                                if (data.spacingMode == spine.SpacingMode.Length || data.spacingMode == spine.SpacingMode.Fixed)
                                    timelineScale = scale;
                            }
                            else {
                                timeline = new spine.PathConstraintPositionTimeline(timelineMap.length);
                                if (data.positionMode == spine.PositionMode.Fixed)
                                    timelineScale = scale;
                            }
                            timeline.pathConstraintIndex = index;
                            var frameIndex = 0;
                            for (var i = 0; i < timelineMap.length; i++) {
                                var valueMap = timelineMap[i];
                                timeline.setFrame(frameIndex, valueMap.time, this.getValue(valueMap, timelineName, 0) * timelineScale);
                                this.readCurve(valueMap, timeline, frameIndex);
                                frameIndex++;
                            }
                            timelines.push(timeline);
                            duration = Math.max(duration, timeline.frames[(timeline.getFrameCount() - 1) * spine.PathConstraintPositionTimeline.ENTRIES]);
                        }
                        else if (timelineName === "mix") {
                            var timeline = new spine.PathConstraintMixTimeline(timelineMap.length);
                            timeline.pathConstraintIndex = index;
                            var frameIndex = 0;
                            for (var i = 0; i < timelineMap.length; i++) {
                                var valueMap = timelineMap[i];
                                timeline.setFrame(frameIndex, valueMap.time, this.getValue(valueMap, "rotateMix", 1), this.getValue(valueMap, "translateMix", 1));
                                this.readCurve(valueMap, timeline, frameIndex);
                                frameIndex++;
                            }
                            timelines.push(timeline);
                            duration = Math.max(duration, timeline.frames[(timeline.getFrameCount() - 1) * spine.PathConstraintMixTimeline.ENTRIES]);
                        }
                    }
                }
            }
            if (map.deform) {
                for (var deformName in map.deform) {
                    var deformMap = map.deform[deformName];
                    var skin = skeletonData.findSkin(deformName);
                    if (skin == null)
                        throw new Error("Skin not found: " + deformName);
                    for (var slotName in deformMap) {
                        var slotMap = deformMap[slotName];
                        var slotIndex = skeletonData.findSlotIndex(slotName);
                        if (slotIndex == -1)
                            throw new Error("Slot not found: " + slotMap.name);
                        for (var timelineName in slotMap) {
                            var timelineMap = slotMap[timelineName];
                            var attachment = skin.getAttachment(slotIndex, timelineName);
                            if (attachment == null)
                                throw new Error("Deform attachment not found: " + timelineMap.name);
                            var weighted = attachment.bones != null;
                            var vertices = attachment.vertices;
                            var deformLength = weighted ? vertices.length / 3 * 2 : vertices.length;
                            var timeline = new spine.DeformTimeline(timelineMap.length);
                            timeline.slotIndex = slotIndex;
                            timeline.attachment = attachment;
                            var frameIndex = 0;
                            for (var j = 0; j < timelineMap.length; j++) {
                                var valueMap = timelineMap[j];
                                var deform = void 0;
                                var verticesValue = this.getValue(valueMap, "vertices", null);
                                if (verticesValue == null)
                                    deform = weighted ? spine.Utils.newFloatArray(deformLength) : vertices;
                                else {
                                    deform = spine.Utils.newFloatArray(deformLength);
                                    var start = this.getValue(valueMap, "offset", 0);
                                    spine.Utils.arrayCopy(verticesValue, 0, deform, start, verticesValue.length);
                                    if (scale != 1) {
                                        for (var i = start, n = i + verticesValue.length; i < n; i++)
                                            deform[i] *= scale;
                                    }
                                    if (!weighted) {
                                        for (var i = 0; i < deformLength; i++)
                                            deform[i] += vertices[i];
                                    }
                                }
                                timeline.setFrame(frameIndex, valueMap.time, deform);
                                this.readCurve(valueMap, timeline, frameIndex);
                                frameIndex++;
                            }
                            timelines.push(timeline);
                            duration = Math.max(duration, timeline.frames[timeline.getFrameCount() - 1]);
                        }
                    }
                }
            }
            var drawOrderNode = map.drawOrder;
            if (drawOrderNode == null)
                drawOrderNode = map.draworder;
            if (drawOrderNode != null) {
                var timeline = new spine.DrawOrderTimeline(drawOrderNode.length);
                var slotCount = skeletonData.slots.length;
                var frameIndex = 0;
                for (var j = 0; j < drawOrderNode.length; j++) {
                    var drawOrderMap = drawOrderNode[j];
                    var drawOrder = null;
                    var offsets = this.getValue(drawOrderMap, "offsets", null);
                    if (offsets != null) {
                        drawOrder = spine.Utils.newArray(slotCount, -1);
                        var unchanged = spine.Utils.newArray(slotCount - offsets.length, 0);
                        var originalIndex = 0, unchangedIndex = 0;
                        for (var i = 0; i < offsets.length; i++) {
                            var offsetMap = offsets[i];
                            var slotIndex = skeletonData.findSlotIndex(offsetMap.slot);
                            if (slotIndex == -1)
                                throw new Error("Slot not found: " + offsetMap.slot);
                            while (originalIndex != slotIndex)
                                unchanged[unchangedIndex++] = originalIndex++;
                            drawOrder[originalIndex + offsetMap.offset] = originalIndex++;
                        }
                        while (originalIndex < slotCount)
                            unchanged[unchangedIndex++] = originalIndex++;
                        for (var i = slotCount - 1; i >= 0; i--)
                            if (drawOrder[i] == -1)
                                drawOrder[i] = unchanged[--unchangedIndex];
                    }
                    timeline.setFrame(frameIndex++, drawOrderMap.time, drawOrder);
                }
                timelines.push(timeline);
                duration = Math.max(duration, timeline.frames[timeline.getFrameCount() - 1]);
            }
            if (map.events) {
                var timeline = new spine.EventTimeline(map.events.length);
                var frameIndex = 0;
                for (var i = 0; i < map.events.length; i++) {
                    var eventMap = map.events[i];
                    var eventData = skeletonData.findEvent(eventMap.name);
                    if (eventData == null)
                        throw new Error("Event not found: " + eventMap.name);
                    var event_5 = new spine.Event(spine.Utils.toSinglePrecision(eventMap.time), eventData);
                    event_5.intValue = this.getValue(eventMap, "int", eventData.intValue);
                    event_5.floatValue = this.getValue(eventMap, "float", eventData.floatValue);
                    event_5.stringValue = this.getValue(eventMap, "string", eventData.stringValue);
                    timeline.setFrame(frameIndex++, event_5);
                }
                timelines.push(timeline);
                duration = Math.max(duration, timeline.frames[timeline.getFrameCount() - 1]);
            }
            if (isNaN(duration)) {
                throw new Error("Error while parsing animation, duration is NaN");
            }
            skeletonData.animations.push(new spine.Animation(name, timelines, duration));
        };
        SkeletonJson.prototype.readCurve = function (map, timeline, frameIndex) {
            if (!map.curve)
                return;
            if (map.curve === "stepped")
                timeline.setStepped(frameIndex);
            else if (Object.prototype.toString.call(map.curve) === '[object Array]') {
                var curve = map.curve;
                timeline.setCurve(frameIndex, curve[0], curve[1], curve[2], curve[3]);
            }
        };
        SkeletonJson.prototype.getValue = function (map, prop, defaultValue) {
            return map[prop] !== undefined ? map[prop] : defaultValue;
        };
        SkeletonJson.blendModeFromString = function (str) {
            str = str.toLowerCase();
            if (str == "normal")
                return spine.BlendMode.Normal;
            if (str == "additive")
                return spine.BlendMode.Additive;
            if (str == "multiply")
                return spine.BlendMode.Multiply;
            if (str == "screen")
                return spine.BlendMode.Screen;
            throw new Error("Unknown blend mode: " + str);
        };
        SkeletonJson.positionModeFromString = function (str) {
            str = str.toLowerCase();
            if (str == "fixed")
                return spine.PositionMode.Fixed;
            if (str == "percent")
                return spine.PositionMode.Percent;
            throw new Error("Unknown position mode: " + str);
        };
        SkeletonJson.spacingModeFromString = function (str) {
            str = str.toLowerCase();
            if (str == "length")
                return spine.SpacingMode.Length;
            if (str == "fixed")
                return spine.SpacingMode.Fixed;
            if (str == "percent")
                return spine.SpacingMode.Percent;
            throw new Error("Unknown position mode: " + str);
        };
        SkeletonJson.rotateModeFromString = function (str) {
            str = str.toLowerCase();
            if (str == "tangent")
                return spine.RotateMode.Tangent;
            if (str == "chain")
                return spine.RotateMode.Chain;
            if (str == "chainscale")
                return spine.RotateMode.ChainScale;
            throw new Error("Unknown rotate mode: " + str);
        };
        SkeletonJson.transformModeFromString = function (str) {
            str = str.toLowerCase();
            if (str == "normal")
                return spine.TransformMode.Normal;
            if (str == "onlytranslation")
                return spine.TransformMode.OnlyTranslation;
            if (str == "norotationorreflection")
                return spine.TransformMode.NoRotationOrReflection;
            if (str == "noscale")
                return spine.TransformMode.NoScale;
            if (str == "noscaleorreflection")
                return spine.TransformMode.NoScaleOrReflection;
            throw new Error("Unknown transform mode: " + str);
        };
        return SkeletonJson;
    }());
    spine.SkeletonJson = SkeletonJson;
    var LinkedMesh = (function () {
        function LinkedMesh(mesh, skin, slotIndex, parent) {
            this.mesh = mesh;
            this.skin = skin;
            this.slotIndex = slotIndex;
            this.parent = parent;
        }
        return LinkedMesh;
    }());
})(spine || (spine = {}));
var spine;
(function (spine) {
<<<<<<< HEAD
    var Skin = (function () {
        function Skin(name) {
            this.attachments = new Array();
            if (name == null)
                throw new Error("name cannot be null.");
            this.name = name;
        }
        Skin.prototype.addAttachment = function (slotIndex, name, attachment) {
            if (attachment == null)
                throw new Error("attachment cannot be null.");
            var attachments = this.attachments;
            if (slotIndex >= attachments.length)
                attachments.length = slotIndex + 1;
            if (!attachments[slotIndex])
                attachments[slotIndex] = {};
            attachments[slotIndex][name] = attachment;
        };
        Skin.prototype.getAttachment = function (slotIndex, name) {
            var dictionary = this.attachments[slotIndex];
            return dictionary ? dictionary[name] : null;
        };
        Skin.prototype.attachAll = function (skeleton, oldSkin) {
            var slotIndex = 0;
            for (var i = 0; i < skeleton.slots.length; i++) {
                var slot = skeleton.slots[i];
                var slotAttachment = slot.getAttachment();
                if (slotAttachment && slotIndex < oldSkin.attachments.length) {
                    var dictionary = oldSkin.attachments[slotIndex];
                    for (var key in dictionary) {
                        var skinAttachment = dictionary[key];
                        if (slotAttachment == skinAttachment) {
                            var attachment = this.getAttachment(slotIndex, key);
                            if (attachment != null)
                                slot.setAttachment(attachment);
                            break;
                        }
                    }
                }
                slotIndex++;
            }
        };
        return Skin;
    }());
    spine.Skin = Skin;
})(spine || (spine = {}));
var spine;
(function (spine) {
    var Slot = (function () {
        function Slot(data, bone) {
            this.attachmentVertices = new Array();
            if (data == null)
                throw new Error("data cannot be null.");
            if (bone == null)
                throw new Error("bone cannot be null.");
            this.data = data;
            this.bone = bone;
            this.color = new spine.Color();
            this.darkColor = data.darkColor == null ? null : new spine.Color();
            this.setToSetupPose();
        }
        Slot.prototype.getAttachment = function () {
            return this.attachment;
        };
        Slot.prototype.setAttachment = function (attachment) {
            if (this.attachment == attachment)
                return;
            this.attachment = attachment;
            this.attachmentTime = this.bone.skeleton.time;
            this.attachmentVertices.length = 0;
        };
        Slot.prototype.setAttachmentTime = function (time) {
            this.attachmentTime = this.bone.skeleton.time - time;
        };
        Slot.prototype.getAttachmentTime = function () {
            return this.bone.skeleton.time - this.attachmentTime;
        };
        Slot.prototype.setToSetupPose = function () {
            this.color.setFromColor(this.data.color);
            if (this.darkColor != null)
                this.darkColor.setFromColor(this.data.darkColor);
            if (this.data.attachmentName == null)
                this.attachment = null;
            else {
                this.attachment = null;
                this.setAttachment(this.bone.skeleton.getAttachment(this.data.index, this.data.attachmentName));
            }
        };
        return Slot;
    }());
    spine.Slot = Slot;
=======
	var PathConstraint = (function () {
		function PathConstraint(data, skeleton) {
			this.position = 0;
			this.spacing = 0;
			this.rotateMix = 0;
			this.translateMix = 0;
			this.spaces = new Array();
			this.positions = new Array();
			this.world = new Array();
			this.curves = new Array();
			this.lengths = new Array();
			this.segments = new Array();
			if (data == null)
				throw new Error("data cannot be null.");
			if (skeleton == null)
				throw new Error("skeleton cannot be null.");
			this.data = data;
			this.bones = new Array();
			for (var i = 0, n = data.bones.length; i < n; i++)
				this.bones.push(skeleton.findBone(data.bones[i].name));
			this.target = skeleton.findSlot(data.target.name);
			this.position = data.position;
			this.spacing = data.spacing;
			this.rotateMix = data.rotateMix;
			this.translateMix = data.translateMix;
		}
		PathConstraint.prototype.apply = function () {
			this.update();
		};
		PathConstraint.prototype.update = function () {
			var attachment = this.target.getAttachment();
			if (!(attachment instanceof spine.PathAttachment))
				return;
			var rotateMix = this.rotateMix, translateMix = this.translateMix;
			var translate = translateMix > 0, rotate = rotateMix > 0;
			if (!translate && !rotate)
				return;
			var data = this.data;
			var spacingMode = data.spacingMode;
			var lengthSpacing = spacingMode == spine.SpacingMode.Length;
			var rotateMode = data.rotateMode;
			var tangents = rotateMode == spine.RotateMode.Tangent, scale = rotateMode == spine.RotateMode.ChainScale;
			var boneCount = this.bones.length, spacesCount = tangents ? boneCount : boneCount + 1;
			var bones = this.bones;
			var spaces = spine.Utils.setArraySize(this.spaces, spacesCount), lengths = null;
			var spacing = this.spacing;
			if (scale || lengthSpacing) {
				if (scale)
					lengths = spine.Utils.setArraySize(this.lengths, boneCount);
				for (var i = 0, n = spacesCount - 1; i < n;) {
					var bone = bones[i];
					var setupLength = bone.data.length;
					if (setupLength < PathConstraint.epsilon) {
						if (scale)
							lengths[i] = 0;
						spaces[++i] = 0;
					}
					else {
						var x = setupLength * bone.a, y = setupLength * bone.c;
						var length_1 = Math.sqrt(x * x + y * y);
						if (scale)
							lengths[i] = length_1;
						spaces[++i] = (lengthSpacing ? setupLength + spacing : spacing) * length_1 / setupLength;
					}
				}
			}
			else {
				for (var i = 1; i < spacesCount; i++)
					spaces[i] = spacing;
			}
			var positions = this.computeWorldPositions(attachment, spacesCount, tangents, data.positionMode == spine.PositionMode.Percent, spacingMode == spine.SpacingMode.Percent);
			var boneX = positions[0], boneY = positions[1], offsetRotation = data.offsetRotation;
			var tip = false;
			if (offsetRotation == 0)
				tip = rotateMode == spine.RotateMode.Chain;
			else {
				tip = false;
				var p = this.target.bone;
				offsetRotation *= p.a * p.d - p.b * p.c > 0 ? spine.MathUtils.degRad : -spine.MathUtils.degRad;
			}
			for (var i = 0, p = 3; i < boneCount; i++, p += 3) {
				var bone = bones[i];
				bone.worldX += (boneX - bone.worldX) * translateMix;
				bone.worldY += (boneY - bone.worldY) * translateMix;
				var x = positions[p], y = positions[p + 1], dx = x - boneX, dy = y - boneY;
				if (scale) {
					var length_2 = lengths[i];
					if (length_2 != 0) {
						var s = (Math.sqrt(dx * dx + dy * dy) / length_2 - 1) * rotateMix + 1;
						bone.a *= s;
						bone.c *= s;
					}
				}
				boneX = x;
				boneY = y;
				if (rotate) {
					var a = bone.a, b = bone.b, c = bone.c, d = bone.d, r = 0, cos = 0, sin = 0;
					if (tangents)
						r = positions[p - 1];
					else if (spaces[i + 1] == 0)
						r = positions[p + 2];
					else
						r = Math.atan2(dy, dx);
					r -= Math.atan2(c, a);
					if (tip) {
						cos = Math.cos(r);
						sin = Math.sin(r);
						var length_3 = bone.data.length;
						boneX += (length_3 * (cos * a - sin * c) - dx) * rotateMix;
						boneY += (length_3 * (sin * a + cos * c) - dy) * rotateMix;
					}
					else {
						r += offsetRotation;
					}
					if (r > spine.MathUtils.PI)
						r -= spine.MathUtils.PI2;
					else if (r < -spine.MathUtils.PI)
						r += spine.MathUtils.PI2;
					r *= rotateMix;
					cos = Math.cos(r);
					sin = Math.sin(r);
					bone.a = cos * a - sin * c;
					bone.b = cos * b - sin * d;
					bone.c = sin * a + cos * c;
					bone.d = sin * b + cos * d;
				}
				bone.appliedValid = false;
			}
		};
		PathConstraint.prototype.computeWorldPositions = function (path, spacesCount, tangents, percentPosition, percentSpacing) {
			var target = this.target;
			var position = this.position;
			var spaces = this.spaces, out = spine.Utils.setArraySize(this.positions, spacesCount * 3 + 2), world = null;
			var closed = path.closed;
			var verticesLength = path.worldVerticesLength, curveCount = verticesLength / 6, prevCurve = PathConstraint.NONE;
			if (!path.constantSpeed) {
				var lengths = path.lengths;
				curveCount -= closed ? 1 : 2;
				var pathLength_1 = lengths[curveCount];
				if (percentPosition)
					position *= pathLength_1;
				if (percentSpacing) {
					for (var i = 0; i < spacesCount; i++)
						spaces[i] *= pathLength_1;
				}
				world = spine.Utils.setArraySize(this.world, 8);
				for (var i = 0, o = 0, curve = 0; i < spacesCount; i++, o += 3) {
					var space = spaces[i];
					position += space;
					var p = position;
					if (closed) {
						p %= pathLength_1;
						if (p < 0)
							p += pathLength_1;
						curve = 0;
					}
					else if (p < 0) {
						if (prevCurve != PathConstraint.BEFORE) {
							prevCurve = PathConstraint.BEFORE;
							path.computeWorldVertices(target, 2, 4, world, 0, 2);
						}
						this.addBeforePosition(p, world, 0, out, o);
						continue;
					}
					else if (p > pathLength_1) {
						if (prevCurve != PathConstraint.AFTER) {
							prevCurve = PathConstraint.AFTER;
							path.computeWorldVertices(target, verticesLength - 6, 4, world, 0, 2);
						}
						this.addAfterPosition(p - pathLength_1, world, 0, out, o);
						continue;
					}
					for (;; curve++) {
						var length_4 = lengths[curve];
						if (p > length_4)
							continue;
						if (curve == 0)
							p /= length_4;
						else {
							var prev = lengths[curve - 1];
							p = (p - prev) / (length_4 - prev);
						}
						break;
					}
					if (curve != prevCurve) {
						prevCurve = curve;
						if (closed && curve == curveCount) {
							path.computeWorldVertices(target, verticesLength - 4, 4, world, 0, 2);
							path.computeWorldVertices(target, 0, 4, world, 4, 2);
						}
						else
							path.computeWorldVertices(target, curve * 6 + 2, 8, world, 0, 2);
					}
					this.addCurvePosition(p, world[0], world[1], world[2], world[3], world[4], world[5], world[6], world[7], out, o, tangents || (i > 0 && space == 0));
				}
				return out;
			}
			if (closed) {
				verticesLength += 2;
				world = spine.Utils.setArraySize(this.world, verticesLength);
				path.computeWorldVertices(target, 2, verticesLength - 4, world, 0, 2);
				path.computeWorldVertices(target, 0, 2, world, verticesLength - 4, 2);
				world[verticesLength - 2] = world[0];
				world[verticesLength - 1] = world[1];
			}
			else {
				curveCount--;
				verticesLength -= 4;
				world = spine.Utils.setArraySize(this.world, verticesLength);
				path.computeWorldVertices(target, 2, verticesLength, world, 0, 2);
			}
			var curves = spine.Utils.setArraySize(this.curves, curveCount);
			var pathLength = 0;
			var x1 = world[0], y1 = world[1], cx1 = 0, cy1 = 0, cx2 = 0, cy2 = 0, x2 = 0, y2 = 0;
			var tmpx = 0, tmpy = 0, dddfx = 0, dddfy = 0, ddfx = 0, ddfy = 0, dfx = 0, dfy = 0;
			for (var i = 0, w = 2; i < curveCount; i++, w += 6) {
				cx1 = world[w];
				cy1 = world[w + 1];
				cx2 = world[w + 2];
				cy2 = world[w + 3];
				x2 = world[w + 4];
				y2 = world[w + 5];
				tmpx = (x1 - cx1 * 2 + cx2) * 0.1875;
				tmpy = (y1 - cy1 * 2 + cy2) * 0.1875;
				dddfx = ((cx1 - cx2) * 3 - x1 + x2) * 0.09375;
				dddfy = ((cy1 - cy2) * 3 - y1 + y2) * 0.09375;
				ddfx = tmpx * 2 + dddfx;
				ddfy = tmpy * 2 + dddfy;
				dfx = (cx1 - x1) * 0.75 + tmpx + dddfx * 0.16666667;
				dfy = (cy1 - y1) * 0.75 + tmpy + dddfy * 0.16666667;
				pathLength += Math.sqrt(dfx * dfx + dfy * dfy);
				dfx += ddfx;
				dfy += ddfy;
				ddfx += dddfx;
				ddfy += dddfy;
				pathLength += Math.sqrt(dfx * dfx + dfy * dfy);
				dfx += ddfx;
				dfy += ddfy;
				pathLength += Math.sqrt(dfx * dfx + dfy * dfy);
				dfx += ddfx + dddfx;
				dfy += ddfy + dddfy;
				pathLength += Math.sqrt(dfx * dfx + dfy * dfy);
				curves[i] = pathLength;
				x1 = x2;
				y1 = y2;
			}
			if (percentPosition)
				position *= pathLength;
			if (percentSpacing) {
				for (var i = 0; i < spacesCount; i++)
					spaces[i] *= pathLength;
			}
			var segments = this.segments;
			var curveLength = 0;
			for (var i = 0, o = 0, curve = 0, segment = 0; i < spacesCount; i++, o += 3) {
				var space = spaces[i];
				position += space;
				var p = position;
				if (closed) {
					p %= pathLength;
					if (p < 0)
						p += pathLength;
					curve = 0;
				}
				else if (p < 0) {
					this.addBeforePosition(p, world, 0, out, o);
					continue;
				}
				else if (p > pathLength) {
					this.addAfterPosition(p - pathLength, world, verticesLength - 4, out, o);
					continue;
				}
				for (;; curve++) {
					var length_5 = curves[curve];
					if (p > length_5)
						continue;
					if (curve == 0)
						p /= length_5;
					else {
						var prev = curves[curve - 1];
						p = (p - prev) / (length_5 - prev);
					}
					break;
				}
				if (curve != prevCurve) {
					prevCurve = curve;
					var ii = curve * 6;
					x1 = world[ii];
					y1 = world[ii + 1];
					cx1 = world[ii + 2];
					cy1 = world[ii + 3];
					cx2 = world[ii + 4];
					cy2 = world[ii + 5];
					x2 = world[ii + 6];
					y2 = world[ii + 7];
					tmpx = (x1 - cx1 * 2 + cx2) * 0.03;
					tmpy = (y1 - cy1 * 2 + cy2) * 0.03;
					dddfx = ((cx1 - cx2) * 3 - x1 + x2) * 0.006;
					dddfy = ((cy1 - cy2) * 3 - y1 + y2) * 0.006;
					ddfx = tmpx * 2 + dddfx;
					ddfy = tmpy * 2 + dddfy;
					dfx = (cx1 - x1) * 0.3 + tmpx + dddfx * 0.16666667;
					dfy = (cy1 - y1) * 0.3 + tmpy + dddfy * 0.16666667;
					curveLength = Math.sqrt(dfx * dfx + dfy * dfy);
					segments[0] = curveLength;
					for (ii = 1; ii < 8; ii++) {
						dfx += ddfx;
						dfy += ddfy;
						ddfx += dddfx;
						ddfy += dddfy;
						curveLength += Math.sqrt(dfx * dfx + dfy * dfy);
						segments[ii] = curveLength;
					}
					dfx += ddfx;
					dfy += ddfy;
					curveLength += Math.sqrt(dfx * dfx + dfy * dfy);
					segments[8] = curveLength;
					dfx += ddfx + dddfx;
					dfy += ddfy + dddfy;
					curveLength += Math.sqrt(dfx * dfx + dfy * dfy);
					segments[9] = curveLength;
					segment = 0;
				}
				p *= curveLength;
				for (;; segment++) {
					var length_6 = segments[segment];
					if (p > length_6)
						continue;
					if (segment == 0)
						p /= length_6;
					else {
						var prev = segments[segment - 1];
						p = segment + (p - prev) / (length_6 - prev);
					}
					break;
				}
				this.addCurvePosition(p * 0.1, x1, y1, cx1, cy1, cx2, cy2, x2, y2, out, o, tangents || (i > 0 && space == 0));
			}
			return out;
		};
		PathConstraint.prototype.addBeforePosition = function (p, temp, i, out, o) {
			var x1 = temp[i], y1 = temp[i + 1], dx = temp[i + 2] - x1, dy = temp[i + 3] - y1, r = Math.atan2(dy, dx);
			out[o] = x1 + p * Math.cos(r);
			out[o + 1] = y1 + p * Math.sin(r);
			out[o + 2] = r;
		};
		PathConstraint.prototype.addAfterPosition = function (p, temp, i, out, o) {
			var x1 = temp[i + 2], y1 = temp[i + 3], dx = x1 - temp[i], dy = y1 - temp[i + 1], r = Math.atan2(dy, dx);
			out[o] = x1 + p * Math.cos(r);
			out[o + 1] = y1 + p * Math.sin(r);
			out[o + 2] = r;
		};
		PathConstraint.prototype.addCurvePosition = function (p, x1, y1, cx1, cy1, cx2, cy2, x2, y2, out, o, tangents) {
			if (p == 0 || isNaN(p))
				p = 0.0001;
			var tt = p * p, ttt = tt * p, u = 1 - p, uu = u * u, uuu = uu * u;
			var ut = u * p, ut3 = ut * 3, uut3 = u * ut3, utt3 = ut3 * p;
			var x = x1 * uuu + cx1 * uut3 + cx2 * utt3 + x2 * ttt, y = y1 * uuu + cy1 * uut3 + cy2 * utt3 + y2 * ttt;
			out[o] = x;
			out[o + 1] = y;
			if (tangents)
				out[o + 2] = Math.atan2(y - (y1 * uu + cy1 * ut * 2 + cy2 * tt), x - (x1 * uu + cx1 * ut * 2 + cx2 * tt));
		};
		PathConstraint.prototype.getOrder = function () {
			return this.data.order;
		};
		return PathConstraint;
	}());
	PathConstraint.NONE = -1;
	PathConstraint.BEFORE = -2;
	PathConstraint.AFTER = -3;
	PathConstraint.epsilon = 0.00001;
	spine.PathConstraint = PathConstraint;
})(spine || (spine = {}));
var spine;
(function (spine) {
	var PathConstraintData = (function () {
		function PathConstraintData(name) {
			this.order = 0;
			this.bones = new Array();
			this.name = name;
		}
		return PathConstraintData;
	}());
	spine.PathConstraintData = PathConstraintData;
	var PositionMode;
	(function (PositionMode) {
		PositionMode[PositionMode["Fixed"] = 0] = "Fixed";
		PositionMode[PositionMode["Percent"] = 1] = "Percent";
	})(PositionMode = spine.PositionMode || (spine.PositionMode = {}));
	var SpacingMode;
	(function (SpacingMode) {
		SpacingMode[SpacingMode["Length"] = 0] = "Length";
		SpacingMode[SpacingMode["Fixed"] = 1] = "Fixed";
		SpacingMode[SpacingMode["Percent"] = 2] = "Percent";
	})(SpacingMode = spine.SpacingMode || (spine.SpacingMode = {}));
	var RotateMode;
	(function (RotateMode) {
		RotateMode[RotateMode["Tangent"] = 0] = "Tangent";
		RotateMode[RotateMode["Chain"] = 1] = "Chain";
		RotateMode[RotateMode["ChainScale"] = 2] = "ChainScale";
	})(RotateMode = spine.RotateMode || (spine.RotateMode = {}));
>>>>>>> cce86c1e
})(spine || (spine = {}));
var spine;
(function (spine) {
    var SlotData = (function () {
        function SlotData(index, name, boneData) {
            this.color = new spine.Color(1, 1, 1, 1);
            if (index < 0)
                throw new Error("index must be >= 0.");
            if (name == null)
                throw new Error("name cannot be null.");
            if (boneData == null)
                throw new Error("boneData cannot be null.");
            this.index = index;
            this.name = name;
            this.boneData = boneData;
        }
        return SlotData;
    }());
    spine.SlotData = SlotData;
})(spine || (spine = {}));
var spine;
(function (spine) {
    var Texture = (function () {
        function Texture(image) {
            this._image = image;
        }
        Texture.prototype.getImage = function () {
            return this._image;
        };
        Texture.filterFromString = function (text) {
            switch (text.toLowerCase()) {
                case "nearest": return TextureFilter.Nearest;
                case "linear": return TextureFilter.Linear;
                case "mipmap": return TextureFilter.MipMap;
                case "mipmapnearestnearest": return TextureFilter.MipMapNearestNearest;
                case "mipmaplinearnearest": return TextureFilter.MipMapLinearNearest;
                case "mipmapnearestlinear": return TextureFilter.MipMapNearestLinear;
                case "mipmaplinearlinear": return TextureFilter.MipMapLinearLinear;
                default: throw new Error("Unknown texture filter " + text);
            }
        };
        Texture.wrapFromString = function (text) {
            switch (text.toLowerCase()) {
                case "mirroredtepeat": return TextureWrap.MirroredRepeat;
                case "clamptoedge": return TextureWrap.ClampToEdge;
                case "repeat": return TextureWrap.Repeat;
                default: throw new Error("Unknown texture wrap " + text);
            }
        };
        return Texture;
    }());
    spine.Texture = Texture;
    var TextureFilter;
    (function (TextureFilter) {
        TextureFilter[TextureFilter["Nearest"] = 9728] = "Nearest";
        TextureFilter[TextureFilter["Linear"] = 9729] = "Linear";
        TextureFilter[TextureFilter["MipMap"] = 9987] = "MipMap";
        TextureFilter[TextureFilter["MipMapNearestNearest"] = 9984] = "MipMapNearestNearest";
        TextureFilter[TextureFilter["MipMapLinearNearest"] = 9985] = "MipMapLinearNearest";
        TextureFilter[TextureFilter["MipMapNearestLinear"] = 9986] = "MipMapNearestLinear";
        TextureFilter[TextureFilter["MipMapLinearLinear"] = 9987] = "MipMapLinearLinear";
    })(TextureFilter = spine.TextureFilter || (spine.TextureFilter = {}));
    var TextureWrap;
    (function (TextureWrap) {
        TextureWrap[TextureWrap["MirroredRepeat"] = 33648] = "MirroredRepeat";
        TextureWrap[TextureWrap["ClampToEdge"] = 33071] = "ClampToEdge";
        TextureWrap[TextureWrap["Repeat"] = 10497] = "Repeat";
    })(TextureWrap = spine.TextureWrap || (spine.TextureWrap = {}));
    var TextureRegion = (function () {
        function TextureRegion() {
            this.u = 0;
            this.v = 0;
            this.u2 = 0;
            this.v2 = 0;
            this.width = 0;
            this.height = 0;
            this.rotate = false;
            this.offsetX = 0;
            this.offsetY = 0;
            this.originalWidth = 0;
            this.originalHeight = 0;
        }
        return TextureRegion;
    }());
    spine.TextureRegion = TextureRegion;
})(spine || (spine = {}));
var spine;
(function (spine) {
    var TextureAtlas = (function () {
        function TextureAtlas(atlasText, textureLoader) {
            this.pages = new Array();
            this.regions = new Array();
            this.load(atlasText, textureLoader);
        }
        TextureAtlas.prototype.load = function (atlasText, textureLoader) {
            if (textureLoader == null)
                throw new Error("textureLoader cannot be null.");
            var reader = new TextureAtlasReader(atlasText);
            var tuple = new Array(4);
            var page = null;
            while (true) {
                var line = reader.readLine();
                if (line == null)
                    break;
                line = line.trim();
                if (line.length == 0)
                    page = null;
                else if (!page) {
                    page = new TextureAtlasPage();
                    page.name = line;
                    if (reader.readTuple(tuple) == 2) {
                        page.width = parseInt(tuple[0]);
                        page.height = parseInt(tuple[1]);
                        reader.readTuple(tuple);
                    }
                    reader.readTuple(tuple);
                    page.minFilter = spine.Texture.filterFromString(tuple[0]);
                    page.magFilter = spine.Texture.filterFromString(tuple[1]);
                    var direction = reader.readValue();
                    page.uWrap = spine.TextureWrap.ClampToEdge;
                    page.vWrap = spine.TextureWrap.ClampToEdge;
                    if (direction == "x")
                        page.uWrap = spine.TextureWrap.Repeat;
                    else if (direction == "y")
                        page.vWrap = spine.TextureWrap.Repeat;
                    else if (direction == "xy")
                        page.uWrap = page.vWrap = spine.TextureWrap.Repeat;
                    page.texture = textureLoader(line);
                    page.texture.setFilters(page.minFilter, page.magFilter);
                    page.texture.setWraps(page.uWrap, page.vWrap);
                    page.width = page.texture.getImage().width;
                    page.height = page.texture.getImage().height;
                    this.pages.push(page);
                }
                else {
                    var region = new TextureAtlasRegion();
                    region.name = line;
                    region.page = page;
                    region.rotate = reader.readValue() == "true";
                    reader.readTuple(tuple);
                    var x = parseInt(tuple[0]);
                    var y = parseInt(tuple[1]);
                    reader.readTuple(tuple);
                    var width = parseInt(tuple[0]);
                    var height = parseInt(tuple[1]);
                    region.u = x / page.width;
                    region.v = y / page.height;
                    if (region.rotate) {
                        region.u2 = (x + height) / page.width;
                        region.v2 = (y + width) / page.height;
                    }
                    else {
                        region.u2 = (x + width) / page.width;
                        region.v2 = (y + height) / page.height;
                    }
                    region.x = x;
                    region.y = y;
                    region.width = Math.abs(width);
                    region.height = Math.abs(height);
                    if (reader.readTuple(tuple) == 4) {
                        if (reader.readTuple(tuple) == 4) {
                            reader.readTuple(tuple);
                        }
                    }
                    region.originalWidth = parseInt(tuple[0]);
                    region.originalHeight = parseInt(tuple[1]);
                    reader.readTuple(tuple);
                    region.offsetX = parseInt(tuple[0]);
                    region.offsetY = parseInt(tuple[1]);
                    region.index = parseInt(reader.readValue());
                    region.texture = page.texture;
                    this.regions.push(region);
                }
            }
        };
        TextureAtlas.prototype.findRegion = function (name) {
            for (var i = 0; i < this.regions.length; i++) {
                if (this.regions[i].name == name) {
                    return this.regions[i];
                }
            }
            return null;
        };
        TextureAtlas.prototype.dispose = function () {
            for (var i = 0; i < this.pages.length; i++) {
                this.pages[i].texture.dispose();
            }
        };
        return TextureAtlas;
    }());
    spine.TextureAtlas = TextureAtlas;
    var TextureAtlasReader = (function () {
        function TextureAtlasReader(text) {
            this.index = 0;
            this.lines = text.split(/\r\n|\r|\n/);
        }
        TextureAtlasReader.prototype.readLine = function () {
            if (this.index >= this.lines.length)
                return null;
            return this.lines[this.index++];
        };
        TextureAtlasReader.prototype.readValue = function () {
            var line = this.readLine();
            var colon = line.indexOf(":");
            if (colon == -1)
                throw new Error("Invalid line: " + line);
            return line.substring(colon + 1).trim();
        };
        TextureAtlasReader.prototype.readTuple = function (tuple) {
            var line = this.readLine();
            var colon = line.indexOf(":");
            if (colon == -1)
                throw new Error("Invalid line: " + line);
            var i = 0, lastMatch = colon + 1;
            for (; i < 3; i++) {
                var comma = line.indexOf(",", lastMatch);
                if (comma == -1)
                    break;
                tuple[i] = line.substr(lastMatch, comma - lastMatch).trim();
                lastMatch = comma + 1;
            }
            tuple[i] = line.substring(lastMatch).trim();
            return i + 1;
        };
        return TextureAtlasReader;
    }());
    var TextureAtlasPage = (function () {
        function TextureAtlasPage() {
        }
        return TextureAtlasPage;
    }());
    spine.TextureAtlasPage = TextureAtlasPage;
    var TextureAtlasRegion = (function (_super) {
        __extends(TextureAtlasRegion, _super);
        function TextureAtlasRegion() {
            return _super !== null && _super.apply(this, arguments) || this;
        }
        return TextureAtlasRegion;
    }(spine.TextureRegion));
    spine.TextureAtlasRegion = TextureAtlasRegion;
})(spine || (spine = {}));
var spine;
(function (spine) {
    var TransformConstraint = (function () {
        function TransformConstraint(data, skeleton) {
            this.rotateMix = 0;
            this.translateMix = 0;
            this.scaleMix = 0;
            this.shearMix = 0;
            this.temp = new spine.Vector2();
            if (data == null)
                throw new Error("data cannot be null.");
            if (skeleton == null)
                throw new Error("skeleton cannot be null.");
            this.data = data;
            this.rotateMix = data.rotateMix;
            this.translateMix = data.translateMix;
            this.scaleMix = data.scaleMix;
            this.shearMix = data.shearMix;
            this.bones = new Array();
            for (var i = 0; i < data.bones.length; i++)
                this.bones.push(skeleton.findBone(data.bones[i].name));
            this.target = skeleton.findBone(data.target.name);
        }
        TransformConstraint.prototype.apply = function () {
            this.update();
        };
        TransformConstraint.prototype.update = function () {
            if (this.data.local) {
                if (this.data.relative)
                    this.applyRelativeLocal();
                else
                    this.applyAbsoluteLocal();
            }
            else {
                if (this.data.relative)
                    this.applyRelativeWorld();
                else
                    this.applyAbsoluteWorld();
            }
        };
        TransformConstraint.prototype.applyAbsoluteWorld = function () {
            var rotateMix = this.rotateMix, translateMix = this.translateMix, scaleMix = this.scaleMix, shearMix = this.shearMix;
            var target = this.target;
            var ta = target.a, tb = target.b, tc = target.c, td = target.d;
            var degRadReflect = ta * td - tb * tc > 0 ? spine.MathUtils.degRad : -spine.MathUtils.degRad;
            var offsetRotation = this.data.offsetRotation * degRadReflect;
            var offsetShearY = this.data.offsetShearY * degRadReflect;
            var bones = this.bones;
            for (var i = 0, n = bones.length; i < n; i++) {
                var bone = bones[i];
                var modified = false;
                if (rotateMix != 0) {
                    var a = bone.a, b = bone.b, c = bone.c, d = bone.d;
                    var r = Math.atan2(tc, ta) - Math.atan2(c, a) + offsetRotation;
                    if (r > spine.MathUtils.PI)
                        r -= spine.MathUtils.PI2;
                    else if (r < -spine.MathUtils.PI)
                        r += spine.MathUtils.PI2;
                    r *= rotateMix;
                    var cos = Math.cos(r), sin = Math.sin(r);
                    bone.a = cos * a - sin * c;
                    bone.b = cos * b - sin * d;
                    bone.c = sin * a + cos * c;
                    bone.d = sin * b + cos * d;
                    modified = true;
                }
                if (translateMix != 0) {
                    var temp = this.temp;
                    target.localToWorld(temp.set(this.data.offsetX, this.data.offsetY));
                    bone.worldX += (temp.x - bone.worldX) * translateMix;
                    bone.worldY += (temp.y - bone.worldY) * translateMix;
                    modified = true;
                }
                if (scaleMix > 0) {
                    var s = Math.sqrt(bone.a * bone.a + bone.c * bone.c);
                    var ts = Math.sqrt(ta * ta + tc * tc);
                    if (s > 0.00001)
                        s = (s + (ts - s + this.data.offsetScaleX) * scaleMix) / s;
                    bone.a *= s;
                    bone.c *= s;
                    s = Math.sqrt(bone.b * bone.b + bone.d * bone.d);
                    ts = Math.sqrt(tb * tb + td * td);
                    if (s > 0.00001)
                        s = (s + (ts - s + this.data.offsetScaleY) * scaleMix) / s;
                    bone.b *= s;
                    bone.d *= s;
                    modified = true;
                }
                if (shearMix > 0) {
                    var b = bone.b, d = bone.d;
                    var by = Math.atan2(d, b);
                    var r = Math.atan2(td, tb) - Math.atan2(tc, ta) - (by - Math.atan2(bone.c, bone.a));
                    if (r > spine.MathUtils.PI)
                        r -= spine.MathUtils.PI2;
                    else if (r < -spine.MathUtils.PI)
                        r += spine.MathUtils.PI2;
                    r = by + (r + offsetShearY) * shearMix;
                    var s = Math.sqrt(b * b + d * d);
                    bone.b = Math.cos(r) * s;
                    bone.d = Math.sin(r) * s;
                    modified = true;
                }
                if (modified)
                    bone.appliedValid = false;
            }
        };
        TransformConstraint.prototype.applyRelativeWorld = function () {
            var rotateMix = this.rotateMix, translateMix = this.translateMix, scaleMix = this.scaleMix, shearMix = this.shearMix;
            var target = this.target;
            var ta = target.a, tb = target.b, tc = target.c, td = target.d;
            var degRadReflect = ta * td - tb * tc > 0 ? spine.MathUtils.degRad : -spine.MathUtils.degRad;
            var offsetRotation = this.data.offsetRotation * degRadReflect, offsetShearY = this.data.offsetShearY * degRadReflect;
            var bones = this.bones;
            for (var i = 0, n = bones.length; i < n; i++) {
                var bone = bones[i];
                var modified = false;
                if (rotateMix != 0) {
                    var a = bone.a, b = bone.b, c = bone.c, d = bone.d;
                    var r = Math.atan2(tc, ta) + offsetRotation;
                    if (r > spine.MathUtils.PI)
                        r -= spine.MathUtils.PI2;
                    else if (r < -spine.MathUtils.PI)
                        r += spine.MathUtils.PI2;
                    r *= rotateMix;
                    var cos = Math.cos(r), sin = Math.sin(r);
                    bone.a = cos * a - sin * c;
                    bone.b = cos * b - sin * d;
                    bone.c = sin * a + cos * c;
                    bone.d = sin * b + cos * d;
                    modified = true;
                }
                if (translateMix != 0) {
                    var temp = this.temp;
                    target.localToWorld(temp.set(this.data.offsetX, this.data.offsetY));
                    bone.worldX += temp.x * translateMix;
                    bone.worldY += temp.y * translateMix;
                    modified = true;
                }
                if (scaleMix > 0) {
                    var s = (Math.sqrt(ta * ta + tc * tc) - 1 + this.data.offsetScaleX) * scaleMix + 1;
                    bone.a *= s;
                    bone.c *= s;
                    s = (Math.sqrt(tb * tb + td * td) - 1 + this.data.offsetScaleY) * scaleMix + 1;
                    bone.b *= s;
                    bone.d *= s;
                    modified = true;
                }
                if (shearMix > 0) {
                    var r = Math.atan2(td, tb) - Math.atan2(tc, ta);
                    if (r > spine.MathUtils.PI)
                        r -= spine.MathUtils.PI2;
                    else if (r < -spine.MathUtils.PI)
                        r += spine.MathUtils.PI2;
                    var b = bone.b, d = bone.d;
                    r = Math.atan2(d, b) + (r - spine.MathUtils.PI / 2 + offsetShearY) * shearMix;
                    var s = Math.sqrt(b * b + d * d);
                    bone.b = Math.cos(r) * s;
                    bone.d = Math.sin(r) * s;
                    modified = true;
                }
                if (modified)
                    bone.appliedValid = false;
            }
        };
        TransformConstraint.prototype.applyAbsoluteLocal = function () {
            var rotateMix = this.rotateMix, translateMix = this.translateMix, scaleMix = this.scaleMix, shearMix = this.shearMix;
            var target = this.target;
            if (!target.appliedValid)
                target.updateAppliedTransform();
            var bones = this.bones;
            for (var i = 0, n = bones.length; i < n; i++) {
                var bone = bones[i];
                if (!bone.appliedValid)
                    bone.updateAppliedTransform();
                var rotation = bone.arotation;
                if (rotateMix != 0) {
                    var r = target.arotation - rotation + this.data.offsetRotation;
                    r -= (16384 - ((16384.499999999996 - r / 360) | 0)) * 360;
                    rotation += r * rotateMix;
                }
                var x = bone.ax, y = bone.ay;
                if (translateMix != 0) {
                    x += (target.ax - x + this.data.offsetX) * translateMix;
                    y += (target.ay - y + this.data.offsetY) * translateMix;
                }
                var scaleX = bone.ascaleX, scaleY = bone.ascaleY;
                if (scaleMix > 0) {
                    if (scaleX > 0.00001)
                        scaleX = (scaleX + (target.ascaleX - scaleX + this.data.offsetScaleX) * scaleMix) / scaleX;
                    if (scaleY > 0.00001)
                        scaleY = (scaleY + (target.ascaleY - scaleY + this.data.offsetScaleY) * scaleMix) / scaleY;
                }
                var shearY = bone.ashearY;
                if (shearMix > 0) {
                    var r = target.ashearY - shearY + this.data.offsetShearY;
                    r -= (16384 - ((16384.499999999996 - r / 360) | 0)) * 360;
                    bone.shearY += r * shearMix;
                }
                bone.updateWorldTransformWith(x, y, rotation, scaleX, scaleY, bone.ashearX, shearY);
            }
        };
        TransformConstraint.prototype.applyRelativeLocal = function () {
            var rotateMix = this.rotateMix, translateMix = this.translateMix, scaleMix = this.scaleMix, shearMix = this.shearMix;
            var target = this.target;
            if (!target.appliedValid)
                target.updateAppliedTransform();
            var bones = this.bones;
            for (var i = 0, n = bones.length; i < n; i++) {
                var bone = bones[i];
                if (!bone.appliedValid)
                    bone.updateAppliedTransform();
                var rotation = bone.arotation;
                if (rotateMix != 0)
                    rotation += (target.arotation + this.data.offsetRotation) * rotateMix;
                var x = bone.ax, y = bone.ay;
                if (translateMix != 0) {
                    x += (target.ax + this.data.offsetX) * translateMix;
                    y += (target.ay + this.data.offsetY) * translateMix;
                }
                var scaleX = bone.ascaleX, scaleY = bone.ascaleY;
                if (scaleMix > 0) {
                    if (scaleX > 0.00001)
                        scaleX *= ((target.ascaleX - 1 + this.data.offsetScaleX) * scaleMix) + 1;
                    if (scaleY > 0.00001)
                        scaleY *= ((target.ascaleY - 1 + this.data.offsetScaleY) * scaleMix) + 1;
                }
                var shearY = bone.ashearY;
                if (shearMix > 0)
                    shearY += (target.ashearY + this.data.offsetShearY) * shearMix;
                bone.updateWorldTransformWith(x, y, rotation, scaleX, scaleY, bone.ashearX, shearY);
            }
        };
        TransformConstraint.prototype.getOrder = function () {
            return this.data.order;
        };
        return TransformConstraint;
    }());
    spine.TransformConstraint = TransformConstraint;
})(spine || (spine = {}));
var spine;
(function (spine) {
    var TransformConstraintData = (function () {
        function TransformConstraintData(name) {
            this.order = 0;
            this.bones = new Array();
            this.rotateMix = 0;
            this.translateMix = 0;
            this.scaleMix = 0;
            this.shearMix = 0;
            this.offsetRotation = 0;
            this.offsetX = 0;
            this.offsetY = 0;
            this.offsetScaleX = 0;
            this.offsetScaleY = 0;
            this.offsetShearY = 0;
            this.relative = false;
            this.local = false;
            if (name == null)
                throw new Error("name cannot be null.");
            this.name = name;
        }
        return TransformConstraintData;
    }());
    spine.TransformConstraintData = TransformConstraintData;
})(spine || (spine = {}));
var spine;
(function (spine) {
    var Triangulator = (function () {
        function Triangulator() {
            this.convexPolygons = new Array();
            this.convexPolygonsIndices = new Array();
            this.indicesArray = new Array();
            this.isConcaveArray = new Array();
            this.triangles = new Array();
            this.polygonPool = new spine.Pool(function () {
                return new Array();
            });
            this.polygonIndicesPool = new spine.Pool(function () {
                return new Array();
            });
        }
        Triangulator.prototype.triangulate = function (verticesArray) {
            var vertices = verticesArray;
            var vertexCount = verticesArray.length >> 1;
            var indices = this.indicesArray;
            indices.length = 0;
            for (var i = 0; i < vertexCount; i++)
                indices[i] = i;
            var isConcave = this.isConcaveArray;
            isConcave.length = 0;
            for (var i = 0, n = vertexCount; i < n; ++i)
                isConcave[i] = Triangulator.isConcave(i, vertexCount, vertices, indices);
            var triangles = this.triangles;
            triangles.length = 0;
            while (vertexCount > 3) {
                var previous = vertexCount - 1, i = 0, next = 1;
                while (true) {
                    outer: if (!isConcave[i]) {
                        var p1 = indices[previous] << 1, p2 = indices[i] << 1, p3 = indices[next] << 1;
                        var p1x = vertices[p1], p1y = vertices[p1 + 1];
                        var p2x = vertices[p2], p2y = vertices[p2 + 1];
                        var p3x = vertices[p3], p3y = vertices[p3 + 1];
                        for (var ii = (next + 1) % vertexCount; ii != previous; ii = (ii + 1) % vertexCount) {
                            if (!isConcave[ii])
                                continue;
                            var v = indices[ii] << 1;
                            var vx = vertices[v], vy = vertices[v + 1];
                            if (Triangulator.positiveArea(p3x, p3y, p1x, p1y, vx, vy)) {
                                if (Triangulator.positiveArea(p1x, p1y, p2x, p2y, vx, vy)) {
                                    if (Triangulator.positiveArea(p2x, p2y, p3x, p3y, vx, vy))
                                        break outer;
                                }
                            }
                        }
                        break;
                    }
                    if (next == 0) {
                        do {
                            if (!isConcave[i])
                                break;
                            i--;
                        } while (i > 0);
                        break;
                    }
                    previous = i;
                    i = next;
                    next = (next + 1) % vertexCount;
                }
                triangles.push(indices[(vertexCount + i - 1) % vertexCount]);
                triangles.push(indices[i]);
                triangles.push(indices[(i + 1) % vertexCount]);
                indices.splice(i, 1);
                isConcave.splice(i, 1);
                vertexCount--;
                var previousIndex = (vertexCount + i - 1) % vertexCount;
                var nextIndex = i == vertexCount ? 0 : i;
                isConcave[previousIndex] = Triangulator.isConcave(previousIndex, vertexCount, vertices, indices);
                isConcave[nextIndex] = Triangulator.isConcave(nextIndex, vertexCount, vertices, indices);
            }
            if (vertexCount == 3) {
                triangles.push(indices[2]);
                triangles.push(indices[0]);
                triangles.push(indices[1]);
            }
            return triangles;
        };
        Triangulator.prototype.decompose = function (verticesArray, triangles) {
            var vertices = verticesArray;
            var convexPolygons = this.convexPolygons;
            this.polygonPool.freeAll(convexPolygons);
            convexPolygons.length = 0;
            var convexPolygonsIndices = this.convexPolygonsIndices;
            this.polygonIndicesPool.freeAll(convexPolygonsIndices);
            convexPolygonsIndices.length = 0;
            var polygonIndices = this.polygonIndicesPool.obtain();
            polygonIndices.length = 0;
            var polygon = this.polygonPool.obtain();
            polygon.length = 0;
            var fanBaseIndex = -1, lastWinding = 0;
            for (var i = 0, n = triangles.length; i < n; i += 3) {
                var t1 = triangles[i] << 1, t2 = triangles[i + 1] << 1, t3 = triangles[i + 2] << 1;
                var x1 = vertices[t1], y1 = vertices[t1 + 1];
                var x2 = vertices[t2], y2 = vertices[t2 + 1];
                var x3 = vertices[t3], y3 = vertices[t3 + 1];
                var merged = false;
                if (fanBaseIndex == t1) {
                    var o = polygon.length - 4;
                    var winding1 = Triangulator.winding(polygon[o], polygon[o + 1], polygon[o + 2], polygon[o + 3], x3, y3);
                    var winding2 = Triangulator.winding(x3, y3, polygon[0], polygon[1], polygon[2], polygon[3]);
                    if (winding1 == lastWinding && winding2 == lastWinding) {
                        polygon.push(x3);
                        polygon.push(y3);
                        polygonIndices.push(t3);
                        merged = true;
                    }
                }
                if (!merged) {
                    if (polygon.length > 0) {
                        convexPolygons.push(polygon);
                        convexPolygonsIndices.push(polygonIndices);
                    }
                    else {
                        this.polygonPool.free(polygon);
                        this.polygonIndicesPool.free(polygonIndices);
                    }
                    polygon = this.polygonPool.obtain();
                    polygon.length = 0;
                    polygon.push(x1);
                    polygon.push(y1);
                    polygon.push(x2);
                    polygon.push(y2);
                    polygon.push(x3);
                    polygon.push(y3);
                    polygonIndices = this.polygonIndicesPool.obtain();
                    polygonIndices.length = 0;
                    polygonIndices.push(t1);
                    polygonIndices.push(t2);
                    polygonIndices.push(t3);
                    lastWinding = Triangulator.winding(x1, y1, x2, y2, x3, y3);
                    fanBaseIndex = t1;
                }
            }
            if (polygon.length > 0) {
                convexPolygons.push(polygon);
                convexPolygonsIndices.push(polygonIndices);
            }
            for (var i = 0, n = convexPolygons.length; i < n; i++) {
                polygonIndices = convexPolygonsIndices[i];
                if (polygonIndices.length == 0)
                    continue;
                var firstIndex = polygonIndices[0];
                var lastIndex = polygonIndices[polygonIndices.length - 1];
                polygon = convexPolygons[i];
                var o = polygon.length - 4;
                var prevPrevX = polygon[o], prevPrevY = polygon[o + 1];
                var prevX = polygon[o + 2], prevY = polygon[o + 3];
                var firstX = polygon[0], firstY = polygon[1];
                var secondX = polygon[2], secondY = polygon[3];
                var winding = Triangulator.winding(prevPrevX, prevPrevY, prevX, prevY, firstX, firstY);
                for (var ii = 0; ii < n; ii++) {
                    if (ii == i)
                        continue;
                    var otherIndices = convexPolygonsIndices[ii];
                    if (otherIndices.length != 3)
                        continue;
                    var otherFirstIndex = otherIndices[0];
                    var otherSecondIndex = otherIndices[1];
                    var otherLastIndex = otherIndices[2];
                    var otherPoly = convexPolygons[ii];
                    var x3 = otherPoly[otherPoly.length - 2], y3 = otherPoly[otherPoly.length - 1];
                    if (otherFirstIndex != firstIndex || otherSecondIndex != lastIndex)
                        continue;
                    var winding1 = Triangulator.winding(prevPrevX, prevPrevY, prevX, prevY, x3, y3);
                    var winding2 = Triangulator.winding(x3, y3, firstX, firstY, secondX, secondY);
                    if (winding1 == winding && winding2 == winding) {
                        otherPoly.length = 0;
                        otherIndices.length = 0;
                        polygon.push(x3);
                        polygon.push(y3);
                        polygonIndices.push(otherLastIndex);
                        prevPrevX = prevX;
                        prevPrevY = prevY;
                        prevX = x3;
                        prevY = y3;
                        ii = 0;
                    }
                }
            }
            for (var i = convexPolygons.length - 1; i >= 0; i--) {
                polygon = convexPolygons[i];
                if (polygon.length == 0) {
                    convexPolygons.splice(i, 1);
                    this.polygonPool.free(polygon);
                    polygonIndices = convexPolygonsIndices[i];
                    convexPolygonsIndices.splice(i, 1);
                    this.polygonIndicesPool.free(polygonIndices);
                }
            }
            return convexPolygons;
        };
        Triangulator.isConcave = function (index, vertexCount, vertices, indices) {
            var previous = indices[(vertexCount + index - 1) % vertexCount] << 1;
            var current = indices[index] << 1;
            var next = indices[(index + 1) % vertexCount] << 1;
            return !this.positiveArea(vertices[previous], vertices[previous + 1], vertices[current], vertices[current + 1], vertices[next], vertices[next + 1]);
        };
        Triangulator.positiveArea = function (p1x, p1y, p2x, p2y, p3x, p3y) {
            return p1x * (p3y - p2y) + p2x * (p1y - p3y) + p3x * (p2y - p1y) >= 0;
        };
        Triangulator.winding = function (p1x, p1y, p2x, p2y, p3x, p3y) {
            var px = p2x - p1x, py = p2y - p1y;
            return p3x * py - p3y * px + px * p1y - p1x * py >= 0 ? 1 : -1;
        };
        return Triangulator;
    }());
    spine.Triangulator = Triangulator;
})(spine || (spine = {}));
var spine;
(function (spine) {
    var IntSet = (function () {
        function IntSet() {
            this.array = new Array();
        }
        IntSet.prototype.add = function (value) {
            var contains = this.contains(value);
            this.array[value | 0] = value | 0;
            return !contains;
        };
        IntSet.prototype.contains = function (value) {
            return this.array[value | 0] != undefined;
        };
        IntSet.prototype.remove = function (value) {
            this.array[value | 0] = undefined;
        };
        IntSet.prototype.clear = function () {
            this.array.length = 0;
        };
        return IntSet;
    }());
    spine.IntSet = IntSet;
    var Color = (function () {
        function Color(r, g, b, a) {
            if (r === void 0) { r = 0; }
            if (g === void 0) { g = 0; }
            if (b === void 0) { b = 0; }
            if (a === void 0) { a = 0; }
            this.r = r;
            this.g = g;
            this.b = b;
            this.a = a;
        }
        Color.prototype.set = function (r, g, b, a) {
            this.r = r;
            this.g = g;
            this.b = b;
            this.a = a;
            this.clamp();
            return this;
        };
        Color.prototype.setFromColor = function (c) {
            this.r = c.r;
            this.g = c.g;
            this.b = c.b;
            this.a = c.a;
            return this;
        };
        Color.prototype.setFromString = function (hex) {
            hex = hex.charAt(0) == '#' ? hex.substr(1) : hex;
            this.r = parseInt(hex.substr(0, 2), 16) / 255.0;
            this.g = parseInt(hex.substr(2, 2), 16) / 255.0;
            this.b = parseInt(hex.substr(4, 2), 16) / 255.0;
            this.a = (hex.length != 8 ? 255 : parseInt(hex.substr(6, 2), 16)) / 255.0;
            return this;
        };
        Color.prototype.add = function (r, g, b, a) {
            this.r += r;
            this.g += g;
            this.b += b;
            this.a += a;
            this.clamp();
            return this;
        };
        Color.prototype.clamp = function () {
            if (this.r < 0)
                this.r = 0;
            else if (this.r > 1)
                this.r = 1;
            if (this.g < 0)
                this.g = 0;
            else if (this.g > 1)
                this.g = 1;
            if (this.b < 0)
                this.b = 0;
            else if (this.b > 1)
                this.b = 1;
            if (this.a < 0)
                this.a = 0;
            else if (this.a > 1)
                this.a = 1;
            return this;
        };
        return Color;
    }());
    Color.WHITE = new Color(1, 1, 1, 1);
    Color.RED = new Color(1, 0, 0, 1);
    Color.GREEN = new Color(0, 1, 0, 1);
    Color.BLUE = new Color(0, 0, 1, 1);
    Color.MAGENTA = new Color(1, 0, 1, 1);
    spine.Color = Color;
    var MathUtils = (function () {
        function MathUtils() {
        }
        MathUtils.clamp = function (value, min, max) {
            if (value < min)
                return min;
            if (value > max)
                return max;
            return value;
        };
        MathUtils.cosDeg = function (degrees) {
            return Math.cos(degrees * MathUtils.degRad);
        };
        MathUtils.sinDeg = function (degrees) {
            return Math.sin(degrees * MathUtils.degRad);
        };
        MathUtils.signum = function (value) {
            return value > 0 ? 1 : value < 0 ? -1 : 0;
        };
        MathUtils.toInt = function (x) {
            return x > 0 ? Math.floor(x) : Math.ceil(x);
        };
        MathUtils.cbrt = function (x) {
            var y = Math.pow(Math.abs(x), 1 / 3);
            return x < 0 ? -y : y;
        };
        MathUtils.randomTriangular = function (min, max) {
            return MathUtils.randomTriangularWith(min, max, (min + max) * 0.5);
        };
        MathUtils.randomTriangularWith = function (min, max, mode) {
            var u = Math.random();
            var d = max - min;
            if (u <= (mode - min) / d)
                return min + Math.sqrt(u * d * (mode - min));
            return max - Math.sqrt((1 - u) * d * (max - mode));
        };
        return MathUtils;
    }());
    MathUtils.PI = 3.1415927;
    MathUtils.PI2 = MathUtils.PI * 2;
    MathUtils.radiansToDegrees = 180 / MathUtils.PI;
    MathUtils.radDeg = MathUtils.radiansToDegrees;
    MathUtils.degreesToRadians = MathUtils.PI / 180;
    MathUtils.degRad = MathUtils.degreesToRadians;
    spine.MathUtils = MathUtils;
    var Interpolation = (function () {
        function Interpolation() {
        }
        Interpolation.prototype.apply = function (start, end, a) {
            return start + (end - start) * this.applyInternal(a);
        };
        return Interpolation;
    }());
    spine.Interpolation = Interpolation;
    var Pow = (function (_super) {
        __extends(Pow, _super);
        function Pow(power) {
            var _this = _super.call(this) || this;
            _this.power = 2;
            _this.power = power;
            return _this;
        }
        Pow.prototype.applyInternal = function (a) {
            if (a <= 0.5)
                return Math.pow(a * 2, this.power) / 2;
            return Math.pow((a - 1) * 2, this.power) / (this.power % 2 == 0 ? -2 : 2) + 1;
        };
        return Pow;
    }(Interpolation));
    spine.Pow = Pow;
    var PowOut = (function (_super) {
        __extends(PowOut, _super);
        function PowOut(power) {
            return _super.call(this, power) || this;
        }
        PowOut.prototype.applyInternal = function (a) {
            return Math.pow(a - 1, this.power) * (this.power % 2 == 0 ? -1 : 1) + 1;
        };
        return PowOut;
    }(Pow));
    spine.PowOut = PowOut;
    var Utils = (function () {
        function Utils() {
        }
        Utils.arrayCopy = function (source, sourceStart, dest, destStart, numElements) {
            for (var i = sourceStart, j = destStart; i < sourceStart + numElements; i++, j++) {
                dest[j] = source[i];
            }
        };
        Utils.setArraySize = function (array, size, value) {
            if (value === void 0) { value = 0; }
            var oldSize = array.length;
            if (oldSize == size)
                return array;
            array.length = size;
            if (oldSize < size) {
                for (var i = oldSize; i < size; i++)
                    array[i] = value;
            }
            return array;
        };
        Utils.ensureArrayCapacity = function (array, size, value) {
            if (value === void 0) { value = 0; }
            if (array.length >= size)
                return array;
            return Utils.setArraySize(array, size, value);
        };
        Utils.newArray = function (size, defaultValue) {
            var array = new Array(size);
            for (var i = 0; i < size; i++)
                array[i] = defaultValue;
            return array;
        };
        Utils.newFloatArray = function (size) {
            if (Utils.SUPPORTS_TYPED_ARRAYS) {
                return new Float32Array(size);
            }
            else {
                var array = new Array(size);
                for (var i = 0; i < array.length; i++)
                    array[i] = 0;
                return array;
            }
        };
        Utils.newShortArray = function (size) {
            if (Utils.SUPPORTS_TYPED_ARRAYS) {
                return new Int16Array(size);
            }
            else {
                var array = new Array(size);
                for (var i = 0; i < array.length; i++)
                    array[i] = 0;
                return array;
            }
        };
        Utils.toFloatArray = function (array) {
            return Utils.SUPPORTS_TYPED_ARRAYS ? new Float32Array(array) : array;
        };
        Utils.toSinglePrecision = function (value) {
            return Utils.SUPPORTS_TYPED_ARRAYS ? Math.fround(value) : value;
        };
        return Utils;
    }());
    Utils.SUPPORTS_TYPED_ARRAYS = typeof (Float32Array) !== "undefined";
    spine.Utils = Utils;
    var DebugUtils = (function () {
        function DebugUtils() {
        }
        DebugUtils.logBones = function (skeleton) {
            for (var i = 0; i < skeleton.bones.length; i++) {
                var bone = skeleton.bones[i];
                console.log(bone.data.name + ", " + bone.a + ", " + bone.b + ", " + bone.c + ", " + bone.d + ", " + bone.worldX + ", " + bone.worldY);
            }
        };
        return DebugUtils;
    }());
    spine.DebugUtils = DebugUtils;
    var Pool = (function () {
        function Pool(instantiator) {
            this.items = new Array();
            this.instantiator = instantiator;
        }
        Pool.prototype.obtain = function () {
            return this.items.length > 0 ? this.items.pop() : this.instantiator();
        };
        Pool.prototype.free = function (item) {
            if (item.reset)
                item.reset();
            this.items.push(item);
        };
        Pool.prototype.freeAll = function (items) {
            for (var i = 0; i < items.length; i++) {
                if (items[i].reset)
                    items[i].reset();
                this.items[i] = items[i];
            }
        };
        Pool.prototype.clear = function () {
            this.items.length = 0;
        };
        return Pool;
    }());
    spine.Pool = Pool;
    var Vector2 = (function () {
        function Vector2(x, y) {
            if (x === void 0) { x = 0; }
            if (y === void 0) { y = 0; }
            this.x = x;
            this.y = y;
        }
        Vector2.prototype.set = function (x, y) {
            this.x = x;
            this.y = y;
            return this;
        };
        Vector2.prototype.length = function () {
            var x = this.x;
            var y = this.y;
            return Math.sqrt(x * x + y * y);
        };
        Vector2.prototype.normalize = function () {
            var len = this.length();
            if (len != 0) {
                this.x /= len;
                this.y /= len;
            }
            return this;
        };
        return Vector2;
    }());
    spine.Vector2 = Vector2;
    var TimeKeeper = (function () {
        function TimeKeeper() {
            this.maxDelta = 0.064;
            this.framesPerSecond = 0;
            this.delta = 0;
            this.totalTime = 0;
            this.lastTime = Date.now() / 1000;
            this.frameCount = 0;
            this.frameTime = 0;
        }
        TimeKeeper.prototype.update = function () {
            var now = Date.now() / 1000;
            this.delta = now - this.lastTime;
            this.frameTime += this.delta;
            this.totalTime += this.delta;
            if (this.delta > this.maxDelta)
                this.delta = this.maxDelta;
            this.lastTime = now;
            this.frameCount++;
            if (this.frameTime > 1) {
                this.framesPerSecond = this.frameCount / this.frameTime;
                this.frameTime = 0;
                this.frameCount = 0;
            }
        };
        return TimeKeeper;
    }());
    spine.TimeKeeper = TimeKeeper;
    var WindowedMean = (function () {
        function WindowedMean(windowSize) {
            if (windowSize === void 0) { windowSize = 32; }
            this.addedValues = 0;
            this.lastValue = 0;
            this.mean = 0;
            this.dirty = true;
            this.values = new Array(windowSize);
        }
        WindowedMean.prototype.hasEnoughData = function () {
            return this.addedValues >= this.values.length;
        };
        WindowedMean.prototype.addValue = function (value) {
            if (this.addedValues < this.values.length)
                this.addedValues++;
            this.values[this.lastValue++] = value;
            if (this.lastValue > this.values.length - 1)
                this.lastValue = 0;
            this.dirty = true;
        };
        WindowedMean.prototype.getMean = function () {
            if (this.hasEnoughData()) {
                if (this.dirty) {
                    var mean = 0;
                    for (var i = 0; i < this.values.length; i++) {
                        mean += this.values[i];
                    }
                    this.mean = mean / this.values.length;
                    this.dirty = false;
                }
                return this.mean;
            }
            else {
                return 0;
            }
        };
        return WindowedMean;
    }());
    spine.WindowedMean = WindowedMean;
})(spine || (spine = {}));
var spine;
(function (spine) {
    var Attachment = (function () {
        function Attachment(name) {
            if (name == null)
                throw new Error("name cannot be null.");
            this.name = name;
        }
        return Attachment;
    }());
    spine.Attachment = Attachment;
    var VertexAttachment = (function (_super) {
        __extends(VertexAttachment, _super);
        function VertexAttachment(name) {
            var _this = _super.call(this, name) || this;
            _this.id = (VertexAttachment.nextID++ & 65535) << 11;
            _this.worldVerticesLength = 0;
            return _this;
        }
        VertexAttachment.prototype.computeWorldVertices = function (slot, start, count, worldVertices, offset, stride) {
            count = offset + (count >> 1) * stride;
            var skeleton = slot.bone.skeleton;
            var deformArray = slot.attachmentVertices;
            var vertices = this.vertices;
            var bones = this.bones;
            if (bones == null) {
                if (deformArray.length > 0)
                    vertices = deformArray;
                var bone = slot.bone;
                var x = bone.worldX;
                var y = bone.worldY;
                var a = bone.a, b = bone.b, c = bone.c, d = bone.d;
                for (var v_1 = start, w = offset; w < count; v_1 += 2, w += stride) {
                    var vx = vertices[v_1], vy = vertices[v_1 + 1];
                    worldVertices[w] = vx * a + vy * b + x;
                    worldVertices[w + 1] = vx * c + vy * d + y;
                }
                return;
            }
            var v = 0, skip = 0;
            for (var i = 0; i < start; i += 2) {
                var n = bones[v];
                v += n + 1;
                skip += n;
            }
            var skeletonBones = skeleton.bones;
            if (deformArray.length == 0) {
                for (var w = offset, b = skip * 3; w < count; w += stride) {
                    var wx = 0, wy = 0;
                    var n = bones[v++];
                    n += v;
                    for (; v < n; v++, b += 3) {
                        var bone = skeletonBones[bones[v]];
                        var vx = vertices[b], vy = vertices[b + 1], weight = vertices[b + 2];
                        wx += (vx * bone.a + vy * bone.b + bone.worldX) * weight;
                        wy += (vx * bone.c + vy * bone.d + bone.worldY) * weight;
                    }
                    worldVertices[w] = wx;
                    worldVertices[w + 1] = wy;
                }
            }
            else {
                var deform = deformArray;
                for (var w = offset, b = skip * 3, f = skip << 1; w < count; w += stride) {
                    var wx = 0, wy = 0;
                    var n = bones[v++];
                    n += v;
                    for (; v < n; v++, b += 3, f += 2) {
                        var bone = skeletonBones[bones[v]];
                        var vx = vertices[b] + deform[f], vy = vertices[b + 1] + deform[f + 1], weight = vertices[b + 2];
                        wx += (vx * bone.a + vy * bone.b + bone.worldX) * weight;
                        wy += (vx * bone.c + vy * bone.d + bone.worldY) * weight;
                    }
                    worldVertices[w] = wx;
                    worldVertices[w + 1] = wy;
                }
            }
        };
        VertexAttachment.prototype.applyDeform = function (sourceAttachment) {
            return this == sourceAttachment;
        };
        return VertexAttachment;
    }(Attachment));
    VertexAttachment.nextID = 0;
    spine.VertexAttachment = VertexAttachment;
})(spine || (spine = {}));
var spine;
(function (spine) {
    var AttachmentType;
    (function (AttachmentType) {
        AttachmentType[AttachmentType["Region"] = 0] = "Region";
        AttachmentType[AttachmentType["BoundingBox"] = 1] = "BoundingBox";
        AttachmentType[AttachmentType["Mesh"] = 2] = "Mesh";
        AttachmentType[AttachmentType["LinkedMesh"] = 3] = "LinkedMesh";
        AttachmentType[AttachmentType["Path"] = 4] = "Path";
        AttachmentType[AttachmentType["Point"] = 5] = "Point";
    })(AttachmentType = spine.AttachmentType || (spine.AttachmentType = {}));
})(spine || (spine = {}));
var spine;
(function (spine) {
<<<<<<< HEAD
    var BoundingBoxAttachment = (function (_super) {
        __extends(BoundingBoxAttachment, _super);
        function BoundingBoxAttachment(name) {
            var _this = _super.call(this, name) || this;
            _this.color = new spine.Color(1, 1, 1, 1);
            return _this;
        }
        return BoundingBoxAttachment;
    }(spine.VertexAttachment));
    spine.BoundingBoxAttachment = BoundingBoxAttachment;
})(spine || (spine = {}));
var spine;
(function (spine) {
    var ClippingAttachment = (function (_super) {
        __extends(ClippingAttachment, _super);
        function ClippingAttachment(name) {
            var _this = _super.call(this, name) || this;
            _this.color = new spine.Color(0.2275, 0.2275, 0.8078, 1);
            return _this;
        }
        return ClippingAttachment;
    }(spine.VertexAttachment));
    spine.ClippingAttachment = ClippingAttachment;
=======
	var Texture = (function () {
		function Texture(image) {
			this._image = image;
		}
		Texture.prototype.getImage = function () {
			return this._image;
		};
		Texture.filterFromString = function (text) {
			switch (text.toLowerCase()) {
				case "nearest": return TextureFilter.Nearest;
				case "linear": return TextureFilter.Linear;
				case "mipmap": return TextureFilter.MipMap;
				case "mipmapnearestnearest": return TextureFilter.MipMapNearestNearest;
				case "mipmaplinearnearest": return TextureFilter.MipMapLinearNearest;
				case "mipmapnearestlinear": return TextureFilter.MipMapNearestLinear;
				case "mipmaplinearlinear": return TextureFilter.MipMapLinearLinear;
				default: throw new Error("Unknown texture filter " + text);
			}
		};
		Texture.wrapFromString = function (text) {
			switch (text.toLowerCase()) {
				case "mirroredtepeat": return TextureWrap.MirroredRepeat;
				case "clamptoedge": return TextureWrap.ClampToEdge;
				case "repeat": return TextureWrap.Repeat;
				default: throw new Error("Unknown texture wrap " + text);
			}
		};
		return Texture;
	}());
	spine.Texture = Texture;
	var TextureFilter;
	(function (TextureFilter) {
		TextureFilter[TextureFilter["Nearest"] = 9728] = "Nearest";
		TextureFilter[TextureFilter["Linear"] = 9729] = "Linear";
		TextureFilter[TextureFilter["MipMap"] = 9987] = "MipMap";
		TextureFilter[TextureFilter["MipMapNearestNearest"] = 9984] = "MipMapNearestNearest";
		TextureFilter[TextureFilter["MipMapLinearNearest"] = 9985] = "MipMapLinearNearest";
		TextureFilter[TextureFilter["MipMapNearestLinear"] = 9986] = "MipMapNearestLinear";
		TextureFilter[TextureFilter["MipMapLinearLinear"] = 9987] = "MipMapLinearLinear";
	})(TextureFilter = spine.TextureFilter || (spine.TextureFilter = {}));
	var TextureWrap;
	(function (TextureWrap) {
		TextureWrap[TextureWrap["MirroredRepeat"] = 33648] = "MirroredRepeat";
		TextureWrap[TextureWrap["ClampToEdge"] = 33071] = "ClampToEdge";
		TextureWrap[TextureWrap["Repeat"] = 10497] = "Repeat";
	})(TextureWrap = spine.TextureWrap || (spine.TextureWrap = {}));
	var TextureRegion = (function () {
		function TextureRegion() {
			this.u = 0;
			this.v = 0;
			this.u2 = 0;
			this.v2 = 0;
			this.width = 0;
			this.height = 0;
			this.rotate = false;
			this.offsetX = 0;
			this.offsetY = 0;
			this.originalWidth = 0;
			this.originalHeight = 0;
		}
		return TextureRegion;
	}());
	spine.TextureRegion = TextureRegion;
})(spine || (spine = {}));
var spine;
(function (spine) {
	var TextureAtlas = (function () {
		function TextureAtlas(atlasText, textureLoader) {
			this.pages = new Array();
			this.regions = new Array();
			this.load(atlasText, textureLoader);
		}
		TextureAtlas.prototype.load = function (atlasText, textureLoader) {
			if (textureLoader == null)
				throw new Error("textureLoader cannot be null.");
			var reader = new TextureAtlasReader(atlasText);
			var tuple = new Array(4);
			var page = null;
			while (true) {
				var line = reader.readLine();
				if (line == null)
					break;
				line = line.trim();
				if (line.length == 0)
					page = null;
				else if (!page) {
					page = new TextureAtlasPage();
					page.name = line;
					if (reader.readTuple(tuple) == 2) {
						page.width = parseInt(tuple[0]);
						page.height = parseInt(tuple[1]);
						reader.readTuple(tuple);
					}
					reader.readTuple(tuple);
					page.minFilter = spine.Texture.filterFromString(tuple[0]);
					page.magFilter = spine.Texture.filterFromString(tuple[1]);
					var direction = reader.readValue();
					page.uWrap = spine.TextureWrap.ClampToEdge;
					page.vWrap = spine.TextureWrap.ClampToEdge;
					if (direction == "x")
						page.uWrap = spine.TextureWrap.Repeat;
					else if (direction == "y")
						page.vWrap = spine.TextureWrap.Repeat;
					else if (direction == "xy")
						page.uWrap = page.vWrap = spine.TextureWrap.Repeat;
					page.texture = textureLoader(line);
					page.texture.setFilters(page.minFilter, page.magFilter);
					page.texture.setWraps(page.uWrap, page.vWrap);
					page.width = page.texture.getImage().width;
					page.height = page.texture.getImage().height;
					this.pages.push(page);
				}
				else {
					var region = new TextureAtlasRegion();
					region.name = line;
					region.page = page;
					region.rotate = reader.readValue() == "true";
					reader.readTuple(tuple);
					var x = parseInt(tuple[0]);
					var y = parseInt(tuple[1]);
					reader.readTuple(tuple);
					var width = parseInt(tuple[0]);
					var height = parseInt(tuple[1]);
					region.u = x / page.width;
					region.v = y / page.height;
					if (region.rotate) {
						region.u2 = (x + height) / page.width;
						region.v2 = (y + width) / page.height;
					}
					else {
						region.u2 = (x + width) / page.width;
						region.v2 = (y + height) / page.height;
					}
					region.x = x;
					region.y = y;
					region.width = Math.abs(width);
					region.height = Math.abs(height);
					if (reader.readTuple(tuple) == 4) {
						if (reader.readTuple(tuple) == 4) {
							reader.readTuple(tuple);
						}
					}
					region.originalWidth = parseInt(tuple[0]);
					region.originalHeight = parseInt(tuple[1]);
					reader.readTuple(tuple);
					region.offsetX = parseInt(tuple[0]);
					region.offsetY = parseInt(tuple[1]);
					region.index = parseInt(reader.readValue());
					region.texture = page.texture;
					this.regions.push(region);
				}
			}
		};
		TextureAtlas.prototype.findRegion = function (name) {
			for (var i = 0; i < this.regions.length; i++) {
				if (this.regions[i].name == name) {
					return this.regions[i];
				}
			}
			return null;
		};
		TextureAtlas.prototype.dispose = function () {
			for (var i = 0; i < this.pages.length; i++) {
				this.pages[i].texture.dispose();
			}
		};
		return TextureAtlas;
	}());
	spine.TextureAtlas = TextureAtlas;
	var TextureAtlasReader = (function () {
		function TextureAtlasReader(text) {
			this.index = 0;
			this.lines = text.split(/\r\n|\r|\n/);
		}
		TextureAtlasReader.prototype.readLine = function () {
			if (this.index >= this.lines.length)
				return null;
			return this.lines[this.index++];
		};
		TextureAtlasReader.prototype.readValue = function () {
			var line = this.readLine();
			var colon = line.indexOf(":");
			if (colon == -1)
				throw new Error("Invalid line: " + line);
			return line.substring(colon + 1).trim();
		};
		TextureAtlasReader.prototype.readTuple = function (tuple) {
			var line = this.readLine();
			var colon = line.indexOf(":");
			if (colon == -1)
				throw new Error("Invalid line: " + line);
			var i = 0, lastMatch = colon + 1;
			for (; i < 3; i++) {
				var comma = line.indexOf(",", lastMatch);
				if (comma == -1)
					break;
				tuple[i] = line.substr(lastMatch, comma - lastMatch).trim();
				lastMatch = comma + 1;
			}
			tuple[i] = line.substring(lastMatch).trim();
			return i + 1;
		};
		return TextureAtlasReader;
	}());
	var TextureAtlasPage = (function () {
		function TextureAtlasPage() {
		}
		return TextureAtlasPage;
	}());
	spine.TextureAtlasPage = TextureAtlasPage;
	var TextureAtlasRegion = (function (_super) {
		__extends(TextureAtlasRegion, _super);
		function TextureAtlasRegion() {
			return _super !== null && _super.apply(this, arguments) || this;
		}
		return TextureAtlasRegion;
	}(spine.TextureRegion));
	spine.TextureAtlasRegion = TextureAtlasRegion;
>>>>>>> cce86c1e
})(spine || (spine = {}));
var spine;
(function (spine) {
    var MeshAttachment = (function (_super) {
        __extends(MeshAttachment, _super);
        function MeshAttachment(name) {
            var _this = _super.call(this, name) || this;
            _this.color = new spine.Color(1, 1, 1, 1);
            _this.inheritDeform = false;
            _this.tempColor = new spine.Color(0, 0, 0, 0);
            return _this;
        }
        MeshAttachment.prototype.updateUVs = function () {
            var u = 0, v = 0, width = 0, height = 0;
            if (this.region == null) {
                u = v = 0;
                width = height = 1;
            }
            else {
                u = this.region.u;
                v = this.region.v;
                width = this.region.u2 - u;
                height = this.region.v2 - v;
            }
            var regionUVs = this.regionUVs;
            if (this.uvs == null || this.uvs.length != regionUVs.length)
                this.uvs = spine.Utils.newFloatArray(regionUVs.length);
            var uvs = this.uvs;
            if (this.region.rotate) {
                for (var i = 0, n = uvs.length; i < n; i += 2) {
                    uvs[i] = u + regionUVs[i + 1] * width;
                    uvs[i + 1] = v + height - regionUVs[i] * height;
                }
            }
            else {
                for (var i = 0, n = uvs.length; i < n; i += 2) {
                    uvs[i] = u + regionUVs[i] * width;
                    uvs[i + 1] = v + regionUVs[i + 1] * height;
                }
            }
        };
        MeshAttachment.prototype.applyDeform = function (sourceAttachment) {
            return this == sourceAttachment || (this.inheritDeform && this.parentMesh == sourceAttachment);
        };
        MeshAttachment.prototype.getParentMesh = function () {
            return this.parentMesh;
        };
        MeshAttachment.prototype.setParentMesh = function (parentMesh) {
            this.parentMesh = parentMesh;
            if (parentMesh != null) {
                this.bones = parentMesh.bones;
                this.vertices = parentMesh.vertices;
                this.worldVerticesLength = parentMesh.worldVerticesLength;
                this.regionUVs = parentMesh.regionUVs;
                this.triangles = parentMesh.triangles;
                this.hullLength = parentMesh.hullLength;
                this.worldVerticesLength = parentMesh.worldVerticesLength;
            }
        };
        return MeshAttachment;
    }(spine.VertexAttachment));
    spine.MeshAttachment = MeshAttachment;
})(spine || (spine = {}));
var spine;
(function (spine) {
    var PathAttachment = (function (_super) {
        __extends(PathAttachment, _super);
        function PathAttachment(name) {
            var _this = _super.call(this, name) || this;
            _this.closed = false;
            _this.constantSpeed = false;
            _this.color = new spine.Color(1, 1, 1, 1);
            return _this;
        }
        return PathAttachment;
    }(spine.VertexAttachment));
    spine.PathAttachment = PathAttachment;
})(spine || (spine = {}));
var spine;
(function (spine) {
    var PointAttachment = (function (_super) {
        __extends(PointAttachment, _super);
        function PointAttachment(name) {
            var _this = _super.call(this, name) || this;
            _this.color = new spine.Color(0.38, 0.94, 0, 1);
            return _this;
        }
        PointAttachment.prototype.computeWorldPosition = function (bone, point) {
            point.x = this.x * bone.a + this.y * bone.b + bone.worldX;
            point.y = this.x * bone.c + this.y * bone.d + bone.worldY;
            return point;
        };
        PointAttachment.prototype.computeWorldRotation = function (bone) {
            var cos = spine.MathUtils.cosDeg(this.rotation), sin = spine.MathUtils.sinDeg(this.rotation);
            var x = cos * bone.a + sin * bone.b;
            var y = cos * bone.c + sin * bone.d;
            return Math.atan2(y, x) * spine.MathUtils.radDeg;
        };
        return PointAttachment;
    }(spine.VertexAttachment));
    spine.PointAttachment = PointAttachment;
})(spine || (spine = {}));
var spine;
(function (spine) {
<<<<<<< HEAD
    var RegionAttachment = (function (_super) {
        __extends(RegionAttachment, _super);
        function RegionAttachment(name) {
            var _this = _super.call(this, name) || this;
            _this.x = 0;
            _this.y = 0;
            _this.scaleX = 1;
            _this.scaleY = 1;
            _this.rotation = 0;
            _this.width = 0;
            _this.height = 0;
            _this.color = new spine.Color(1, 1, 1, 1);
            _this.offset = spine.Utils.newFloatArray(8);
            _this.uvs = spine.Utils.newFloatArray(8);
            _this.tempColor = new spine.Color(1, 1, 1, 1);
            return _this;
        }
        RegionAttachment.prototype.updateOffset = function () {
            var regionScaleX = this.width / this.region.originalWidth * this.scaleX;
            var regionScaleY = this.height / this.region.originalHeight * this.scaleY;
            var localX = -this.width / 2 * this.scaleX + this.region.offsetX * regionScaleX;
            var localY = -this.height / 2 * this.scaleY + this.region.offsetY * regionScaleY;
            var localX2 = localX + this.region.width * regionScaleX;
            var localY2 = localY + this.region.height * regionScaleY;
            var radians = this.rotation * Math.PI / 180;
            var cos = Math.cos(radians);
            var sin = Math.sin(radians);
            var localXCos = localX * cos + this.x;
            var localXSin = localX * sin;
            var localYCos = localY * cos + this.y;
            var localYSin = localY * sin;
            var localX2Cos = localX2 * cos + this.x;
            var localX2Sin = localX2 * sin;
            var localY2Cos = localY2 * cos + this.y;
            var localY2Sin = localY2 * sin;
            var offset = this.offset;
            offset[RegionAttachment.OX1] = localXCos - localYSin;
            offset[RegionAttachment.OY1] = localYCos + localXSin;
            offset[RegionAttachment.OX2] = localXCos - localY2Sin;
            offset[RegionAttachment.OY2] = localY2Cos + localXSin;
            offset[RegionAttachment.OX3] = localX2Cos - localY2Sin;
            offset[RegionAttachment.OY3] = localY2Cos + localX2Sin;
            offset[RegionAttachment.OX4] = localX2Cos - localYSin;
            offset[RegionAttachment.OY4] = localYCos + localX2Sin;
        };
        RegionAttachment.prototype.setRegion = function (region) {
            this.region = region;
            var uvs = this.uvs;
            if (region.rotate) {
                uvs[2] = region.u;
                uvs[3] = region.v2;
                uvs[4] = region.u;
                uvs[5] = region.v;
                uvs[6] = region.u2;
                uvs[7] = region.v;
                uvs[0] = region.u2;
                uvs[1] = region.v2;
            }
            else {
                uvs[0] = region.u;
                uvs[1] = region.v2;
                uvs[2] = region.u;
                uvs[3] = region.v;
                uvs[4] = region.u2;
                uvs[5] = region.v;
                uvs[6] = region.u2;
                uvs[7] = region.v2;
            }
        };
        RegionAttachment.prototype.computeWorldVertices = function (bone, worldVertices, offset, stride) {
            var vertexOffset = this.offset;
            var x = bone.worldX, y = bone.worldY;
            var a = bone.a, b = bone.b, c = bone.c, d = bone.d;
            var offsetX = 0, offsetY = 0;
            offsetX = vertexOffset[RegionAttachment.OX1];
            offsetY = vertexOffset[RegionAttachment.OY1];
            worldVertices[offset] = offsetX * a + offsetY * b + x;
            worldVertices[offset + 1] = offsetX * c + offsetY * d + y;
            offset += stride;
            offsetX = vertexOffset[RegionAttachment.OX2];
            offsetY = vertexOffset[RegionAttachment.OY2];
            worldVertices[offset] = offsetX * a + offsetY * b + x;
            worldVertices[offset + 1] = offsetX * c + offsetY * d + y;
            offset += stride;
            offsetX = vertexOffset[RegionAttachment.OX3];
            offsetY = vertexOffset[RegionAttachment.OY3];
            worldVertices[offset] = offsetX * a + offsetY * b + x;
            worldVertices[offset + 1] = offsetX * c + offsetY * d + y;
            offset += stride;
            offsetX = vertexOffset[RegionAttachment.OX4];
            offsetY = vertexOffset[RegionAttachment.OY4];
            worldVertices[offset] = offsetX * a + offsetY * b + x;
            worldVertices[offset + 1] = offsetX * c + offsetY * d + y;
        };
        return RegionAttachment;
    }(spine.Attachment));
    RegionAttachment.OX1 = 0;
    RegionAttachment.OY1 = 1;
    RegionAttachment.OX2 = 2;
    RegionAttachment.OY2 = 3;
    RegionAttachment.OX3 = 4;
    RegionAttachment.OY3 = 5;
    RegionAttachment.OX4 = 6;
    RegionAttachment.OY4 = 7;
    RegionAttachment.X1 = 0;
    RegionAttachment.Y1 = 1;
    RegionAttachment.C1R = 2;
    RegionAttachment.C1G = 3;
    RegionAttachment.C1B = 4;
    RegionAttachment.C1A = 5;
    RegionAttachment.U1 = 6;
    RegionAttachment.V1 = 7;
    RegionAttachment.X2 = 8;
    RegionAttachment.Y2 = 9;
    RegionAttachment.C2R = 10;
    RegionAttachment.C2G = 11;
    RegionAttachment.C2B = 12;
    RegionAttachment.C2A = 13;
    RegionAttachment.U2 = 14;
    RegionAttachment.V2 = 15;
    RegionAttachment.X3 = 16;
    RegionAttachment.Y3 = 17;
    RegionAttachment.C3R = 18;
    RegionAttachment.C3G = 19;
    RegionAttachment.C3B = 20;
    RegionAttachment.C3A = 21;
    RegionAttachment.U3 = 22;
    RegionAttachment.V3 = 23;
    RegionAttachment.X4 = 24;
    RegionAttachment.Y4 = 25;
    RegionAttachment.C4R = 26;
    RegionAttachment.C4G = 27;
    RegionAttachment.C4B = 28;
    RegionAttachment.C4A = 29;
    RegionAttachment.U4 = 30;
    RegionAttachment.V4 = 31;
    spine.RegionAttachment = RegionAttachment;
=======
	var IntSet = (function () {
		function IntSet() {
			this.array = new Array();
		}
		IntSet.prototype.add = function (value) {
			var contains = this.contains(value);
			this.array[value | 0] = value | 0;
			return !contains;
		};
		IntSet.prototype.contains = function (value) {
			return this.array[value | 0] != undefined;
		};
		IntSet.prototype.remove = function (value) {
			this.array[value | 0] = undefined;
		};
		IntSet.prototype.clear = function () {
			this.array.length = 0;
		};
		return IntSet;
	}());
	spine.IntSet = IntSet;
	var Color = (function () {
		function Color(r, g, b, a) {
			if (r === void 0) { r = 0; }
			if (g === void 0) { g = 0; }
			if (b === void 0) { b = 0; }
			if (a === void 0) { a = 0; }
			this.r = r;
			this.g = g;
			this.b = b;
			this.a = a;
		}
		Color.prototype.set = function (r, g, b, a) {
			this.r = r;
			this.g = g;
			this.b = b;
			this.a = a;
			this.clamp();
			return this;
		};
		Color.prototype.setFromColor = function (c) {
			this.r = c.r;
			this.g = c.g;
			this.b = c.b;
			this.a = c.a;
			return this;
		};
		Color.prototype.setFromString = function (hex) {
			hex = hex.charAt(0) == '#' ? hex.substr(1) : hex;
			this.r = parseInt(hex.substr(0, 2), 16) / 255.0;
			this.g = parseInt(hex.substr(2, 2), 16) / 255.0;
			this.b = parseInt(hex.substr(4, 2), 16) / 255.0;
			this.a = (hex.length != 8 ? 255 : parseInt(hex.substr(6, 2), 16)) / 255.0;
			return this;
		};
		Color.prototype.add = function (r, g, b, a) {
			this.r += r;
			this.g += g;
			this.b += b;
			this.a += a;
			this.clamp();
			return this;
		};
		Color.prototype.clamp = function () {
			if (this.r < 0)
				this.r = 0;
			else if (this.r > 1)
				this.r = 1;
			if (this.g < 0)
				this.g = 0;
			else if (this.g > 1)
				this.g = 1;
			if (this.b < 0)
				this.b = 0;
			else if (this.b > 1)
				this.b = 1;
			if (this.a < 0)
				this.a = 0;
			else if (this.a > 1)
				this.a = 1;
			return this;
		};
		return Color;
	}());
	Color.WHITE = new Color(1, 1, 1, 1);
	Color.RED = new Color(1, 0, 0, 1);
	Color.GREEN = new Color(0, 1, 0, 1);
	Color.BLUE = new Color(0, 0, 1, 1);
	Color.MAGENTA = new Color(1, 0, 1, 1);
	spine.Color = Color;
	var MathUtils = (function () {
		function MathUtils() {
		}
		MathUtils.clamp = function (value, min, max) {
			if (value < min)
				return min;
			if (value > max)
				return max;
			return value;
		};
		MathUtils.cosDeg = function (degrees) {
			return Math.cos(degrees * MathUtils.degRad);
		};
		MathUtils.sinDeg = function (degrees) {
			return Math.sin(degrees * MathUtils.degRad);
		};
		MathUtils.signum = function (value) {
			return value > 0 ? 1 : value < 0 ? -1 : 0;
		};
		MathUtils.toInt = function (x) {
			return x > 0 ? Math.floor(x) : Math.ceil(x);
		};
		MathUtils.cbrt = function (x) {
			var y = Math.pow(Math.abs(x), 1 / 3);
			return x < 0 ? -y : y;
		};
		MathUtils.randomTriangular = function (min, max) {
			return MathUtils.randomTriangularWith(min, max, (min + max) * 0.5);
		};
		MathUtils.randomTriangularWith = function (min, max, mode) {
			var u = Math.random();
			var d = max - min;
			if (u <= (mode - min) / d)
				return min + Math.sqrt(u * d * (mode - min));
			return max - Math.sqrt((1 - u) * d * (max - mode));
		};
		return MathUtils;
	}());
	MathUtils.PI = 3.1415927;
	MathUtils.PI2 = MathUtils.PI * 2;
	MathUtils.radiansToDegrees = 180 / MathUtils.PI;
	MathUtils.radDeg = MathUtils.radiansToDegrees;
	MathUtils.degreesToRadians = MathUtils.PI / 180;
	MathUtils.degRad = MathUtils.degreesToRadians;
	spine.MathUtils = MathUtils;
	var Interpolation = (function () {
		function Interpolation() {
		}
		Interpolation.prototype.apply = function (start, end, a) {
			return start + (end - start) * this.applyInternal(a);
		};
		return Interpolation;
	}());
	spine.Interpolation = Interpolation;
	var Pow = (function (_super) {
		__extends(Pow, _super);
		function Pow(power) {
			var _this = _super.call(this) || this;
			_this.power = 2;
			_this.power = power;
			return _this;
		}
		Pow.prototype.applyInternal = function (a) {
			if (a <= 0.5)
				return Math.pow(a * 2, this.power) / 2;
			return Math.pow((a - 1) * 2, this.power) / (this.power % 2 == 0 ? -2 : 2) + 1;
		};
		return Pow;
	}(Interpolation));
	spine.Pow = Pow;
	var PowOut = (function (_super) {
		__extends(PowOut, _super);
		function PowOut(power) {
			return _super.call(this, power) || this;
		}
		PowOut.prototype.applyInternal = function (a) {
			return Math.pow(a - 1, this.power) * (this.power % 2 == 0 ? -1 : 1) + 1;
		};
		return PowOut;
	}(Pow));
	spine.PowOut = PowOut;
	var Utils = (function () {
		function Utils() {
		}
		Utils.arrayCopy = function (source, sourceStart, dest, destStart, numElements) {
			for (var i = sourceStart, j = destStart; i < sourceStart + numElements; i++, j++) {
				dest[j] = source[i];
			}
		};
		Utils.setArraySize = function (array, size, value) {
			if (value === void 0) { value = 0; }
			var oldSize = array.length;
			if (oldSize == size)
				return array;
			array.length = size;
			if (oldSize < size) {
				for (var i = oldSize; i < size; i++)
					array[i] = value;
			}
			return array;
		};
		Utils.ensureArrayCapacity = function (array, size, value) {
			if (value === void 0) { value = 0; }
			if (array.length >= size)
				return array;
			return Utils.setArraySize(array, size, value);
		};
		Utils.newArray = function (size, defaultValue) {
			var array = new Array(size);
			for (var i = 0; i < size; i++)
				array[i] = defaultValue;
			return array;
		};
		Utils.newFloatArray = function (size) {
			if (Utils.SUPPORTS_TYPED_ARRAYS) {
				return new Float32Array(size);
			}
			else {
				var array = new Array(size);
				for (var i = 0; i < array.length; i++)
					array[i] = 0;
				return array;
			}
		};
		Utils.newShortArray = function (size) {
			if (Utils.SUPPORTS_TYPED_ARRAYS) {
				return new Int16Array(size);
			}
			else {
				var array = new Array(size);
				for (var i = 0; i < array.length; i++)
					array[i] = 0;
				return array;
			}
		};
		Utils.toFloatArray = function (array) {
			return Utils.SUPPORTS_TYPED_ARRAYS ? new Float32Array(array) : array;
		};
		Utils.toSinglePrecision = function (value) {
			return Utils.SUPPORTS_TYPED_ARRAYS ? Math.fround(value) : value;
		};
		return Utils;
	}());
	Utils.SUPPORTS_TYPED_ARRAYS = typeof (Float32Array) !== "undefined";
	spine.Utils = Utils;
	var DebugUtils = (function () {
		function DebugUtils() {
		}
		DebugUtils.logBones = function (skeleton) {
			for (var i = 0; i < skeleton.bones.length; i++) {
				var bone = skeleton.bones[i];
				console.log(bone.data.name + ", " + bone.a + ", " + bone.b + ", " + bone.c + ", " + bone.d + ", " + bone.worldX + ", " + bone.worldY);
			}
		};
		return DebugUtils;
	}());
	spine.DebugUtils = DebugUtils;
	var Pool = (function () {
		function Pool(instantiator) {
			this.items = new Array();
			this.instantiator = instantiator;
		}
		Pool.prototype.obtain = function () {
			return this.items.length > 0 ? this.items.pop() : this.instantiator();
		};
		Pool.prototype.free = function (item) {
			if (item.reset)
				item.reset();
			this.items.push(item);
		};
		Pool.prototype.freeAll = function (items) {
			for (var i = 0; i < items.length; i++) {
				if (items[i].reset)
					items[i].reset();
				this.items[i] = items[i];
			}
		};
		Pool.prototype.clear = function () {
			this.items.length = 0;
		};
		return Pool;
	}());
	spine.Pool = Pool;
	var Vector2 = (function () {
		function Vector2(x, y) {
			if (x === void 0) { x = 0; }
			if (y === void 0) { y = 0; }
			this.x = x;
			this.y = y;
		}
		Vector2.prototype.set = function (x, y) {
			this.x = x;
			this.y = y;
			return this;
		};
		Vector2.prototype.length = function () {
			var x = this.x;
			var y = this.y;
			return Math.sqrt(x * x + y * y);
		};
		Vector2.prototype.normalize = function () {
			var len = this.length();
			if (len != 0) {
				this.x /= len;
				this.y /= len;
			}
			return this;
		};
		return Vector2;
	}());
	spine.Vector2 = Vector2;
	var TimeKeeper = (function () {
		function TimeKeeper() {
			this.maxDelta = 0.064;
			this.framesPerSecond = 0;
			this.delta = 0;
			this.totalTime = 0;
			this.lastTime = Date.now() / 1000;
			this.frameCount = 0;
			this.frameTime = 0;
		}
		TimeKeeper.prototype.update = function () {
			var now = Date.now() / 1000;
			this.delta = now - this.lastTime;
			this.frameTime += this.delta;
			this.totalTime += this.delta;
			if (this.delta > this.maxDelta)
				this.delta = this.maxDelta;
			this.lastTime = now;
			this.frameCount++;
			if (this.frameTime > 1) {
				this.framesPerSecond = this.frameCount / this.frameTime;
				this.frameTime = 0;
				this.frameCount = 0;
			}
		};
		return TimeKeeper;
	}());
	spine.TimeKeeper = TimeKeeper;
	var WindowedMean = (function () {
		function WindowedMean(windowSize) {
			if (windowSize === void 0) { windowSize = 32; }
			this.addedValues = 0;
			this.lastValue = 0;
			this.mean = 0;
			this.dirty = true;
			this.values = new Array(windowSize);
		}
		WindowedMean.prototype.hasEnoughData = function () {
			return this.addedValues >= this.values.length;
		};
		WindowedMean.prototype.addValue = function (value) {
			if (this.addedValues < this.values.length)
				this.addedValues++;
			this.values[this.lastValue++] = value;
			if (this.lastValue > this.values.length - 1)
				this.lastValue = 0;
			this.dirty = true;
		};
		WindowedMean.prototype.getMean = function () {
			if (this.hasEnoughData()) {
				if (this.dirty) {
					var mean = 0;
					for (var i = 0; i < this.values.length; i++) {
						mean += this.values[i];
					}
					this.mean = mean / this.values.length;
					this.dirty = false;
				}
				return this.mean;
			}
			else {
				return 0;
			}
		};
		return WindowedMean;
	}());
	spine.WindowedMean = WindowedMean;
})(spine || (spine = {}));
var spine;
(function (spine) {
	var Attachment = (function () {
		function Attachment(name) {
			if (name == null)
				throw new Error("name cannot be null.");
			this.name = name;
		}
		return Attachment;
	}());
	spine.Attachment = Attachment;
	var VertexAttachment = (function (_super) {
		__extends(VertexAttachment, _super);
		function VertexAttachment(name) {
			var _this = _super.call(this, name) || this;
			_this.id = (VertexAttachment.nextID++ & 65535) << 11;
			_this.worldVerticesLength = 0;
			return _this;
		}
		VertexAttachment.prototype.computeWorldVertices = function (slot, start, count, worldVertices, offset, stride) {
			count = offset + (count >> 1) * stride;
			var skeleton = slot.bone.skeleton;
			var deformArray = slot.attachmentVertices;
			var vertices = this.vertices;
			var bones = this.bones;
			if (bones == null) {
				if (deformArray.length > 0)
					vertices = deformArray;
				var bone = slot.bone;
				var x = bone.worldX;
				var y = bone.worldY;
				var a = bone.a, b = bone.b, c = bone.c, d = bone.d;
				for (var v_1 = start, w = offset; w < count; v_1 += 2, w += stride) {
					var vx = vertices[v_1], vy = vertices[v_1 + 1];
					worldVertices[w] = vx * a + vy * b + x;
					worldVertices[w + 1] = vx * c + vy * d + y;
				}
				return;
			}
			var v = 0, skip = 0;
			for (var i = 0; i < start; i += 2) {
				var n = bones[v];
				v += n + 1;
				skip += n;
			}
			var skeletonBones = skeleton.bones;
			if (deformArray.length == 0) {
				for (var w = offset, b = skip * 3; w < count; w += stride) {
					var wx = 0, wy = 0;
					var n = bones[v++];
					n += v;
					for (; v < n; v++, b += 3) {
						var bone = skeletonBones[bones[v]];
						var vx = vertices[b], vy = vertices[b + 1], weight = vertices[b + 2];
						wx += (vx * bone.a + vy * bone.b + bone.worldX) * weight;
						wy += (vx * bone.c + vy * bone.d + bone.worldY) * weight;
					}
					worldVertices[w] = wx;
					worldVertices[w + 1] = wy;
				}
			}
			else {
				var deform = deformArray;
				for (var w = offset, b = skip * 3, f = skip << 1; w < count; w += stride) {
					var wx = 0, wy = 0;
					var n = bones[v++];
					n += v;
					for (; v < n; v++, b += 3, f += 2) {
						var bone = skeletonBones[bones[v]];
						var vx = vertices[b] + deform[f], vy = vertices[b + 1] + deform[f + 1], weight = vertices[b + 2];
						wx += (vx * bone.a + vy * bone.b + bone.worldX) * weight;
						wy += (vx * bone.c + vy * bone.d + bone.worldY) * weight;
					}
					worldVertices[w] = wx;
					worldVertices[w + 1] = wy;
				}
			}
		};
		VertexAttachment.prototype.applyDeform = function (sourceAttachment) {
			return this == sourceAttachment;
		};
		return VertexAttachment;
	}(Attachment));
	VertexAttachment.nextID = 0;
	spine.VertexAttachment = VertexAttachment;
})(spine || (spine = {}));
var spine;
(function (spine) {
	var AttachmentType;
	(function (AttachmentType) {
		AttachmentType[AttachmentType["Region"] = 0] = "Region";
		AttachmentType[AttachmentType["BoundingBox"] = 1] = "BoundingBox";
		AttachmentType[AttachmentType["Mesh"] = 2] = "Mesh";
		AttachmentType[AttachmentType["LinkedMesh"] = 3] = "LinkedMesh";
		AttachmentType[AttachmentType["Path"] = 4] = "Path";
		AttachmentType[AttachmentType["Point"] = 5] = "Point";
	})(AttachmentType = spine.AttachmentType || (spine.AttachmentType = {}));
})(spine || (spine = {}));
var spine;
(function (spine) {
	var BoundingBoxAttachment = (function (_super) {
		__extends(BoundingBoxAttachment, _super);
		function BoundingBoxAttachment(name) {
			var _this = _super.call(this, name) || this;
			_this.color = new spine.Color(1, 1, 1, 1);
			return _this;
		}
		return BoundingBoxAttachment;
	}(spine.VertexAttachment));
	spine.BoundingBoxAttachment = BoundingBoxAttachment;
})(spine || (spine = {}));
var spine;
(function (spine) {
	var ClippingAttachment = (function (_super) {
		__extends(ClippingAttachment, _super);
		function ClippingAttachment(name) {
			var _this = _super.call(this, name) || this;
			_this.color = new spine.Color(0.2275, 0.2275, 0.8078, 1);
			return _this;
		}
		return ClippingAttachment;
	}(spine.VertexAttachment));
	spine.ClippingAttachment = ClippingAttachment;
})(spine || (spine = {}));
var spine;
(function (spine) {
	var MeshAttachment = (function (_super) {
		__extends(MeshAttachment, _super);
		function MeshAttachment(name) {
			var _this = _super.call(this, name) || this;
			_this.color = new spine.Color(1, 1, 1, 1);
			_this.inheritDeform = false;
			_this.tempColor = new spine.Color(0, 0, 0, 0);
			return _this;
		}
		MeshAttachment.prototype.updateUVs = function () {
			var u = 0, v = 0, width = 0, height = 0;
			if (this.region == null) {
				u = v = 0;
				width = height = 1;
			}
			else {
				u = this.region.u;
				v = this.region.v;
				width = this.region.u2 - u;
				height = this.region.v2 - v;
			}
			var regionUVs = this.regionUVs;
			if (this.uvs == null || this.uvs.length != regionUVs.length)
				this.uvs = spine.Utils.newFloatArray(regionUVs.length);
			var uvs = this.uvs;
			if (this.region.rotate) {
				for (var i = 0, n = uvs.length; i < n; i += 2) {
					uvs[i] = u + regionUVs[i + 1] * width;
					uvs[i + 1] = v + height - regionUVs[i] * height;
				}
			}
			else {
				for (var i = 0, n = uvs.length; i < n; i += 2) {
					uvs[i] = u + regionUVs[i] * width;
					uvs[i + 1] = v + regionUVs[i + 1] * height;
				}
			}
		};
		MeshAttachment.prototype.applyDeform = function (sourceAttachment) {
			return this == sourceAttachment || (this.inheritDeform && this.parentMesh == sourceAttachment);
		};
		MeshAttachment.prototype.getParentMesh = function () {
			return this.parentMesh;
		};
		MeshAttachment.prototype.setParentMesh = function (parentMesh) {
			this.parentMesh = parentMesh;
			if (parentMesh != null) {
				this.bones = parentMesh.bones;
				this.vertices = parentMesh.vertices;
				this.worldVerticesLength = parentMesh.worldVerticesLength;
				this.regionUVs = parentMesh.regionUVs;
				this.triangles = parentMesh.triangles;
				this.hullLength = parentMesh.hullLength;
				this.worldVerticesLength = parentMesh.worldVerticesLength;
			}
		};
		return MeshAttachment;
	}(spine.VertexAttachment));
	spine.MeshAttachment = MeshAttachment;
})(spine || (spine = {}));
var spine;
(function (spine) {
	var PathAttachment = (function (_super) {
		__extends(PathAttachment, _super);
		function PathAttachment(name) {
			var _this = _super.call(this, name) || this;
			_this.closed = false;
			_this.constantSpeed = false;
			_this.color = new spine.Color(1, 1, 1, 1);
			return _this;
		}
		return PathAttachment;
	}(spine.VertexAttachment));
	spine.PathAttachment = PathAttachment;
})(spine || (spine = {}));
var spine;
(function (spine) {
	var PointAttachment = (function (_super) {
		__extends(PointAttachment, _super);
		function PointAttachment(name) {
			var _this = _super.call(this, name) || this;
			_this.color = new spine.Color(0.38, 0.94, 0, 1);
			return _this;
		}
		PointAttachment.prototype.computeWorldPosition = function (bone, point) {
			point.x = this.x * bone.a + this.y * bone.b + bone.worldX;
			point.y = this.x * bone.c + this.y * bone.d + bone.worldY;
			return point;
		};
		PointAttachment.prototype.computeWorldRotation = function (bone) {
			var cos = spine.MathUtils.cosDeg(this.rotation), sin = spine.MathUtils.sinDeg(this.rotation);
			var x = cos * bone.a + sin * bone.b;
			var y = cos * bone.c + sin * bone.d;
			return Math.atan2(y, x) * spine.MathUtils.radDeg;
		};
		return PointAttachment;
	}(spine.VertexAttachment));
	spine.PointAttachment = PointAttachment;
})(spine || (spine = {}));
var spine;
(function (spine) {
	var RegionAttachment = (function (_super) {
		__extends(RegionAttachment, _super);
		function RegionAttachment(name) {
			var _this = _super.call(this, name) || this;
			_this.x = 0;
			_this.y = 0;
			_this.scaleX = 1;
			_this.scaleY = 1;
			_this.rotation = 0;
			_this.width = 0;
			_this.height = 0;
			_this.color = new spine.Color(1, 1, 1, 1);
			_this.offset = spine.Utils.newFloatArray(8);
			_this.uvs = spine.Utils.newFloatArray(8);
			_this.tempColor = new spine.Color(1, 1, 1, 1);
			return _this;
		}
		RegionAttachment.prototype.updateOffset = function () {
			var regionScaleX = this.width / this.region.originalWidth * this.scaleX;
			var regionScaleY = this.height / this.region.originalHeight * this.scaleY;
			var localX = -this.width / 2 * this.scaleX + this.region.offsetX * regionScaleX;
			var localY = -this.height / 2 * this.scaleY + this.region.offsetY * regionScaleY;
			var localX2 = localX + this.region.width * regionScaleX;
			var localY2 = localY + this.region.height * regionScaleY;
			var radians = this.rotation * Math.PI / 180;
			var cos = Math.cos(radians);
			var sin = Math.sin(radians);
			var localXCos = localX * cos + this.x;
			var localXSin = localX * sin;
			var localYCos = localY * cos + this.y;
			var localYSin = localY * sin;
			var localX2Cos = localX2 * cos + this.x;
			var localX2Sin = localX2 * sin;
			var localY2Cos = localY2 * cos + this.y;
			var localY2Sin = localY2 * sin;
			var offset = this.offset;
			offset[RegionAttachment.OX1] = localXCos - localYSin;
			offset[RegionAttachment.OY1] = localYCos + localXSin;
			offset[RegionAttachment.OX2] = localXCos - localY2Sin;
			offset[RegionAttachment.OY2] = localY2Cos + localXSin;
			offset[RegionAttachment.OX3] = localX2Cos - localY2Sin;
			offset[RegionAttachment.OY3] = localY2Cos + localX2Sin;
			offset[RegionAttachment.OX4] = localX2Cos - localYSin;
			offset[RegionAttachment.OY4] = localYCos + localX2Sin;
		};
		RegionAttachment.prototype.setRegion = function (region) {
			this.region = region;
			var uvs = this.uvs;
			if (region.rotate) {
				uvs[2] = region.u;
				uvs[3] = region.v2;
				uvs[4] = region.u;
				uvs[5] = region.v;
				uvs[6] = region.u2;
				uvs[7] = region.v;
				uvs[0] = region.u2;
				uvs[1] = region.v2;
			}
			else {
				uvs[0] = region.u;
				uvs[1] = region.v2;
				uvs[2] = region.u;
				uvs[3] = region.v;
				uvs[4] = region.u2;
				uvs[5] = region.v;
				uvs[6] = region.u2;
				uvs[7] = region.v2;
			}
		};
		RegionAttachment.prototype.computeWorldVertices = function (bone, worldVertices, offset, stride) {
			var vertexOffset = this.offset;
			var x = bone.worldX, y = bone.worldY;
			var a = bone.a, b = bone.b, c = bone.c, d = bone.d;
			var offsetX = 0, offsetY = 0;
			offsetX = vertexOffset[RegionAttachment.OX1];
			offsetY = vertexOffset[RegionAttachment.OY1];
			worldVertices[offset] = offsetX * a + offsetY * b + x;
			worldVertices[offset + 1] = offsetX * c + offsetY * d + y;
			offset += stride;
			offsetX = vertexOffset[RegionAttachment.OX2];
			offsetY = vertexOffset[RegionAttachment.OY2];
			worldVertices[offset] = offsetX * a + offsetY * b + x;
			worldVertices[offset + 1] = offsetX * c + offsetY * d + y;
			offset += stride;
			offsetX = vertexOffset[RegionAttachment.OX3];
			offsetY = vertexOffset[RegionAttachment.OY3];
			worldVertices[offset] = offsetX * a + offsetY * b + x;
			worldVertices[offset + 1] = offsetX * c + offsetY * d + y;
			offset += stride;
			offsetX = vertexOffset[RegionAttachment.OX4];
			offsetY = vertexOffset[RegionAttachment.OY4];
			worldVertices[offset] = offsetX * a + offsetY * b + x;
			worldVertices[offset + 1] = offsetX * c + offsetY * d + y;
		};
		return RegionAttachment;
	}(spine.Attachment));
	RegionAttachment.OX1 = 0;
	RegionAttachment.OY1 = 1;
	RegionAttachment.OX2 = 2;
	RegionAttachment.OY2 = 3;
	RegionAttachment.OX3 = 4;
	RegionAttachment.OY3 = 5;
	RegionAttachment.OX4 = 6;
	RegionAttachment.OY4 = 7;
	RegionAttachment.X1 = 0;
	RegionAttachment.Y1 = 1;
	RegionAttachment.C1R = 2;
	RegionAttachment.C1G = 3;
	RegionAttachment.C1B = 4;
	RegionAttachment.C1A = 5;
	RegionAttachment.U1 = 6;
	RegionAttachment.V1 = 7;
	RegionAttachment.X2 = 8;
	RegionAttachment.Y2 = 9;
	RegionAttachment.C2R = 10;
	RegionAttachment.C2G = 11;
	RegionAttachment.C2B = 12;
	RegionAttachment.C2A = 13;
	RegionAttachment.U2 = 14;
	RegionAttachment.V2 = 15;
	RegionAttachment.X3 = 16;
	RegionAttachment.Y3 = 17;
	RegionAttachment.C3R = 18;
	RegionAttachment.C3G = 19;
	RegionAttachment.C3B = 20;
	RegionAttachment.C3A = 21;
	RegionAttachment.U3 = 22;
	RegionAttachment.V3 = 23;
	RegionAttachment.X4 = 24;
	RegionAttachment.Y4 = 25;
	RegionAttachment.C4R = 26;
	RegionAttachment.C4G = 27;
	RegionAttachment.C4B = 28;
	RegionAttachment.C4A = 29;
	RegionAttachment.U4 = 30;
	RegionAttachment.V4 = 31;
	spine.RegionAttachment = RegionAttachment;
>>>>>>> cce86c1e
})(spine || (spine = {}));
var spine;
(function (spine) {
    var JitterEffect = (function () {
        function JitterEffect(jitterX, jitterY) {
            this.jitterX = 0;
            this.jitterY = 0;
            this.jitterX = jitterX;
            this.jitterY = jitterY;
        }
        JitterEffect.prototype.begin = function (skeleton) {
        };
        JitterEffect.prototype.transform = function (position, uv, light, dark) {
            position.x += spine.MathUtils.randomTriangular(-this.jitterX, this.jitterY);
            position.y += spine.MathUtils.randomTriangular(-this.jitterX, this.jitterY);
        };
        JitterEffect.prototype.end = function () {
        };
        return JitterEffect;
    }());
    spine.JitterEffect = JitterEffect;
})(spine || (spine = {}));
var spine;
(function (spine) {
<<<<<<< HEAD
    var SwirlEffect = (function () {
        function SwirlEffect(radius) {
            this.centerX = 0;
            this.centerY = 0;
            this.radius = 0;
            this.angle = 0;
            this.worldX = 0;
            this.worldY = 0;
            this.radius = radius;
        }
        SwirlEffect.prototype.begin = function (skeleton) {
            this.worldX = skeleton.x + this.centerX;
            this.worldY = skeleton.y + this.centerY;
        };
        SwirlEffect.prototype.transform = function (position, uv, light, dark) {
            var radAngle = this.angle * spine.MathUtils.degreesToRadians;
            var x = position.x - this.worldX;
            var y = position.y - this.worldY;
            var dist = Math.sqrt(x * x + y * y);
            if (dist < this.radius) {
                var theta = SwirlEffect.interpolation.apply(0, radAngle, (this.radius - dist) / this.radius);
                var cos = Math.cos(theta);
                var sin = Math.sin(theta);
                position.x = cos * x - sin * y + this.worldX;
                position.y = sin * x + cos * y + this.worldY;
            }
        };
        SwirlEffect.prototype.end = function () {
        };
        return SwirlEffect;
    }());
    SwirlEffect.interpolation = new spine.PowOut(2);
    spine.SwirlEffect = SwirlEffect;
})(spine || (spine = {}));
var spine;
(function (spine) {
    var webgl;
    (function (webgl) {
        var AssetManager = (function (_super) {
            __extends(AssetManager, _super);
            function AssetManager(context, pathPrefix) {
                if (pathPrefix === void 0) { pathPrefix = ""; }
                return _super.call(this, function (image) {
                    return new spine.webgl.GLTexture(context, image);
                }, pathPrefix) || this;
            }
            return AssetManager;
        }(spine.AssetManager));
        webgl.AssetManager = AssetManager;
    })(webgl = spine.webgl || (spine.webgl = {}));
=======
	var SwirlEffect = (function () {
		function SwirlEffect(radius) {
			this.centerX = 0;
			this.centerY = 0;
			this.radius = 0;
			this.angle = 0;
			this.worldX = 0;
			this.worldY = 0;
			this.radius = radius;
		}
		SwirlEffect.prototype.begin = function (skeleton) {
			this.worldX = skeleton.x + this.centerX;
			this.worldY = skeleton.y + this.centerY;
		};
		SwirlEffect.prototype.transform = function (position, uv, light, dark) {
			var radAngle = this.angle * spine.MathUtils.degreesToRadians;
			var x = position.x - this.worldX;
			var y = position.y - this.worldY;
			var dist = Math.sqrt(x * x + y * y);
			if (dist < this.radius) {
				var theta = SwirlEffect.interpolation.apply(0, radAngle, (this.radius - dist) / this.radius);
				var cos = Math.cos(theta);
				var sin = Math.sin(theta);
				position.x = cos * x - sin * y + this.worldX;
				position.y = sin * x + cos * y + this.worldY;
			}
		};
		SwirlEffect.prototype.end = function () {
		};
		return SwirlEffect;
	}());
	SwirlEffect.interpolation = new spine.PowOut(2);
	spine.SwirlEffect = SwirlEffect;
})(spine || (spine = {}));
var spine;
(function (spine) {
	var webgl;
	(function (webgl) {
		var AssetManager = (function (_super) {
			__extends(AssetManager, _super);
			function AssetManager(context, pathPrefix) {
				if (pathPrefix === void 0) { pathPrefix = ""; }
				return _super.call(this, function (image) {
					return new spine.webgl.GLTexture(context, image);
				}, pathPrefix) || this;
			}
			return AssetManager;
		}(spine.AssetManager));
		webgl.AssetManager = AssetManager;
	})(webgl = spine.webgl || (spine.webgl = {}));
>>>>>>> cce86c1e
})(spine || (spine = {}));
var spine;
(function (spine) {
    var webgl;
    (function (webgl) {
        var OrthoCamera = (function () {
            function OrthoCamera(viewportWidth, viewportHeight) {
                this.position = new webgl.Vector3(0, 0, 0);
                this.direction = new webgl.Vector3(0, 0, -1);
                this.up = new webgl.Vector3(0, 1, 0);
                this.near = 0;
                this.far = 100;
                this.zoom = 1;
                this.viewportWidth = 0;
                this.viewportHeight = 0;
                this.projectionView = new webgl.Matrix4();
                this.inverseProjectionView = new webgl.Matrix4();
                this.projection = new webgl.Matrix4();
                this.view = new webgl.Matrix4();
                this.tmp = new webgl.Vector3();
                this.viewportWidth = viewportWidth;
                this.viewportHeight = viewportHeight;
                this.update();
            }
            OrthoCamera.prototype.update = function () {
                var projection = this.projection;
                var view = this.view;
                var projectionView = this.projectionView;
                var inverseProjectionView = this.inverseProjectionView;
                var zoom = this.zoom, viewportWidth = this.viewportWidth, viewportHeight = this.viewportHeight;
                projection.ortho(zoom * (-viewportWidth / 2), zoom * (viewportWidth / 2), zoom * (-viewportHeight / 2), zoom * (viewportHeight / 2), this.near, this.far);
                view.lookAt(this.position, this.direction, this.up);
                projectionView.set(projection.values);
                projectionView.multiply(view);
                inverseProjectionView.set(projectionView.values).invert();
            };
            OrthoCamera.prototype.screenToWorld = function (screenCoords, screenWidth, screenHeight) {
                var x = screenCoords.x, y = screenHeight - screenCoords.y - 1;
                var tmp = this.tmp;
                tmp.x = (2 * x) / screenWidth - 1;
                tmp.y = (2 * y) / screenHeight - 1;
                tmp.z = (2 * screenCoords.z) - 1;
                tmp.project(this.inverseProjectionView);
                screenCoords.set(tmp.x, tmp.y, tmp.z);
                return screenCoords;
            };
            OrthoCamera.prototype.setViewport = function (viewportWidth, viewportHeight) {
                this.viewportWidth = viewportWidth;
                this.viewportHeight = viewportHeight;
            };
            return OrthoCamera;
        }());
        webgl.OrthoCamera = OrthoCamera;
    })(webgl = spine.webgl || (spine.webgl = {}));
})(spine || (spine = {}));
var spine;
(function (spine) {
<<<<<<< HEAD
    var webgl;
    (function (webgl) {
        var GLTexture = (function (_super) {
            __extends(GLTexture, _super);
            function GLTexture(context, image, useMipMaps) {
                if (useMipMaps === void 0) { useMipMaps = false; }
                var _this = _super.call(this, image) || this;
                _this.texture = null;
                _this.boundUnit = 0;
                _this.useMipMaps = false;
                _this.context = context instanceof webgl.ManagedWebGLRenderingContext ? context : new webgl.ManagedWebGLRenderingContext(context);
                _this.useMipMaps = useMipMaps;
                _this.restore();
                _this.context.addRestorable(_this);
                return _this;
            }
            GLTexture.prototype.setFilters = function (minFilter, magFilter) {
                var gl = this.context.gl;
                this.bind();
                gl.texParameteri(gl.TEXTURE_2D, gl.TEXTURE_MIN_FILTER, minFilter);
                gl.texParameteri(gl.TEXTURE_2D, gl.TEXTURE_MAG_FILTER, magFilter);
            };
            GLTexture.prototype.setWraps = function (uWrap, vWrap) {
                var gl = this.context.gl;
                this.bind();
                gl.texParameteri(gl.TEXTURE_2D, gl.TEXTURE_WRAP_S, uWrap);
                gl.texParameteri(gl.TEXTURE_2D, gl.TEXTURE_WRAP_T, vWrap);
            };
            GLTexture.prototype.update = function (useMipMaps) {
                var gl = this.context.gl;
                if (!this.texture) {
                    this.texture = this.context.gl.createTexture();
                }
                this.bind();
                gl.texImage2D(gl.TEXTURE_2D, 0, gl.RGBA, gl.RGBA, gl.UNSIGNED_BYTE, this._image);
                gl.texParameteri(gl.TEXTURE_2D, gl.TEXTURE_MAG_FILTER, gl.LINEAR);
                gl.texParameteri(gl.TEXTURE_2D, gl.TEXTURE_MIN_FILTER, useMipMaps ? gl.LINEAR_MIPMAP_LINEAR : gl.LINEAR);
                gl.texParameteri(gl.TEXTURE_2D, gl.TEXTURE_WRAP_S, gl.CLAMP_TO_EDGE);
                gl.texParameteri(gl.TEXTURE_2D, gl.TEXTURE_WRAP_T, gl.CLAMP_TO_EDGE);
                if (useMipMaps)
                    gl.generateMipmap(gl.TEXTURE_2D);
            };
            GLTexture.prototype.restore = function () {
                this.texture = null;
                this.update(this.useMipMaps);
            };
            GLTexture.prototype.bind = function (unit) {
                if (unit === void 0) { unit = 0; }
                var gl = this.context.gl;
                this.boundUnit = unit;
                gl.activeTexture(gl.TEXTURE0 + unit);
                gl.bindTexture(gl.TEXTURE_2D, this.texture);
            };
            GLTexture.prototype.unbind = function () {
                var gl = this.context.gl;
                gl.activeTexture(gl.TEXTURE0 + this.boundUnit);
                gl.bindTexture(gl.TEXTURE_2D, null);
            };
            GLTexture.prototype.dispose = function () {
                this.context.removeRestorable(this);
                var gl = this.context.gl;
                gl.deleteTexture(this.texture);
            };
            return GLTexture;
        }(spine.Texture));
        webgl.GLTexture = GLTexture;
    })(webgl = spine.webgl || (spine.webgl = {}));
})(spine || (spine = {}));
var spine;
(function (spine) {
    var webgl;
    (function (webgl) {
        var Input = (function () {
            function Input(element) {
                this.lastX = 0;
                this.lastY = 0;
                this.buttonDown = false;
                this.currTouch = null;
                this.touchesPool = new spine.Pool(function () {
                    return new spine.webgl.Touch(0, 0, 0);
                });
                this.listeners = new Array();
                this.element = element;
                this.setupCallbacks(element);
            }
            Input.prototype.setupCallbacks = function (element) {
                var _this = this;
                element.addEventListener("mousedown", function (ev) {
                    if (ev instanceof MouseEvent) {
                        var rect = element.getBoundingClientRect();
                        var x = ev.clientX - rect.left;
                        var y = ev.clientY - rect.top;
                        var listeners = _this.listeners;
                        for (var i = 0; i < listeners.length; i++) {
                            listeners[i].down(x, y);
                        }
                        _this.lastX = x;
                        _this.lastY = y;
                        _this.buttonDown = true;
                    }
                }, true);
                element.addEventListener("mousemove", function (ev) {
                    if (ev instanceof MouseEvent) {
                        var rect = element.getBoundingClientRect();
                        var x = ev.clientX - rect.left;
                        var y = ev.clientY - rect.top;
                        var listeners = _this.listeners;
                        for (var i = 0; i < listeners.length; i++) {
                            if (_this.buttonDown) {
                                listeners[i].dragged(x, y);
                            }
                            else {
                                listeners[i].moved(x, y);
                            }
                        }
                        _this.lastX = x;
                        _this.lastY = y;
                    }
                }, true);
                element.addEventListener("mouseup", function (ev) {
                    if (ev instanceof MouseEvent) {
                        var rect = element.getBoundingClientRect();
                        var x = ev.clientX - rect.left;
                        var y = ev.clientY - rect.top;
                        var listeners = _this.listeners;
                        for (var i = 0; i < listeners.length; i++) {
                            listeners[i].up(x, y);
                        }
                        _this.lastX = x;
                        _this.lastY = y;
                        _this.buttonDown = false;
                    }
                }, true);
                element.addEventListener("touchstart", function (ev) {
                    if (_this.currTouch != null)
                        return;
                    var touches = ev.changedTouches;
                    for (var i = 0; i < touches.length; i++) {
                        var touch = touches[i];
                        var rect = element.getBoundingClientRect();
                        var x = touch.clientX - rect.left;
                        var y = touch.clientY - rect.top;
                        _this.currTouch = _this.touchesPool.obtain();
                        _this.currTouch.identifier = touch.identifier;
                        _this.currTouch.x = x;
                        _this.currTouch.y = y;
                        break;
                    }
                    var listeners = _this.listeners;
                    for (var i_15 = 0; i_15 < listeners.length; i_15++) {
                        listeners[i_15].down(_this.currTouch.x, _this.currTouch.y);
                    }
                    console.log("Start " + _this.currTouch.x + ", " + _this.currTouch.y);
                    _this.lastX = _this.currTouch.x;
                    _this.lastY = _this.currTouch.y;
                    _this.buttonDown = true;
                    ev.preventDefault();
                }, false);
                element.addEventListener("touchend", function (ev) {
                    var touches = ev.changedTouches;
                    for (var i = 0; i < touches.length; i++) {
                        var touch = touches[i];
                        if (_this.currTouch.identifier === touch.identifier) {
                            var rect = element.getBoundingClientRect();
                            var x = _this.currTouch.x = touch.clientX - rect.left;
                            var y = _this.currTouch.y = touch.clientY - rect.top;
                            _this.touchesPool.free(_this.currTouch);
                            var listeners = _this.listeners;
                            for (var i_16 = 0; i_16 < listeners.length; i_16++) {
                                listeners[i_16].up(x, y);
                            }
                            console.log("End " + x + ", " + y);
                            _this.lastX = x;
                            _this.lastY = y;
                            _this.buttonDown = false;
                            _this.currTouch = null;
                            break;
                        }
                    }
                    ev.preventDefault();
                }, false);
                element.addEventListener("touchcancel", function (ev) {
                    var touches = ev.changedTouches;
                    for (var i = 0; i < touches.length; i++) {
                        var touch = touches[i];
                        if (_this.currTouch.identifier === touch.identifier) {
                            var rect = element.getBoundingClientRect();
                            var x = _this.currTouch.x = touch.clientX - rect.left;
                            var y = _this.currTouch.y = touch.clientY - rect.top;
                            _this.touchesPool.free(_this.currTouch);
                            var listeners = _this.listeners;
                            for (var i_17 = 0; i_17 < listeners.length; i_17++) {
                                listeners[i_17].up(x, y);
                            }
                            console.log("End " + x + ", " + y);
                            _this.lastX = x;
                            _this.lastY = y;
                            _this.buttonDown = false;
                            _this.currTouch = null;
                            break;
                        }
                    }
                    ev.preventDefault();
                }, false);
                element.addEventListener("touchmove", function (ev) {
                    if (_this.currTouch == null)
                        return;
                    var touches = ev.changedTouches;
                    for (var i = 0; i < touches.length; i++) {
                        var touch = touches[i];
                        if (_this.currTouch.identifier === touch.identifier) {
                            var rect = element.getBoundingClientRect();
                            var x = touch.clientX - rect.left;
                            var y = touch.clientY - rect.top;
                            var listeners = _this.listeners;
                            for (var i_18 = 0; i_18 < listeners.length; i_18++) {
                                listeners[i_18].dragged(x, y);
                            }
                            console.log("Drag " + x + ", " + y);
                            _this.lastX = _this.currTouch.x = x;
                            _this.lastY = _this.currTouch.y = y;
                            break;
                        }
                    }
                    ev.preventDefault();
                }, false);
            };
            Input.prototype.addListener = function (listener) {
                this.listeners.push(listener);
            };
            Input.prototype.removeListener = function (listener) {
                var idx = this.listeners.indexOf(listener);
                if (idx > -1) {
                    this.listeners.splice(idx, 1);
                }
            };
            return Input;
        }());
        webgl.Input = Input;
        var Touch = (function () {
            function Touch(identifier, x, y) {
                this.identifier = identifier;
                this.x = x;
                this.y = y;
            }
            return Touch;
        }());
        webgl.Touch = Touch;
    })(webgl = spine.webgl || (spine.webgl = {}));
})(spine || (spine = {}));
var spine;
(function (spine) {
    var webgl;
    (function (webgl) {
        var LoadingScreen = (function () {
            function LoadingScreen(renderer) {
                this.logo = null;
                this.spinner = null;
                this.angle = 0;
                this.fadeOut = 0;
                this.timeKeeper = new spine.TimeKeeper();
                this.backgroundColor = new spine.Color(0.135, 0.135, 0.135, 1);
                this.tempColor = new spine.Color();
                this.firstDraw = 0;
                this.renderer = renderer;
                this.timeKeeper.maxDelta = 9;
                if (LoadingScreen.logoImg === null) {
                    var isSafari = navigator.userAgent.indexOf("Safari") > -1;
                    LoadingScreen.logoImg = new Image();
                    LoadingScreen.logoImg.src = LoadingScreen.SPINE_LOGO_DATA;
                    if (!isSafari)
                        LoadingScreen.logoImg.crossOrigin = "anonymous";
                    LoadingScreen.logoImg.onload = function (ev) {
                        LoadingScreen.loaded++;
                    };
                    LoadingScreen.spinnerImg = new Image();
                    LoadingScreen.spinnerImg.src = LoadingScreen.SPINNER_DATA;
                    if (!isSafari)
                        LoadingScreen.spinnerImg.crossOrigin = "anonymous";
                    LoadingScreen.spinnerImg.onload = function (ev) {
                        LoadingScreen.loaded++;
                    };
                }
            }
            LoadingScreen.prototype.draw = function (complete) {
                if (complete === void 0) { complete = false; }
                if (complete && this.fadeOut > LoadingScreen.FADE_SECONDS)
                    return;
                this.timeKeeper.update();
                var a = Math.abs(Math.sin(this.timeKeeper.totalTime + 0.75));
                this.angle -= this.timeKeeper.delta * 360 * (1 + 1.5 * Math.pow(a, 5));
                var renderer = this.renderer;
                var canvas = renderer.canvas;
                var gl = renderer.context.gl;
                var oldX = renderer.camera.position.x, oldY = renderer.camera.position.y;
                renderer.camera.position.set(canvas.width / 2, canvas.height / 2, 0);
                renderer.camera.viewportWidth = canvas.width;
                renderer.camera.viewportHeight = canvas.height;
                renderer.resize(webgl.ResizeMode.Stretch);
                if (!complete) {
                    gl.clearColor(this.backgroundColor.r, this.backgroundColor.g, this.backgroundColor.b, this.backgroundColor.a);
                    gl.clear(gl.COLOR_BUFFER_BIT);
                    this.tempColor.a = 1;
                }
                else {
                    this.fadeOut += this.timeKeeper.delta * (this.timeKeeper.totalTime < 1 ? 2 : 1);
                    if (this.fadeOut > LoadingScreen.FADE_SECONDS) {
                        renderer.camera.position.set(oldX, oldY, 0);
                        return;
                    }
                    a = 1 - this.fadeOut / LoadingScreen.FADE_SECONDS;
                    this.tempColor.setFromColor(this.backgroundColor);
                    this.tempColor.a = 1 - (a - 1) * (a - 1);
                    renderer.begin();
                    renderer.quad(true, 0, 0, canvas.width, 0, canvas.width, canvas.height, 0, canvas.height, this.tempColor, this.tempColor, this.tempColor, this.tempColor);
                    renderer.end();
                }
                this.tempColor.set(1, 1, 1, this.tempColor.a);
                if (LoadingScreen.loaded != 2)
                    return;
                if (this.logo === null) {
                    this.logo = new webgl.GLTexture(renderer.context, LoadingScreen.logoImg);
                    this.spinner = new webgl.GLTexture(renderer.context, LoadingScreen.spinnerImg);
                }
                this.logo.update(false);
                this.spinner.update(false);
                var logoWidth = this.logo.getImage().width;
                var logoHeight = this.logo.getImage().height;
                var spinnerWidth = this.spinner.getImage().width;
                var spinnerHeight = this.spinner.getImage().height;
                renderer.batcher.setBlendMode(gl.SRC_ALPHA, gl.ONE_MINUS_SRC_ALPHA);
                renderer.begin();
                renderer.drawTexture(this.logo, (canvas.width - logoWidth) / 2, (canvas.height - logoHeight) / 2, logoWidth, logoHeight, this.tempColor);
                renderer.drawTextureRotated(this.spinner, (canvas.width - spinnerWidth) / 2, (canvas.height - spinnerHeight) / 2, spinnerWidth, spinnerHeight, spinnerWidth / 2, spinnerHeight / 2, this.angle, this.tempColor);
                renderer.end();
                renderer.camera.position.set(oldX, oldY, 0);
            };
            return LoadingScreen;
        }());
        LoadingScreen.FADE_SECONDS = 1;
        LoadingScreen.loaded = 0;
        LoadingScreen.spinnerImg = null;
        LoadingScreen.logoImg = null;
        LoadingScreen.SPINNER_DATA = "data:image/png;base64,iVBORw0KGgoAAAANSUhEUgAAAKAAAAChCAMAAAB3TUS6AAAAGXRFWHRTb2Z0d2FyZQBBZG9iZSBJbWFnZVJlYWR5ccllPAAAAYNQTFRFAAAA/0AA/0AA/0AA/0AA/0AA/0AA/0AA/0AA/0AA/0AA/0AA/0AA/0AA/0AA/0AA/0AA/0AA/0AA/0AA/0AA/0AA/0AA/0AA/0AA/0AA/0AA/0AA/0AA/0AA/0AA/0AA/0AA/0AA/0AA/0AA/0AA/0AA/0AA/0AA/0AA/0AA/0AA/0AA/0AA/0AA/0AA/0AA/0AA/0AA/0AA/0AA/0AA/0AA/0AA/0AA/0AA/0AA/0AA/0AA/0AA/0AA/0AA/0AA/0AA/0AA/0AA/0AA/0AA/0AA/0AA/0AA/0AA/0AA/0AA/0AA/0AA/0AA/0AA/0AA/0AA/0AA/0AA/0AA/0AA/0AA/0AA/0AA/0AA/0AA/0AA/0AA/0AA/0AA/0AA/0AA/0AA/0AA/0AA/0AA/0AA/0AA/0AA/0AA/0AA/0AA/0AA/0AA/0AA/0AA/0AA/0AA/0AA/0AA/0AA/0AA/0AA/0AA/0AA/0AA/0AA/0AA/0AA/0AA/0AA/0AA/0AA/0AA/0AAkTDRyAAAAIB0Uk5TAAABAgMEBQYHCAkKCwwODxAREhMUFRYXGBkaHB0eICEiIyQlJicoKSorLC0uLzAxMjM0Nzg5Ojs8PT4/QEFDRUlKS0xNTk9QUlRWWFlbXF1eYWJjZmhscHF0d3h5e3x+f4CIiYuMj5GSlJWXm56io6arr7rAxcjO0dXe6Onr8fmb5sOOAAADuElEQVQYGe3B+3vTVBwH4M/3nCRt13br2Lozhug2q25gYQubcxqVKYoMCYoKjEsUdSpeiBc0Kl7yp9t2za39pely7PF5zvuiQKc+/e2f8K+f9g2oyQ77Ag4VGX+HketQ0XYYe0JQ0CdhogwF+WFiBgr6JkxUoKCDMMGgoP0w9gdUtB3GfoCKVsPYAVQ0H8YuQUWVMHYGKuJhrAklPQkjJpT0bdj3O9S0FfZ9ADXxP8MjVSiqFfa8B2VVV8+df14QtB4iwn+BpuZEgyM38WMQHDYhnbkgukrIh5ygZ48glyn6KshlL+jbhVRcxCzk0ApiC5CI5kVsgTAy9jiI/WxBGmqIFBMjqwYphwRZaiLNwsjqQdoVSFISGRwjM4OMFUjBRcYCYWT0XZD2SwUS0LzIKCGH2SDja0LxKiJjCrm0gowVFI6aIs1CTouPg5QvUTgSKXMMuVUeBSmEopFITBPGwO8HCYbCTYtImTAWejuI3CMUjmZFT5NjbM/9GvQcMkhADdFRIxxD7aug4wGDFGSVTcLx0MzutQ2CpmmapmmapmmapmmapmmaphWBmGFV6rNNcaLC0GUuv3LROftUo8wJk0a10207sVED6IIf+9673LIwQeW2PaCEJX/A+xYmhTbtQUu46g96SJgQZg9Zwxf+EAMTwuwhm3jkD7EwIdweBn+YhQlh9pA2HvpDTEwIs4es4GN/CMekNOxBJ9D2B10nTAyfW7fT1hjYgZ/xYIUwUcycaiwuv2h3tOcZADr7ud/12c0ru2cWSwQ1UAcixIgImqZpmqZpmqZpmqZpmqZp2v8HMSIcF186t8oghbnlOJt1wnHwl7yOGxwSlHacrjWG8dVuej03OApn7jhHtiyMiZa9yD6haLYTebWOsbDXvQRHwchJWSTkV/rQS+EoWttJaTHkJe56KXcJRZt20jY48nnBy9hE4WjLSbvAkIfwMm5zFG/KyWgRRke3vYwGZDjpZHCMruJltCAFrTtpVYxu1ktzCHKwbSdlGqOreynXGGQpOylljI5uebFbBuSZc2IbhBxmvcj9GiSiZ52+HQO5nPb6TkIqajs9L5eQk7jnddxZgGT0jNOxYSI36+Kdj9oG5OPV6QpB6yJuGAYnqIrecLveYlDUKffIOtREl90+BiWV3cgMlNR0I09DSS030oaSttzILpT0phu5BBWRmyAoiLkJgoIMN8GgoJKb4FBQzU0YUFDdTRhQUNVNcCjIdBMEBdE7buQ8lFRz+97lUFN5fe+qu//aMkeB/gU2ae9y2HgbngAAAABJRU5ErkJggg==";
        LoadingScreen.SPINE_LOGO_DATA = "data:image/png;base64,iVBORw0KGgoAAAANSUhEUgAAAFIAAAAZCAYAAACis3k0AAAAGXRFWHRTb2Z0d2FyZQBBZG9iZSBJbWFnZVJlYWR5ccllPAAAAtNJREFUaN7tmT2I1EAUxwN+oWgRT0HFKo0WCkJ6ObmAWFwZbCxsXGysLNJaiCyIoDaSwk4ETzvhmnBaCRbBWoQ01ho4PwotjP8cE337mMy8TLK757mBH3fLTWbe/PbN53neNniqZW8FvAVvQAqugwvgDDgO9niLRyTyJagM/ACPF6bsIl9ZRDac/Cc6tLn5xQdRQ496QlKPLxD5QCDxO9jtGM8QfYoIgUlgCipGCRJL5VvlyOdCU09iEXkCfLSIfCrs7Fab6nOsiafu06iDwES9w/uU1QnDC+ekkVS9vEaDsgVeB0d+z1VDtOGxRaYPboP3Gokb4GgXkZp4chZPJKgvZ3U0XkriK/TIt9YUDllFgTAjGwoaoHqfBhMI58yD4BQ4V6/aHYdfxToftvw9F2SiVroawU2/Cv5C4Thv0KB9S5nxlOd4STxjwUjzSdYlgrYijw2BsEfgsaFcM09lhiys94xXQQwugcvgJrgFLjrEE7WUiTuWCQzt/ZXN7FfqGwuGClyVy2xZAFmfDQvNtwFFSspMDGsD+UTWqu1KoVmVooFEJgKRXw0if85RpISEzwsjzeqWzkjkC4PIJ3MUmQgITAHlQwTFhnZhELkEntfZRwR+AvfAgXmJHOqU02XligWT8ppg67NXbdCXeq7afUQ6L8C2DalEZNt2YyQ94Qy8/ekjMpBMbfyl5iTjG7YAI8cNecROAb4kJmTjaXAF3AGvwQewOiuRxEtlSaT4j2h2lMsUueQEoMlIKpTvAmKhxPMtC876jEX6rE8l8TNx/KVbn6xlWU9NWcSDUsO4NGWpQOTZFpHPOooMXcswmW2XFk3ixb2v0Nq+XVKP00QNaffBLyWwBI/AkTlfMYZDXMf12kc6yjwEjoFdO/5me5oi/6tnyhlZX6OtgmX1c2Uh0k3khmbB2b9TRfpd/jfTUeRDJvHdYg5wE7kPXAN3wQ1weDvH+xufEgpi5qIl3QAAAABJRU5ErkJggg==";
        webgl.LoadingScreen = LoadingScreen;
    })(webgl = spine.webgl || (spine.webgl = {}));
})(spine || (spine = {}));
var spine;
(function (spine) {
    var webgl;
    (function (webgl) {
        webgl.M00 = 0;
        webgl.M01 = 4;
        webgl.M02 = 8;
        webgl.M03 = 12;
        webgl.M10 = 1;
        webgl.M11 = 5;
        webgl.M12 = 9;
        webgl.M13 = 13;
        webgl.M20 = 2;
        webgl.M21 = 6;
        webgl.M22 = 10;
        webgl.M23 = 14;
        webgl.M30 = 3;
        webgl.M31 = 7;
        webgl.M32 = 11;
        webgl.M33 = 15;
        var Matrix4 = (function () {
            function Matrix4() {
                this.temp = new Float32Array(16);
                this.values = new Float32Array(16);
                var v = this.values;
                v[webgl.M00] = 1;
                v[webgl.M11] = 1;
                v[webgl.M22] = 1;
                v[webgl.M33] = 1;
            }
            Matrix4.prototype.set = function (values) {
                this.values.set(values);
                return this;
            };
            Matrix4.prototype.transpose = function () {
                var t = this.temp;
                var v = this.values;
                t[webgl.M00] = v[webgl.M00];
                t[webgl.M01] = v[webgl.M10];
                t[webgl.M02] = v[webgl.M20];
                t[webgl.M03] = v[webgl.M30];
                t[webgl.M10] = v[webgl.M01];
                t[webgl.M11] = v[webgl.M11];
                t[webgl.M12] = v[webgl.M21];
                t[webgl.M13] = v[webgl.M31];
                t[webgl.M20] = v[webgl.M02];
                t[webgl.M21] = v[webgl.M12];
                t[webgl.M22] = v[webgl.M22];
                t[webgl.M23] = v[webgl.M32];
                t[webgl.M30] = v[webgl.M03];
                t[webgl.M31] = v[webgl.M13];
                t[webgl.M32] = v[webgl.M23];
                t[webgl.M33] = v[webgl.M33];
                return this.set(t);
            };
            Matrix4.prototype.identity = function () {
                var v = this.values;
                v[webgl.M00] = 1;
                v[webgl.M01] = 0;
                v[webgl.M02] = 0;
                v[webgl.M03] = 0;
                v[webgl.M10] = 0;
                v[webgl.M11] = 1;
                v[webgl.M12] = 0;
                v[webgl.M13] = 0;
                v[webgl.M20] = 0;
                v[webgl.M21] = 0;
                v[webgl.M22] = 1;
                v[webgl.M23] = 0;
                v[webgl.M30] = 0;
                v[webgl.M31] = 0;
                v[webgl.M32] = 0;
                v[webgl.M33] = 1;
                return this;
            };
            Matrix4.prototype.invert = function () {
                var v = this.values;
                var t = this.temp;
                var l_det = v[webgl.M30] * v[webgl.M21] * v[webgl.M12] * v[webgl.M03] - v[webgl.M20] * v[webgl.M31] * v[webgl.M12] * v[webgl.M03] - v[webgl.M30] * v[webgl.M11] * v[webgl.M22] * v[webgl.M03]
                    + v[webgl.M10] * v[webgl.M31] * v[webgl.M22] * v[webgl.M03] + v[webgl.M20] * v[webgl.M11] * v[webgl.M32] * v[webgl.M03] - v[webgl.M10] * v[webgl.M21] * v[webgl.M32] * v[webgl.M03]
                    - v[webgl.M30] * v[webgl.M21] * v[webgl.M02] * v[webgl.M13] + v[webgl.M20] * v[webgl.M31] * v[webgl.M02] * v[webgl.M13] + v[webgl.M30] * v[webgl.M01] * v[webgl.M22] * v[webgl.M13]
                    - v[webgl.M00] * v[webgl.M31] * v[webgl.M22] * v[webgl.M13] - v[webgl.M20] * v[webgl.M01] * v[webgl.M32] * v[webgl.M13] + v[webgl.M00] * v[webgl.M21] * v[webgl.M32] * v[webgl.M13]
                    + v[webgl.M30] * v[webgl.M11] * v[webgl.M02] * v[webgl.M23] - v[webgl.M10] * v[webgl.M31] * v[webgl.M02] * v[webgl.M23] - v[webgl.M30] * v[webgl.M01] * v[webgl.M12] * v[webgl.M23]
                    + v[webgl.M00] * v[webgl.M31] * v[webgl.M12] * v[webgl.M23] + v[webgl.M10] * v[webgl.M01] * v[webgl.M32] * v[webgl.M23] - v[webgl.M00] * v[webgl.M11] * v[webgl.M32] * v[webgl.M23]
                    - v[webgl.M20] * v[webgl.M11] * v[webgl.M02] * v[webgl.M33] + v[webgl.M10] * v[webgl.M21] * v[webgl.M02] * v[webgl.M33] + v[webgl.M20] * v[webgl.M01] * v[webgl.M12] * v[webgl.M33]
                    - v[webgl.M00] * v[webgl.M21] * v[webgl.M12] * v[webgl.M33] - v[webgl.M10] * v[webgl.M01] * v[webgl.M22] * v[webgl.M33] + v[webgl.M00] * v[webgl.M11] * v[webgl.M22] * v[webgl.M33];
                if (l_det == 0)
                    throw new Error("non-invertible matrix");
                var inv_det = 1.0 / l_det;
                t[webgl.M00] = v[webgl.M12] * v[webgl.M23] * v[webgl.M31] - v[webgl.M13] * v[webgl.M22] * v[webgl.M31] + v[webgl.M13] * v[webgl.M21] * v[webgl.M32]
                    - v[webgl.M11] * v[webgl.M23] * v[webgl.M32] - v[webgl.M12] * v[webgl.M21] * v[webgl.M33] + v[webgl.M11] * v[webgl.M22] * v[webgl.M33];
                t[webgl.M01] = v[webgl.M03] * v[webgl.M22] * v[webgl.M31] - v[webgl.M02] * v[webgl.M23] * v[webgl.M31] - v[webgl.M03] * v[webgl.M21] * v[webgl.M32]
                    + v[webgl.M01] * v[webgl.M23] * v[webgl.M32] + v[webgl.M02] * v[webgl.M21] * v[webgl.M33] - v[webgl.M01] * v[webgl.M22] * v[webgl.M33];
                t[webgl.M02] = v[webgl.M02] * v[webgl.M13] * v[webgl.M31] - v[webgl.M03] * v[webgl.M12] * v[webgl.M31] + v[webgl.M03] * v[webgl.M11] * v[webgl.M32]
                    - v[webgl.M01] * v[webgl.M13] * v[webgl.M32] - v[webgl.M02] * v[webgl.M11] * v[webgl.M33] + v[webgl.M01] * v[webgl.M12] * v[webgl.M33];
                t[webgl.M03] = v[webgl.M03] * v[webgl.M12] * v[webgl.M21] - v[webgl.M02] * v[webgl.M13] * v[webgl.M21] - v[webgl.M03] * v[webgl.M11] * v[webgl.M22]
                    + v[webgl.M01] * v[webgl.M13] * v[webgl.M22] + v[webgl.M02] * v[webgl.M11] * v[webgl.M23] - v[webgl.M01] * v[webgl.M12] * v[webgl.M23];
                t[webgl.M10] = v[webgl.M13] * v[webgl.M22] * v[webgl.M30] - v[webgl.M12] * v[webgl.M23] * v[webgl.M30] - v[webgl.M13] * v[webgl.M20] * v[webgl.M32]
                    + v[webgl.M10] * v[webgl.M23] * v[webgl.M32] + v[webgl.M12] * v[webgl.M20] * v[webgl.M33] - v[webgl.M10] * v[webgl.M22] * v[webgl.M33];
                t[webgl.M11] = v[webgl.M02] * v[webgl.M23] * v[webgl.M30] - v[webgl.M03] * v[webgl.M22] * v[webgl.M30] + v[webgl.M03] * v[webgl.M20] * v[webgl.M32]
                    - v[webgl.M00] * v[webgl.M23] * v[webgl.M32] - v[webgl.M02] * v[webgl.M20] * v[webgl.M33] + v[webgl.M00] * v[webgl.M22] * v[webgl.M33];
                t[webgl.M12] = v[webgl.M03] * v[webgl.M12] * v[webgl.M30] - v[webgl.M02] * v[webgl.M13] * v[webgl.M30] - v[webgl.M03] * v[webgl.M10] * v[webgl.M32]
                    + v[webgl.M00] * v[webgl.M13] * v[webgl.M32] + v[webgl.M02] * v[webgl.M10] * v[webgl.M33] - v[webgl.M00] * v[webgl.M12] * v[webgl.M33];
                t[webgl.M13] = v[webgl.M02] * v[webgl.M13] * v[webgl.M20] - v[webgl.M03] * v[webgl.M12] * v[webgl.M20] + v[webgl.M03] * v[webgl.M10] * v[webgl.M22]
                    - v[webgl.M00] * v[webgl.M13] * v[webgl.M22] - v[webgl.M02] * v[webgl.M10] * v[webgl.M23] + v[webgl.M00] * v[webgl.M12] * v[webgl.M23];
                t[webgl.M20] = v[webgl.M11] * v[webgl.M23] * v[webgl.M30] - v[webgl.M13] * v[webgl.M21] * v[webgl.M30] + v[webgl.M13] * v[webgl.M20] * v[webgl.M31]
                    - v[webgl.M10] * v[webgl.M23] * v[webgl.M31] - v[webgl.M11] * v[webgl.M20] * v[webgl.M33] + v[webgl.M10] * v[webgl.M21] * v[webgl.M33];
                t[webgl.M21] = v[webgl.M03] * v[webgl.M21] * v[webgl.M30] - v[webgl.M01] * v[webgl.M23] * v[webgl.M30] - v[webgl.M03] * v[webgl.M20] * v[webgl.M31]
                    + v[webgl.M00] * v[webgl.M23] * v[webgl.M31] + v[webgl.M01] * v[webgl.M20] * v[webgl.M33] - v[webgl.M00] * v[webgl.M21] * v[webgl.M33];
                t[webgl.M22] = v[webgl.M01] * v[webgl.M13] * v[webgl.M30] - v[webgl.M03] * v[webgl.M11] * v[webgl.M30] + v[webgl.M03] * v[webgl.M10] * v[webgl.M31]
                    - v[webgl.M00] * v[webgl.M13] * v[webgl.M31] - v[webgl.M01] * v[webgl.M10] * v[webgl.M33] + v[webgl.M00] * v[webgl.M11] * v[webgl.M33];
                t[webgl.M23] = v[webgl.M03] * v[webgl.M11] * v[webgl.M20] - v[webgl.M01] * v[webgl.M13] * v[webgl.M20] - v[webgl.M03] * v[webgl.M10] * v[webgl.M21]
                    + v[webgl.M00] * v[webgl.M13] * v[webgl.M21] + v[webgl.M01] * v[webgl.M10] * v[webgl.M23] - v[webgl.M00] * v[webgl.M11] * v[webgl.M23];
                t[webgl.M30] = v[webgl.M12] * v[webgl.M21] * v[webgl.M30] - v[webgl.M11] * v[webgl.M22] * v[webgl.M30] - v[webgl.M12] * v[webgl.M20] * v[webgl.M31]
                    + v[webgl.M10] * v[webgl.M22] * v[webgl.M31] + v[webgl.M11] * v[webgl.M20] * v[webgl.M32] - v[webgl.M10] * v[webgl.M21] * v[webgl.M32];
                t[webgl.M31] = v[webgl.M01] * v[webgl.M22] * v[webgl.M30] - v[webgl.M02] * v[webgl.M21] * v[webgl.M30] + v[webgl.M02] * v[webgl.M20] * v[webgl.M31]
                    - v[webgl.M00] * v[webgl.M22] * v[webgl.M31] - v[webgl.M01] * v[webgl.M20] * v[webgl.M32] + v[webgl.M00] * v[webgl.M21] * v[webgl.M32];
                t[webgl.M32] = v[webgl.M02] * v[webgl.M11] * v[webgl.M30] - v[webgl.M01] * v[webgl.M12] * v[webgl.M30] - v[webgl.M02] * v[webgl.M10] * v[webgl.M31]
                    + v[webgl.M00] * v[webgl.M12] * v[webgl.M31] + v[webgl.M01] * v[webgl.M10] * v[webgl.M32] - v[webgl.M00] * v[webgl.M11] * v[webgl.M32];
                t[webgl.M33] = v[webgl.M01] * v[webgl.M12] * v[webgl.M20] - v[webgl.M02] * v[webgl.M11] * v[webgl.M20] + v[webgl.M02] * v[webgl.M10] * v[webgl.M21]
                    - v[webgl.M00] * v[webgl.M12] * v[webgl.M21] - v[webgl.M01] * v[webgl.M10] * v[webgl.M22] + v[webgl.M00] * v[webgl.M11] * v[webgl.M22];
                v[webgl.M00] = t[webgl.M00] * inv_det;
                v[webgl.M01] = t[webgl.M01] * inv_det;
                v[webgl.M02] = t[webgl.M02] * inv_det;
                v[webgl.M03] = t[webgl.M03] * inv_det;
                v[webgl.M10] = t[webgl.M10] * inv_det;
                v[webgl.M11] = t[webgl.M11] * inv_det;
                v[webgl.M12] = t[webgl.M12] * inv_det;
                v[webgl.M13] = t[webgl.M13] * inv_det;
                v[webgl.M20] = t[webgl.M20] * inv_det;
                v[webgl.M21] = t[webgl.M21] * inv_det;
                v[webgl.M22] = t[webgl.M22] * inv_det;
                v[webgl.M23] = t[webgl.M23] * inv_det;
                v[webgl.M30] = t[webgl.M30] * inv_det;
                v[webgl.M31] = t[webgl.M31] * inv_det;
                v[webgl.M32] = t[webgl.M32] * inv_det;
                v[webgl.M33] = t[webgl.M33] * inv_det;
                return this;
            };
            Matrix4.prototype.determinant = function () {
                var v = this.values;
                return v[webgl.M30] * v[webgl.M21] * v[webgl.M12] * v[webgl.M03] - v[webgl.M20] * v[webgl.M31] * v[webgl.M12] * v[webgl.M03] - v[webgl.M30] * v[webgl.M11] * v[webgl.M22] * v[webgl.M03]
                    + v[webgl.M10] * v[webgl.M31] * v[webgl.M22] * v[webgl.M03] + v[webgl.M20] * v[webgl.M11] * v[webgl.M32] * v[webgl.M03] - v[webgl.M10] * v[webgl.M21] * v[webgl.M32] * v[webgl.M03]
                    - v[webgl.M30] * v[webgl.M21] * v[webgl.M02] * v[webgl.M13] + v[webgl.M20] * v[webgl.M31] * v[webgl.M02] * v[webgl.M13] + v[webgl.M30] * v[webgl.M01] * v[webgl.M22] * v[webgl.M13]
                    - v[webgl.M00] * v[webgl.M31] * v[webgl.M22] * v[webgl.M13] - v[webgl.M20] * v[webgl.M01] * v[webgl.M32] * v[webgl.M13] + v[webgl.M00] * v[webgl.M21] * v[webgl.M32] * v[webgl.M13]
                    + v[webgl.M30] * v[webgl.M11] * v[webgl.M02] * v[webgl.M23] - v[webgl.M10] * v[webgl.M31] * v[webgl.M02] * v[webgl.M23] - v[webgl.M30] * v[webgl.M01] * v[webgl.M12] * v[webgl.M23]
                    + v[webgl.M00] * v[webgl.M31] * v[webgl.M12] * v[webgl.M23] + v[webgl.M10] * v[webgl.M01] * v[webgl.M32] * v[webgl.M23] - v[webgl.M00] * v[webgl.M11] * v[webgl.M32] * v[webgl.M23]
                    - v[webgl.M20] * v[webgl.M11] * v[webgl.M02] * v[webgl.M33] + v[webgl.M10] * v[webgl.M21] * v[webgl.M02] * v[webgl.M33] + v[webgl.M20] * v[webgl.M01] * v[webgl.M12] * v[webgl.M33]
                    - v[webgl.M00] * v[webgl.M21] * v[webgl.M12] * v[webgl.M33] - v[webgl.M10] * v[webgl.M01] * v[webgl.M22] * v[webgl.M33] + v[webgl.M00] * v[webgl.M11] * v[webgl.M22] * v[webgl.M33];
            };
            Matrix4.prototype.translate = function (x, y, z) {
                var v = this.values;
                v[webgl.M03] += x;
                v[webgl.M13] += y;
                v[webgl.M23] += z;
                return this;
            };
            Matrix4.prototype.copy = function () {
                return new Matrix4().set(this.values);
            };
            Matrix4.prototype.projection = function (near, far, fovy, aspectRatio) {
                this.identity();
                var l_fd = (1.0 / Math.tan((fovy * (Math.PI / 180)) / 2.0));
                var l_a1 = (far + near) / (near - far);
                var l_a2 = (2 * far * near) / (near - far);
                var v = this.values;
                v[webgl.M00] = l_fd / aspectRatio;
                v[webgl.M10] = 0;
                v[webgl.M20] = 0;
                v[webgl.M30] = 0;
                v[webgl.M01] = 0;
                v[webgl.M11] = l_fd;
                v[webgl.M21] = 0;
                v[webgl.M31] = 0;
                v[webgl.M02] = 0;
                v[webgl.M12] = 0;
                v[webgl.M22] = l_a1;
                v[webgl.M32] = -1;
                v[webgl.M03] = 0;
                v[webgl.M13] = 0;
                v[webgl.M23] = l_a2;
                v[webgl.M33] = 0;
                return this;
            };
            Matrix4.prototype.ortho2d = function (x, y, width, height) {
                return this.ortho(x, x + width, y, y + height, 0, 1);
            };
            Matrix4.prototype.ortho = function (left, right, bottom, top, near, far) {
                this.identity();
                var x_orth = 2 / (right - left);
                var y_orth = 2 / (top - bottom);
                var z_orth = -2 / (far - near);
                var tx = -(right + left) / (right - left);
                var ty = -(top + bottom) / (top - bottom);
                var tz = -(far + near) / (far - near);
                var v = this.values;
                v[webgl.M00] = x_orth;
                v[webgl.M10] = 0;
                v[webgl.M20] = 0;
                v[webgl.M30] = 0;
                v[webgl.M01] = 0;
                v[webgl.M11] = y_orth;
                v[webgl.M21] = 0;
                v[webgl.M31] = 0;
                v[webgl.M02] = 0;
                v[webgl.M12] = 0;
                v[webgl.M22] = z_orth;
                v[webgl.M32] = 0;
                v[webgl.M03] = tx;
                v[webgl.M13] = ty;
                v[webgl.M23] = tz;
                v[webgl.M33] = 1;
                return this;
            };
            Matrix4.prototype.multiply = function (matrix) {
                var t = this.temp;
                var v = this.values;
                var m = matrix.values;
                t[webgl.M00] = v[webgl.M00] * m[webgl.M00] + v[webgl.M01] * m[webgl.M10] + v[webgl.M02] * m[webgl.M20] + v[webgl.M03] * m[webgl.M30];
                t[webgl.M01] = v[webgl.M00] * m[webgl.M01] + v[webgl.M01] * m[webgl.M11] + v[webgl.M02] * m[webgl.M21] + v[webgl.M03] * m[webgl.M31];
                t[webgl.M02] = v[webgl.M00] * m[webgl.M02] + v[webgl.M01] * m[webgl.M12] + v[webgl.M02] * m[webgl.M22] + v[webgl.M03] * m[webgl.M32];
                t[webgl.M03] = v[webgl.M00] * m[webgl.M03] + v[webgl.M01] * m[webgl.M13] + v[webgl.M02] * m[webgl.M23] + v[webgl.M03] * m[webgl.M33];
                t[webgl.M10] = v[webgl.M10] * m[webgl.M00] + v[webgl.M11] * m[webgl.M10] + v[webgl.M12] * m[webgl.M20] + v[webgl.M13] * m[webgl.M30];
                t[webgl.M11] = v[webgl.M10] * m[webgl.M01] + v[webgl.M11] * m[webgl.M11] + v[webgl.M12] * m[webgl.M21] + v[webgl.M13] * m[webgl.M31];
                t[webgl.M12] = v[webgl.M10] * m[webgl.M02] + v[webgl.M11] * m[webgl.M12] + v[webgl.M12] * m[webgl.M22] + v[webgl.M13] * m[webgl.M32];
                t[webgl.M13] = v[webgl.M10] * m[webgl.M03] + v[webgl.M11] * m[webgl.M13] + v[webgl.M12] * m[webgl.M23] + v[webgl.M13] * m[webgl.M33];
                t[webgl.M20] = v[webgl.M20] * m[webgl.M00] + v[webgl.M21] * m[webgl.M10] + v[webgl.M22] * m[webgl.M20] + v[webgl.M23] * m[webgl.M30];
                t[webgl.M21] = v[webgl.M20] * m[webgl.M01] + v[webgl.M21] * m[webgl.M11] + v[webgl.M22] * m[webgl.M21] + v[webgl.M23] * m[webgl.M31];
                t[webgl.M22] = v[webgl.M20] * m[webgl.M02] + v[webgl.M21] * m[webgl.M12] + v[webgl.M22] * m[webgl.M22] + v[webgl.M23] * m[webgl.M32];
                t[webgl.M23] = v[webgl.M20] * m[webgl.M03] + v[webgl.M21] * m[webgl.M13] + v[webgl.M22] * m[webgl.M23] + v[webgl.M23] * m[webgl.M33];
                t[webgl.M30] = v[webgl.M30] * m[webgl.M00] + v[webgl.M31] * m[webgl.M10] + v[webgl.M32] * m[webgl.M20] + v[webgl.M33] * m[webgl.M30];
                t[webgl.M31] = v[webgl.M30] * m[webgl.M01] + v[webgl.M31] * m[webgl.M11] + v[webgl.M32] * m[webgl.M21] + v[webgl.M33] * m[webgl.M31];
                t[webgl.M32] = v[webgl.M30] * m[webgl.M02] + v[webgl.M31] * m[webgl.M12] + v[webgl.M32] * m[webgl.M22] + v[webgl.M33] * m[webgl.M32];
                t[webgl.M33] = v[webgl.M30] * m[webgl.M03] + v[webgl.M31] * m[webgl.M13] + v[webgl.M32] * m[webgl.M23] + v[webgl.M33] * m[webgl.M33];
                return this.set(this.temp);
            };
            Matrix4.prototype.multiplyLeft = function (matrix) {
                var t = this.temp;
                var v = this.values;
                var m = matrix.values;
                t[webgl.M00] = m[webgl.M00] * v[webgl.M00] + m[webgl.M01] * v[webgl.M10] + m[webgl.M02] * v[webgl.M20] + m[webgl.M03] * v[webgl.M30];
                t[webgl.M01] = m[webgl.M00] * v[webgl.M01] + m[webgl.M01] * v[webgl.M11] + m[webgl.M02] * v[webgl.M21] + m[webgl.M03] * v[webgl.M31];
                t[webgl.M02] = m[webgl.M00] * v[webgl.M02] + m[webgl.M01] * v[webgl.M12] + m[webgl.M02] * v[webgl.M22] + m[webgl.M03] * v[webgl.M32];
                t[webgl.M03] = m[webgl.M00] * v[webgl.M03] + m[webgl.M01] * v[webgl.M13] + m[webgl.M02] * v[webgl.M23] + m[webgl.M03] * v[webgl.M33];
                t[webgl.M10] = m[webgl.M10] * v[webgl.M00] + m[webgl.M11] * v[webgl.M10] + m[webgl.M12] * v[webgl.M20] + m[webgl.M13] * v[webgl.M30];
                t[webgl.M11] = m[webgl.M10] * v[webgl.M01] + m[webgl.M11] * v[webgl.M11] + m[webgl.M12] * v[webgl.M21] + m[webgl.M13] * v[webgl.M31];
                t[webgl.M12] = m[webgl.M10] * v[webgl.M02] + m[webgl.M11] * v[webgl.M12] + m[webgl.M12] * v[webgl.M22] + m[webgl.M13] * v[webgl.M32];
                t[webgl.M13] = m[webgl.M10] * v[webgl.M03] + m[webgl.M11] * v[webgl.M13] + m[webgl.M12] * v[webgl.M23] + m[webgl.M13] * v[webgl.M33];
                t[webgl.M20] = m[webgl.M20] * v[webgl.M00] + m[webgl.M21] * v[webgl.M10] + m[webgl.M22] * v[webgl.M20] + m[webgl.M23] * v[webgl.M30];
                t[webgl.M21] = m[webgl.M20] * v[webgl.M01] + m[webgl.M21] * v[webgl.M11] + m[webgl.M22] * v[webgl.M21] + m[webgl.M23] * v[webgl.M31];
                t[webgl.M22] = m[webgl.M20] * v[webgl.M02] + m[webgl.M21] * v[webgl.M12] + m[webgl.M22] * v[webgl.M22] + m[webgl.M23] * v[webgl.M32];
                t[webgl.M23] = m[webgl.M20] * v[webgl.M03] + m[webgl.M21] * v[webgl.M13] + m[webgl.M22] * v[webgl.M23] + m[webgl.M23] * v[webgl.M33];
                t[webgl.M30] = m[webgl.M30] * v[webgl.M00] + m[webgl.M31] * v[webgl.M10] + m[webgl.M32] * v[webgl.M20] + m[webgl.M33] * v[webgl.M30];
                t[webgl.M31] = m[webgl.M30] * v[webgl.M01] + m[webgl.M31] * v[webgl.M11] + m[webgl.M32] * v[webgl.M21] + m[webgl.M33] * v[webgl.M31];
                t[webgl.M32] = m[webgl.M30] * v[webgl.M02] + m[webgl.M31] * v[webgl.M12] + m[webgl.M32] * v[webgl.M22] + m[webgl.M33] * v[webgl.M32];
                t[webgl.M33] = m[webgl.M30] * v[webgl.M03] + m[webgl.M31] * v[webgl.M13] + m[webgl.M32] * v[webgl.M23] + m[webgl.M33] * v[webgl.M33];
                return this.set(this.temp);
            };
            Matrix4.prototype.lookAt = function (position, direction, up) {
                Matrix4.initTemps();
                var xAxis = Matrix4.xAxis, yAxis = Matrix4.yAxis, zAxis = Matrix4.zAxis;
                zAxis.setFrom(direction).normalize();
                xAxis.setFrom(direction).normalize();
                xAxis.cross(up).normalize();
                yAxis.setFrom(xAxis).cross(zAxis).normalize();
                this.identity();
                var val = this.values;
                val[webgl.M00] = xAxis.x;
                val[webgl.M01] = xAxis.y;
                val[webgl.M02] = xAxis.z;
                val[webgl.M10] = yAxis.x;
                val[webgl.M11] = yAxis.y;
                val[webgl.M12] = yAxis.z;
                val[webgl.M20] = -zAxis.x;
                val[webgl.M21] = -zAxis.y;
                val[webgl.M22] = -zAxis.z;
                Matrix4.tmpMatrix.identity();
                Matrix4.tmpMatrix.values[webgl.M03] = -position.x;
                Matrix4.tmpMatrix.values[webgl.M13] = -position.y;
                Matrix4.tmpMatrix.values[webgl.M23] = -position.z;
                this.multiply(Matrix4.tmpMatrix);
                return this;
            };
            Matrix4.initTemps = function () {
                if (Matrix4.xAxis === null)
                    Matrix4.xAxis = new webgl.Vector3();
                if (Matrix4.yAxis === null)
                    Matrix4.yAxis = new webgl.Vector3();
                if (Matrix4.zAxis === null)
                    Matrix4.zAxis = new webgl.Vector3();
            };
            return Matrix4;
        }());
        Matrix4.xAxis = null;
        Matrix4.yAxis = null;
        Matrix4.zAxis = null;
        Matrix4.tmpMatrix = new Matrix4();
        webgl.Matrix4 = Matrix4;
    })(webgl = spine.webgl || (spine.webgl = {}));
})(spine || (spine = {}));
var spine;
(function (spine) {
    var webgl;
    (function (webgl) {
        var Mesh = (function () {
            function Mesh(context, attributes, maxVertices, maxIndices) {
                this.attributes = attributes;
                this.verticesLength = 0;
                this.dirtyVertices = false;
                this.indicesLength = 0;
                this.dirtyIndices = false;
                this.elementsPerVertex = 0;
                this.context = context instanceof webgl.ManagedWebGLRenderingContext ? context : new webgl.ManagedWebGLRenderingContext(context);
                this.elementsPerVertex = 0;
                for (var i = 0; i < attributes.length; i++) {
                    this.elementsPerVertex += attributes[i].numElements;
                }
                this.vertices = new Float32Array(maxVertices * this.elementsPerVertex);
                this.indices = new Uint16Array(maxIndices);
                this.context.addRestorable(this);
            }
            Mesh.prototype.getAttributes = function () { return this.attributes; };
            Mesh.prototype.maxVertices = function () { return this.vertices.length / this.elementsPerVertex; };
            Mesh.prototype.numVertices = function () { return this.verticesLength / this.elementsPerVertex; };
            Mesh.prototype.setVerticesLength = function (length) {
                this.dirtyVertices = true;
                this.verticesLength = length;
            };
            Mesh.prototype.getVertices = function () { return this.vertices; };
            Mesh.prototype.maxIndices = function () { return this.indices.length; };
            Mesh.prototype.numIndices = function () { return this.indicesLength; };
            Mesh.prototype.setIndicesLength = function (length) {
                this.dirtyIndices = true;
                this.indicesLength = length;
            };
            Mesh.prototype.getIndices = function () { return this.indices; };
            ;
            Mesh.prototype.getVertexSizeInFloats = function () {
                var size = 0;
                for (var i = 0; i < this.attributes.length; i++) {
                    var attribute = this.attributes[i];
                    size += attribute.numElements;
                }
                return size;
            };
            Mesh.prototype.setVertices = function (vertices) {
                this.dirtyVertices = true;
                if (vertices.length > this.vertices.length)
                    throw Error("Mesh can't store more than " + this.maxVertices() + " vertices");
                this.vertices.set(vertices, 0);
                this.verticesLength = vertices.length;
            };
            Mesh.prototype.setIndices = function (indices) {
                this.dirtyIndices = true;
                if (indices.length > this.indices.length)
                    throw Error("Mesh can't store more than " + this.maxIndices() + " indices");
                this.indices.set(indices, 0);
                this.indicesLength = indices.length;
            };
            Mesh.prototype.draw = function (shader, primitiveType) {
                this.drawWithOffset(shader, primitiveType, 0, this.indicesLength > 0 ? this.indicesLength : this.verticesLength / this.elementsPerVertex);
            };
            Mesh.prototype.drawWithOffset = function (shader, primitiveType, offset, count) {
                var gl = this.context.gl;
                if (this.dirtyVertices || this.dirtyIndices)
                    this.update();
                this.bind(shader);
                if (this.indicesLength > 0) {
                    gl.drawElements(primitiveType, count, gl.UNSIGNED_SHORT, offset * 2);
                }
                else {
                    gl.drawArrays(primitiveType, offset, count);
                }
                this.unbind(shader);
            };
            Mesh.prototype.bind = function (shader) {
                var gl = this.context.gl;
                gl.bindBuffer(gl.ARRAY_BUFFER, this.verticesBuffer);
                var offset = 0;
                for (var i = 0; i < this.attributes.length; i++) {
                    var attrib = this.attributes[i];
                    var location_1 = shader.getAttributeLocation(attrib.name);
                    gl.enableVertexAttribArray(location_1);
                    gl.vertexAttribPointer(location_1, attrib.numElements, gl.FLOAT, false, this.elementsPerVertex * 4, offset * 4);
                    offset += attrib.numElements;
                }
                if (this.indicesLength > 0)
                    gl.bindBuffer(gl.ELEMENT_ARRAY_BUFFER, this.indicesBuffer);
            };
            Mesh.prototype.unbind = function (shader) {
                var gl = this.context.gl;
                for (var i = 0; i < this.attributes.length; i++) {
                    var attrib = this.attributes[i];
                    var location_2 = shader.getAttributeLocation(attrib.name);
                    gl.disableVertexAttribArray(location_2);
                }
                gl.bindBuffer(gl.ARRAY_BUFFER, null);
                if (this.indicesLength > 0)
                    gl.bindBuffer(gl.ELEMENT_ARRAY_BUFFER, null);
            };
            Mesh.prototype.update = function () {
                var gl = this.context.gl;
                if (this.dirtyVertices) {
                    if (!this.verticesBuffer) {
                        this.verticesBuffer = gl.createBuffer();
                    }
                    gl.bindBuffer(gl.ARRAY_BUFFER, this.verticesBuffer);
                    gl.bufferData(gl.ARRAY_BUFFER, this.vertices.subarray(0, this.verticesLength), gl.DYNAMIC_DRAW);
                    this.dirtyVertices = false;
                }
                if (this.dirtyIndices) {
                    if (!this.indicesBuffer) {
                        this.indicesBuffer = gl.createBuffer();
                    }
                    gl.bindBuffer(gl.ELEMENT_ARRAY_BUFFER, this.indicesBuffer);
                    gl.bufferData(gl.ELEMENT_ARRAY_BUFFER, this.indices.subarray(0, this.indicesLength), gl.DYNAMIC_DRAW);
                    this.dirtyIndices = false;
                }
            };
            Mesh.prototype.restore = function () {
                this.verticesBuffer = null;
                this.indicesBuffer = null;
                this.update();
            };
            Mesh.prototype.dispose = function () {
                this.context.removeRestorable(this);
                var gl = this.context.gl;
                gl.deleteBuffer(this.verticesBuffer);
                gl.deleteBuffer(this.indicesBuffer);
            };
            return Mesh;
        }());
        webgl.Mesh = Mesh;
        var VertexAttribute = (function () {
            function VertexAttribute(name, type, numElements) {
                this.name = name;
                this.type = type;
                this.numElements = numElements;
            }
            return VertexAttribute;
        }());
        webgl.VertexAttribute = VertexAttribute;
        var Position2Attribute = (function (_super) {
            __extends(Position2Attribute, _super);
            function Position2Attribute() {
                return _super.call(this, webgl.Shader.POSITION, VertexAttributeType.Float, 2) || this;
            }
            return Position2Attribute;
        }(VertexAttribute));
        webgl.Position2Attribute = Position2Attribute;
        var Position3Attribute = (function (_super) {
            __extends(Position3Attribute, _super);
            function Position3Attribute() {
                return _super.call(this, webgl.Shader.POSITION, VertexAttributeType.Float, 3) || this;
            }
            return Position3Attribute;
        }(VertexAttribute));
        webgl.Position3Attribute = Position3Attribute;
        var TexCoordAttribute = (function (_super) {
            __extends(TexCoordAttribute, _super);
            function TexCoordAttribute(unit) {
                if (unit === void 0) { unit = 0; }
                return _super.call(this, webgl.Shader.TEXCOORDS + (unit == 0 ? "" : unit), VertexAttributeType.Float, 2) || this;
            }
            return TexCoordAttribute;
        }(VertexAttribute));
        webgl.TexCoordAttribute = TexCoordAttribute;
        var ColorAttribute = (function (_super) {
            __extends(ColorAttribute, _super);
            function ColorAttribute() {
                return _super.call(this, webgl.Shader.COLOR, VertexAttributeType.Float, 4) || this;
            }
            return ColorAttribute;
        }(VertexAttribute));
        webgl.ColorAttribute = ColorAttribute;
        var Color2Attribute = (function (_super) {
            __extends(Color2Attribute, _super);
            function Color2Attribute() {
                return _super.call(this, webgl.Shader.COLOR2, VertexAttributeType.Float, 4) || this;
            }
            return Color2Attribute;
        }(VertexAttribute));
        webgl.Color2Attribute = Color2Attribute;
        var VertexAttributeType;
        (function (VertexAttributeType) {
            VertexAttributeType[VertexAttributeType["Float"] = 0] = "Float";
        })(VertexAttributeType = webgl.VertexAttributeType || (webgl.VertexAttributeType = {}));
    })(webgl = spine.webgl || (spine.webgl = {}));
=======
	var webgl;
	(function (webgl) {
		var GLTexture = (function (_super) {
			__extends(GLTexture, _super);
			function GLTexture(context, image, useMipMaps) {
				if (useMipMaps === void 0) { useMipMaps = false; }
				var _this = _super.call(this, image) || this;
				_this.texture = null;
				_this.boundUnit = 0;
				_this.useMipMaps = false;
				_this.context = context instanceof webgl.ManagedWebGLRenderingContext ? context : new webgl.ManagedWebGLRenderingContext(context);
				_this.useMipMaps = useMipMaps;
				_this.restore();
				_this.context.addRestorable(_this);
				return _this;
			}
			GLTexture.prototype.setFilters = function (minFilter, magFilter) {
				var gl = this.context.gl;
				this.bind();
				gl.texParameteri(gl.TEXTURE_2D, gl.TEXTURE_MIN_FILTER, minFilter);
				gl.texParameteri(gl.TEXTURE_2D, gl.TEXTURE_MAG_FILTER, magFilter);
			};
			GLTexture.prototype.setWraps = function (uWrap, vWrap) {
				var gl = this.context.gl;
				this.bind();
				gl.texParameteri(gl.TEXTURE_2D, gl.TEXTURE_WRAP_S, uWrap);
				gl.texParameteri(gl.TEXTURE_2D, gl.TEXTURE_WRAP_T, vWrap);
			};
			GLTexture.prototype.update = function (useMipMaps) {
				var gl = this.context.gl;
				if (!this.texture) {
					this.texture = this.context.gl.createTexture();
				}
				this.bind();
				gl.texImage2D(gl.TEXTURE_2D, 0, gl.RGBA, gl.RGBA, gl.UNSIGNED_BYTE, this._image);
				gl.texParameteri(gl.TEXTURE_2D, gl.TEXTURE_MAG_FILTER, gl.LINEAR);
				gl.texParameteri(gl.TEXTURE_2D, gl.TEXTURE_MIN_FILTER, useMipMaps ? gl.LINEAR_MIPMAP_LINEAR : gl.LINEAR);
				gl.texParameteri(gl.TEXTURE_2D, gl.TEXTURE_WRAP_S, gl.CLAMP_TO_EDGE);
				gl.texParameteri(gl.TEXTURE_2D, gl.TEXTURE_WRAP_T, gl.CLAMP_TO_EDGE);
				if (useMipMaps)
					gl.generateMipmap(gl.TEXTURE_2D);
			};
			GLTexture.prototype.restore = function () {
				this.texture = null;
				this.update(this.useMipMaps);
			};
			GLTexture.prototype.bind = function (unit) {
				if (unit === void 0) { unit = 0; }
				var gl = this.context.gl;
				this.boundUnit = unit;
				gl.activeTexture(gl.TEXTURE0 + unit);
				gl.bindTexture(gl.TEXTURE_2D, this.texture);
			};
			GLTexture.prototype.unbind = function () {
				var gl = this.context.gl;
				gl.activeTexture(gl.TEXTURE0 + this.boundUnit);
				gl.bindTexture(gl.TEXTURE_2D, null);
			};
			GLTexture.prototype.dispose = function () {
				this.context.removeRestorable(this);
				var gl = this.context.gl;
				gl.deleteTexture(this.texture);
			};
			return GLTexture;
		}(spine.Texture));
		webgl.GLTexture = GLTexture;
	})(webgl = spine.webgl || (spine.webgl = {}));
})(spine || (spine = {}));
var spine;
(function (spine) {
	var webgl;
	(function (webgl) {
		var Input = (function () {
			function Input(element) {
				this.lastX = 0;
				this.lastY = 0;
				this.buttonDown = false;
				this.currTouch = null;
				this.touchesPool = new spine.Pool(function () {
					return new spine.webgl.Touch(0, 0, 0);
				});
				this.listeners = new Array();
				this.element = element;
				this.setupCallbacks(element);
			}
			Input.prototype.setupCallbacks = function (element) {
				var _this = this;
				element.addEventListener("mousedown", function (ev) {
					if (ev instanceof MouseEvent) {
						var rect = element.getBoundingClientRect();
						var x = ev.clientX - rect.left;
						var y = ev.clientY - rect.top;
						var listeners = _this.listeners;
						for (var i = 0; i < listeners.length; i++) {
							listeners[i].down(x, y);
						}
						_this.lastX = x;
						_this.lastY = y;
						_this.buttonDown = true;
					}
				}, true);
				element.addEventListener("mousemove", function (ev) {
					if (ev instanceof MouseEvent) {
						var rect = element.getBoundingClientRect();
						var x = ev.clientX - rect.left;
						var y = ev.clientY - rect.top;
						var listeners = _this.listeners;
						for (var i = 0; i < listeners.length; i++) {
							if (_this.buttonDown) {
								listeners[i].dragged(x, y);
							}
							else {
								listeners[i].moved(x, y);
							}
						}
						_this.lastX = x;
						_this.lastY = y;
					}
				}, true);
				element.addEventListener("mouseup", function (ev) {
					if (ev instanceof MouseEvent) {
						var rect = element.getBoundingClientRect();
						var x = ev.clientX - rect.left;
						var y = ev.clientY - rect.top;
						var listeners = _this.listeners;
						for (var i = 0; i < listeners.length; i++) {
							listeners[i].up(x, y);
						}
						_this.lastX = x;
						_this.lastY = y;
						_this.buttonDown = false;
					}
				}, true);
				element.addEventListener("touchstart", function (ev) {
					if (_this.currTouch != null)
						return;
					var touches = ev.changedTouches;
					for (var i = 0; i < touches.length; i++) {
						var touch = touches[i];
						var rect = element.getBoundingClientRect();
						var x = touch.clientX - rect.left;
						var y = touch.clientY - rect.top;
						_this.currTouch = _this.touchesPool.obtain();
						_this.currTouch.identifier = touch.identifier;
						_this.currTouch.x = x;
						_this.currTouch.y = y;
						break;
					}
					var listeners = _this.listeners;
					for (var i_16 = 0; i_16 < listeners.length; i_16++) {
						listeners[i_16].down(_this.currTouch.x, _this.currTouch.y);
					}
					console.log("Start " + _this.currTouch.x + ", " + _this.currTouch.y);
					_this.lastX = _this.currTouch.x;
					_this.lastY = _this.currTouch.y;
					_this.buttonDown = true;
					ev.preventDefault();
				}, false);
				element.addEventListener("touchend", function (ev) {
					var touches = ev.changedTouches;
					for (var i = 0; i < touches.length; i++) {
						var touch = touches[i];
						if (_this.currTouch.identifier === touch.identifier) {
							var rect = element.getBoundingClientRect();
							var x = _this.currTouch.x = touch.clientX - rect.left;
							var y = _this.currTouch.y = touch.clientY - rect.top;
							_this.touchesPool.free(_this.currTouch);
							var listeners = _this.listeners;
							for (var i_17 = 0; i_17 < listeners.length; i_17++) {
								listeners[i_17].up(x, y);
							}
							console.log("End " + x + ", " + y);
							_this.lastX = x;
							_this.lastY = y;
							_this.buttonDown = false;
							_this.currTouch = null;
							break;
						}
					}
					ev.preventDefault();
				}, false);
				element.addEventListener("touchcancel", function (ev) {
					var touches = ev.changedTouches;
					for (var i = 0; i < touches.length; i++) {
						var touch = touches[i];
						if (_this.currTouch.identifier === touch.identifier) {
							var rect = element.getBoundingClientRect();
							var x = _this.currTouch.x = touch.clientX - rect.left;
							var y = _this.currTouch.y = touch.clientY - rect.top;
							_this.touchesPool.free(_this.currTouch);
							var listeners = _this.listeners;
							for (var i_18 = 0; i_18 < listeners.length; i_18++) {
								listeners[i_18].up(x, y);
							}
							console.log("End " + x + ", " + y);
							_this.lastX = x;
							_this.lastY = y;
							_this.buttonDown = false;
							_this.currTouch = null;
							break;
						}
					}
					ev.preventDefault();
				}, false);
				element.addEventListener("touchmove", function (ev) {
					if (_this.currTouch == null)
						return;
					var touches = ev.changedTouches;
					for (var i = 0; i < touches.length; i++) {
						var touch = touches[i];
						if (_this.currTouch.identifier === touch.identifier) {
							var rect = element.getBoundingClientRect();
							var x = touch.clientX - rect.left;
							var y = touch.clientY - rect.top;
							var listeners = _this.listeners;
							for (var i_19 = 0; i_19 < listeners.length; i_19++) {
								listeners[i_19].dragged(x, y);
							}
							console.log("Drag " + x + ", " + y);
							_this.lastX = _this.currTouch.x = x;
							_this.lastY = _this.currTouch.y = y;
							break;
						}
					}
					ev.preventDefault();
				}, false);
			};
			Input.prototype.addListener = function (listener) {
				this.listeners.push(listener);
			};
			Input.prototype.removeListener = function (listener) {
				var idx = this.listeners.indexOf(listener);
				if (idx > -1) {
					this.listeners.splice(idx, 1);
				}
			};
			return Input;
		}());
		webgl.Input = Input;
		var Touch = (function () {
			function Touch(identifier, x, y) {
				this.identifier = identifier;
				this.x = x;
				this.y = y;
			}
			return Touch;
		}());
		webgl.Touch = Touch;
	})(webgl = spine.webgl || (spine.webgl = {}));
})(spine || (spine = {}));
var spine;
(function (spine) {
	var webgl;
	(function (webgl) {
		var LoadingScreen = (function () {
			function LoadingScreen(renderer) {
				this.logo = null;
				this.spinner = null;
				this.angle = 0;
				this.fadeOut = 0;
				this.timeKeeper = new spine.TimeKeeper();
				this.backgroundColor = new spine.Color(0.135, 0.135, 0.135, 1);
				this.tempColor = new spine.Color();
				this.firstDraw = 0;
				this.renderer = renderer;
				this.timeKeeper.maxDelta = 9;
				if (LoadingScreen.logoImg === null) {
					var isSafari = navigator.userAgent.indexOf("Safari") > -1;
					LoadingScreen.logoImg = new Image();
					LoadingScreen.logoImg.src = LoadingScreen.SPINE_LOGO_DATA;
					if (!isSafari)
						LoadingScreen.logoImg.crossOrigin = "anonymous";
					LoadingScreen.logoImg.onload = function (ev) {
						LoadingScreen.loaded++;
					};
					LoadingScreen.spinnerImg = new Image();
					LoadingScreen.spinnerImg.src = LoadingScreen.SPINNER_DATA;
					if (!isSafari)
						LoadingScreen.spinnerImg.crossOrigin = "anonymous";
					LoadingScreen.spinnerImg.onload = function (ev) {
						LoadingScreen.loaded++;
					};
				}
			}
			LoadingScreen.prototype.draw = function (complete) {
				if (complete === void 0) { complete = false; }
				if (complete && this.fadeOut > LoadingScreen.FADE_SECONDS)
					return;
				this.timeKeeper.update();
				var a = Math.abs(Math.sin(this.timeKeeper.totalTime + 0.75));
				this.angle -= this.timeKeeper.delta * 360 * (1 + 1.5 * Math.pow(a, 5));
				var renderer = this.renderer;
				var canvas = renderer.canvas;
				var gl = renderer.context.gl;
				var oldX = renderer.camera.position.x, oldY = renderer.camera.position.y;
				renderer.camera.position.set(canvas.width / 2, canvas.height / 2, 0);
				renderer.camera.viewportWidth = canvas.width;
				renderer.camera.viewportHeight = canvas.height;
				renderer.resize(webgl.ResizeMode.Stretch);
				if (!complete) {
					gl.clearColor(this.backgroundColor.r, this.backgroundColor.g, this.backgroundColor.b, this.backgroundColor.a);
					gl.clear(gl.COLOR_BUFFER_BIT);
					this.tempColor.a = 1;
				}
				else {
					this.fadeOut += this.timeKeeper.delta * (this.timeKeeper.totalTime < 1 ? 2 : 1);
					if (this.fadeOut > LoadingScreen.FADE_SECONDS) {
						renderer.camera.position.set(oldX, oldY, 0);
						return;
					}
					a = 1 - this.fadeOut / LoadingScreen.FADE_SECONDS;
					this.tempColor.setFromColor(this.backgroundColor);
					this.tempColor.a = 1 - (a - 1) * (a - 1);
					renderer.begin();
					renderer.quad(true, 0, 0, canvas.width, 0, canvas.width, canvas.height, 0, canvas.height, this.tempColor, this.tempColor, this.tempColor, this.tempColor);
					renderer.end();
				}
				this.tempColor.set(1, 1, 1, this.tempColor.a);
				if (LoadingScreen.loaded != 2)
					return;
				if (this.logo === null) {
					this.logo = new webgl.GLTexture(renderer.context, LoadingScreen.logoImg);
					this.spinner = new webgl.GLTexture(renderer.context, LoadingScreen.spinnerImg);
				}
				this.logo.update(false);
				this.spinner.update(false);
				var logoWidth = this.logo.getImage().width;
				var logoHeight = this.logo.getImage().height;
				var spinnerWidth = this.spinner.getImage().width;
				var spinnerHeight = this.spinner.getImage().height;
				renderer.batcher.setBlendMode(gl.SRC_ALPHA, gl.ONE_MINUS_SRC_ALPHA);
				renderer.begin();
				renderer.drawTexture(this.logo, (canvas.width - logoWidth) / 2, (canvas.height - logoHeight) / 2, logoWidth, logoHeight, this.tempColor);
				renderer.drawTextureRotated(this.spinner, (canvas.width - spinnerWidth) / 2, (canvas.height - spinnerHeight) / 2, spinnerWidth, spinnerHeight, spinnerWidth / 2, spinnerHeight / 2, this.angle, this.tempColor);
				renderer.end();
				renderer.camera.position.set(oldX, oldY, 0);
			};
			return LoadingScreen;
		}());
		LoadingScreen.FADE_SECONDS = 1;
		LoadingScreen.loaded = 0;
		LoadingScreen.spinnerImg = null;
		LoadingScreen.logoImg = null;
		LoadingScreen.SPINNER_DATA = "data:image/png;base64,iVBORw0KGgoAAAANSUhEUgAAAKAAAAChCAMAAAB3TUS6AAAAGXRFWHRTb2Z0d2FyZQBBZG9iZSBJbWFnZVJlYWR5ccllPAAAAYNQTFRFAAAA/0AA/0AA/0AA/0AA/0AA/0AA/0AA/0AA/0AA/0AA/0AA/0AA/0AA/0AA/0AA/0AA/0AA/0AA/0AA/0AA/0AA/0AA/0AA/0AA/0AA/0AA/0AA/0AA/0AA/0AA/0AA/0AA/0AA/0AA/0AA/0AA/0AA/0AA/0AA/0AA/0AA/0AA/0AA/0AA/0AA/0AA/0AA/0AA/0AA/0AA/0AA/0AA/0AA/0AA/0AA/0AA/0AA/0AA/0AA/0AA/0AA/0AA/0AA/0AA/0AA/0AA/0AA/0AA/0AA/0AA/0AA/0AA/0AA/0AA/0AA/0AA/0AA/0AA/0AA/0AA/0AA/0AA/0AA/0AA/0AA/0AA/0AA/0AA/0AA/0AA/0AA/0AA/0AA/0AA/0AA/0AA/0AA/0AA/0AA/0AA/0AA/0AA/0AA/0AA/0AA/0AA/0AA/0AA/0AA/0AA/0AA/0AA/0AA/0AA/0AA/0AA/0AA/0AA/0AA/0AA/0AA/0AA/0AA/0AA/0AA/0AA/0AA/0AAkTDRyAAAAIB0Uk5TAAABAgMEBQYHCAkKCwwODxAREhMUFRYXGBkaHB0eICEiIyQlJicoKSorLC0uLzAxMjM0Nzg5Ojs8PT4/QEFDRUlKS0xNTk9QUlRWWFlbXF1eYWJjZmhscHF0d3h5e3x+f4CIiYuMj5GSlJWXm56io6arr7rAxcjO0dXe6Onr8fmb5sOOAAADuElEQVQYGe3B+3vTVBwH4M/3nCRt13br2Lozhug2q25gYQubcxqVKYoMCYoKjEsUdSpeiBc0Kl7yp9t2za39pely7PF5zvuiQKc+/e2f8K+f9g2oyQ77Ag4VGX+HketQ0XYYe0JQ0CdhogwF+WFiBgr6JkxUoKCDMMGgoP0w9gdUtB3GfoCKVsPYAVQ0H8YuQUWVMHYGKuJhrAklPQkjJpT0bdj3O9S0FfZ9ADXxP8MjVSiqFfa8B2VVV8+df14QtB4iwn+BpuZEgyM38WMQHDYhnbkgukrIh5ygZ48glyn6KshlL+jbhVRcxCzk0ApiC5CI5kVsgTAy9jiI/WxBGmqIFBMjqwYphwRZaiLNwsjqQdoVSFISGRwjM4OMFUjBRcYCYWT0XZD2SwUS0LzIKCGH2SDja0LxKiJjCrm0gowVFI6aIs1CTouPg5QvUTgSKXMMuVUeBSmEopFITBPGwO8HCYbCTYtImTAWejuI3CMUjmZFT5NjbM/9GvQcMkhADdFRIxxD7aug4wGDFGSVTcLx0MzutQ2CpmmapmmapmmapmmapmmaphWBmGFV6rNNcaLC0GUuv3LROftUo8wJk0a10207sVED6IIf+9673LIwQeW2PaCEJX/A+xYmhTbtQUu46g96SJgQZg9Zwxf+EAMTwuwhm3jkD7EwIdweBn+YhQlh9pA2HvpDTEwIs4es4GN/CMekNOxBJ9D2B10nTAyfW7fT1hjYgZ/xYIUwUcycaiwuv2h3tOcZADr7ud/12c0ru2cWSwQ1UAcixIgImqZpmqZpmqZpmqZpmqZp2v8HMSIcF186t8oghbnlOJt1wnHwl7yOGxwSlHacrjWG8dVuej03OApn7jhHtiyMiZa9yD6haLYTebWOsbDXvQRHwchJWSTkV/rQS+EoWttJaTHkJe56KXcJRZt20jY48nnBy9hE4WjLSbvAkIfwMm5zFG/KyWgRRke3vYwGZDjpZHCMruJltCAFrTtpVYxu1ktzCHKwbSdlGqOreynXGGQpOylljI5uebFbBuSZc2IbhBxmvcj9GiSiZ52+HQO5nPb6TkIqajs9L5eQk7jnddxZgGT0jNOxYSI36+Kdj9oG5OPV6QpB6yJuGAYnqIrecLveYlDUKffIOtREl90+BiWV3cgMlNR0I09DSS030oaSttzILpT0phu5BBWRmyAoiLkJgoIMN8GgoJKb4FBQzU0YUFDdTRhQUNVNcCjIdBMEBdE7buQ8lFRz+97lUFN5fe+qu//aMkeB/gU2ae9y2HgbngAAAABJRU5ErkJggg==";
		LoadingScreen.SPINE_LOGO_DATA = "data:image/png;base64,iVBORw0KGgoAAAANSUhEUgAAAFIAAAAZCAYAAACis3k0AAAAGXRFWHRTb2Z0d2FyZQBBZG9iZSBJbWFnZVJlYWR5ccllPAAAAtNJREFUaN7tmT2I1EAUxwN+oWgRT0HFKo0WCkJ6ObmAWFwZbCxsXGysLNJaiCyIoDaSwk4ETzvhmnBaCRbBWoQ01ho4PwotjP8cE337mMy8TLK757mBH3fLTWbe/PbN53neNniqZW8FvAVvQAqugwvgDDgO9niLRyTyJagM/ACPF6bsIl9ZRDac/Cc6tLn5xQdRQ496QlKPLxD5QCDxO9jtGM8QfYoIgUlgCipGCRJL5VvlyOdCU09iEXkCfLSIfCrs7Fab6nOsiafu06iDwES9w/uU1QnDC+ekkVS9vEaDsgVeB0d+z1VDtOGxRaYPboP3Gokb4GgXkZp4chZPJKgvZ3U0XkriK/TIt9YUDllFgTAjGwoaoHqfBhMI58yD4BQ4V6/aHYdfxToftvw9F2SiVroawU2/Cv5C4Thv0KB9S5nxlOd4STxjwUjzSdYlgrYijw2BsEfgsaFcM09lhiys94xXQQwugcvgJrgFLjrEE7WUiTuWCQzt/ZXN7FfqGwuGClyVy2xZAFmfDQvNtwFFSspMDGsD+UTWqu1KoVmVooFEJgKRXw0if85RpISEzwsjzeqWzkjkC4PIJ3MUmQgITAHlQwTFhnZhELkEntfZRwR+AvfAgXmJHOqU02XligWT8ppg67NXbdCXeq7afUQ6L8C2DalEZNt2YyQ94Qy8/ekjMpBMbfyl5iTjG7YAI8cNecROAb4kJmTjaXAF3AGvwQewOiuRxEtlSaT4j2h2lMsUueQEoMlIKpTvAmKhxPMtC876jEX6rE8l8TNx/KVbn6xlWU9NWcSDUsO4NGWpQOTZFpHPOooMXcswmW2XFk3ixb2v0Nq+XVKP00QNaffBLyWwBI/AkTlfMYZDXMf12kc6yjwEjoFdO/5me5oi/6tnyhlZX6OtgmX1c2Uh0k3khmbB2b9TRfpd/jfTUeRDJvHdYg5wE7kPXAN3wQ1weDvH+xufEgpi5qIl3QAAAABJRU5ErkJggg==";
		webgl.LoadingScreen = LoadingScreen;
	})(webgl = spine.webgl || (spine.webgl = {}));
})(spine || (spine = {}));
var spine;
(function (spine) {
	var webgl;
	(function (webgl) {
		webgl.M00 = 0;
		webgl.M01 = 4;
		webgl.M02 = 8;
		webgl.M03 = 12;
		webgl.M10 = 1;
		webgl.M11 = 5;
		webgl.M12 = 9;
		webgl.M13 = 13;
		webgl.M20 = 2;
		webgl.M21 = 6;
		webgl.M22 = 10;
		webgl.M23 = 14;
		webgl.M30 = 3;
		webgl.M31 = 7;
		webgl.M32 = 11;
		webgl.M33 = 15;
		var Matrix4 = (function () {
			function Matrix4() {
				this.temp = new Float32Array(16);
				this.values = new Float32Array(16);
				var v = this.values;
				v[webgl.M00] = 1;
				v[webgl.M11] = 1;
				v[webgl.M22] = 1;
				v[webgl.M33] = 1;
			}
			Matrix4.prototype.set = function (values) {
				this.values.set(values);
				return this;
			};
			Matrix4.prototype.transpose = function () {
				var t = this.temp;
				var v = this.values;
				t[webgl.M00] = v[webgl.M00];
				t[webgl.M01] = v[webgl.M10];
				t[webgl.M02] = v[webgl.M20];
				t[webgl.M03] = v[webgl.M30];
				t[webgl.M10] = v[webgl.M01];
				t[webgl.M11] = v[webgl.M11];
				t[webgl.M12] = v[webgl.M21];
				t[webgl.M13] = v[webgl.M31];
				t[webgl.M20] = v[webgl.M02];
				t[webgl.M21] = v[webgl.M12];
				t[webgl.M22] = v[webgl.M22];
				t[webgl.M23] = v[webgl.M32];
				t[webgl.M30] = v[webgl.M03];
				t[webgl.M31] = v[webgl.M13];
				t[webgl.M32] = v[webgl.M23];
				t[webgl.M33] = v[webgl.M33];
				return this.set(t);
			};
			Matrix4.prototype.identity = function () {
				var v = this.values;
				v[webgl.M00] = 1;
				v[webgl.M01] = 0;
				v[webgl.M02] = 0;
				v[webgl.M03] = 0;
				v[webgl.M10] = 0;
				v[webgl.M11] = 1;
				v[webgl.M12] = 0;
				v[webgl.M13] = 0;
				v[webgl.M20] = 0;
				v[webgl.M21] = 0;
				v[webgl.M22] = 1;
				v[webgl.M23] = 0;
				v[webgl.M30] = 0;
				v[webgl.M31] = 0;
				v[webgl.M32] = 0;
				v[webgl.M33] = 1;
				return this;
			};
			Matrix4.prototype.invert = function () {
				var v = this.values;
				var t = this.temp;
				var l_det = v[webgl.M30] * v[webgl.M21] * v[webgl.M12] * v[webgl.M03] - v[webgl.M20] * v[webgl.M31] * v[webgl.M12] * v[webgl.M03] - v[webgl.M30] * v[webgl.M11] * v[webgl.M22] * v[webgl.M03]
					+ v[webgl.M10] * v[webgl.M31] * v[webgl.M22] * v[webgl.M03] + v[webgl.M20] * v[webgl.M11] * v[webgl.M32] * v[webgl.M03] - v[webgl.M10] * v[webgl.M21] * v[webgl.M32] * v[webgl.M03]
					- v[webgl.M30] * v[webgl.M21] * v[webgl.M02] * v[webgl.M13] + v[webgl.M20] * v[webgl.M31] * v[webgl.M02] * v[webgl.M13] + v[webgl.M30] * v[webgl.M01] * v[webgl.M22] * v[webgl.M13]
					- v[webgl.M00] * v[webgl.M31] * v[webgl.M22] * v[webgl.M13] - v[webgl.M20] * v[webgl.M01] * v[webgl.M32] * v[webgl.M13] + v[webgl.M00] * v[webgl.M21] * v[webgl.M32] * v[webgl.M13]
					+ v[webgl.M30] * v[webgl.M11] * v[webgl.M02] * v[webgl.M23] - v[webgl.M10] * v[webgl.M31] * v[webgl.M02] * v[webgl.M23] - v[webgl.M30] * v[webgl.M01] * v[webgl.M12] * v[webgl.M23]
					+ v[webgl.M00] * v[webgl.M31] * v[webgl.M12] * v[webgl.M23] + v[webgl.M10] * v[webgl.M01] * v[webgl.M32] * v[webgl.M23] - v[webgl.M00] * v[webgl.M11] * v[webgl.M32] * v[webgl.M23]
					- v[webgl.M20] * v[webgl.M11] * v[webgl.M02] * v[webgl.M33] + v[webgl.M10] * v[webgl.M21] * v[webgl.M02] * v[webgl.M33] + v[webgl.M20] * v[webgl.M01] * v[webgl.M12] * v[webgl.M33]
					- v[webgl.M00] * v[webgl.M21] * v[webgl.M12] * v[webgl.M33] - v[webgl.M10] * v[webgl.M01] * v[webgl.M22] * v[webgl.M33] + v[webgl.M00] * v[webgl.M11] * v[webgl.M22] * v[webgl.M33];
				if (l_det == 0)
					throw new Error("non-invertible matrix");
				var inv_det = 1.0 / l_det;
				t[webgl.M00] = v[webgl.M12] * v[webgl.M23] * v[webgl.M31] - v[webgl.M13] * v[webgl.M22] * v[webgl.M31] + v[webgl.M13] * v[webgl.M21] * v[webgl.M32]
					- v[webgl.M11] * v[webgl.M23] * v[webgl.M32] - v[webgl.M12] * v[webgl.M21] * v[webgl.M33] + v[webgl.M11] * v[webgl.M22] * v[webgl.M33];
				t[webgl.M01] = v[webgl.M03] * v[webgl.M22] * v[webgl.M31] - v[webgl.M02] * v[webgl.M23] * v[webgl.M31] - v[webgl.M03] * v[webgl.M21] * v[webgl.M32]
					+ v[webgl.M01] * v[webgl.M23] * v[webgl.M32] + v[webgl.M02] * v[webgl.M21] * v[webgl.M33] - v[webgl.M01] * v[webgl.M22] * v[webgl.M33];
				t[webgl.M02] = v[webgl.M02] * v[webgl.M13] * v[webgl.M31] - v[webgl.M03] * v[webgl.M12] * v[webgl.M31] + v[webgl.M03] * v[webgl.M11] * v[webgl.M32]
					- v[webgl.M01] * v[webgl.M13] * v[webgl.M32] - v[webgl.M02] * v[webgl.M11] * v[webgl.M33] + v[webgl.M01] * v[webgl.M12] * v[webgl.M33];
				t[webgl.M03] = v[webgl.M03] * v[webgl.M12] * v[webgl.M21] - v[webgl.M02] * v[webgl.M13] * v[webgl.M21] - v[webgl.M03] * v[webgl.M11] * v[webgl.M22]
					+ v[webgl.M01] * v[webgl.M13] * v[webgl.M22] + v[webgl.M02] * v[webgl.M11] * v[webgl.M23] - v[webgl.M01] * v[webgl.M12] * v[webgl.M23];
				t[webgl.M10] = v[webgl.M13] * v[webgl.M22] * v[webgl.M30] - v[webgl.M12] * v[webgl.M23] * v[webgl.M30] - v[webgl.M13] * v[webgl.M20] * v[webgl.M32]
					+ v[webgl.M10] * v[webgl.M23] * v[webgl.M32] + v[webgl.M12] * v[webgl.M20] * v[webgl.M33] - v[webgl.M10] * v[webgl.M22] * v[webgl.M33];
				t[webgl.M11] = v[webgl.M02] * v[webgl.M23] * v[webgl.M30] - v[webgl.M03] * v[webgl.M22] * v[webgl.M30] + v[webgl.M03] * v[webgl.M20] * v[webgl.M32]
					- v[webgl.M00] * v[webgl.M23] * v[webgl.M32] - v[webgl.M02] * v[webgl.M20] * v[webgl.M33] + v[webgl.M00] * v[webgl.M22] * v[webgl.M33];
				t[webgl.M12] = v[webgl.M03] * v[webgl.M12] * v[webgl.M30] - v[webgl.M02] * v[webgl.M13] * v[webgl.M30] - v[webgl.M03] * v[webgl.M10] * v[webgl.M32]
					+ v[webgl.M00] * v[webgl.M13] * v[webgl.M32] + v[webgl.M02] * v[webgl.M10] * v[webgl.M33] - v[webgl.M00] * v[webgl.M12] * v[webgl.M33];
				t[webgl.M13] = v[webgl.M02] * v[webgl.M13] * v[webgl.M20] - v[webgl.M03] * v[webgl.M12] * v[webgl.M20] + v[webgl.M03] * v[webgl.M10] * v[webgl.M22]
					- v[webgl.M00] * v[webgl.M13] * v[webgl.M22] - v[webgl.M02] * v[webgl.M10] * v[webgl.M23] + v[webgl.M00] * v[webgl.M12] * v[webgl.M23];
				t[webgl.M20] = v[webgl.M11] * v[webgl.M23] * v[webgl.M30] - v[webgl.M13] * v[webgl.M21] * v[webgl.M30] + v[webgl.M13] * v[webgl.M20] * v[webgl.M31]
					- v[webgl.M10] * v[webgl.M23] * v[webgl.M31] - v[webgl.M11] * v[webgl.M20] * v[webgl.M33] + v[webgl.M10] * v[webgl.M21] * v[webgl.M33];
				t[webgl.M21] = v[webgl.M03] * v[webgl.M21] * v[webgl.M30] - v[webgl.M01] * v[webgl.M23] * v[webgl.M30] - v[webgl.M03] * v[webgl.M20] * v[webgl.M31]
					+ v[webgl.M00] * v[webgl.M23] * v[webgl.M31] + v[webgl.M01] * v[webgl.M20] * v[webgl.M33] - v[webgl.M00] * v[webgl.M21] * v[webgl.M33];
				t[webgl.M22] = v[webgl.M01] * v[webgl.M13] * v[webgl.M30] - v[webgl.M03] * v[webgl.M11] * v[webgl.M30] + v[webgl.M03] * v[webgl.M10] * v[webgl.M31]
					- v[webgl.M00] * v[webgl.M13] * v[webgl.M31] - v[webgl.M01] * v[webgl.M10] * v[webgl.M33] + v[webgl.M00] * v[webgl.M11] * v[webgl.M33];
				t[webgl.M23] = v[webgl.M03] * v[webgl.M11] * v[webgl.M20] - v[webgl.M01] * v[webgl.M13] * v[webgl.M20] - v[webgl.M03] * v[webgl.M10] * v[webgl.M21]
					+ v[webgl.M00] * v[webgl.M13] * v[webgl.M21] + v[webgl.M01] * v[webgl.M10] * v[webgl.M23] - v[webgl.M00] * v[webgl.M11] * v[webgl.M23];
				t[webgl.M30] = v[webgl.M12] * v[webgl.M21] * v[webgl.M30] - v[webgl.M11] * v[webgl.M22] * v[webgl.M30] - v[webgl.M12] * v[webgl.M20] * v[webgl.M31]
					+ v[webgl.M10] * v[webgl.M22] * v[webgl.M31] + v[webgl.M11] * v[webgl.M20] * v[webgl.M32] - v[webgl.M10] * v[webgl.M21] * v[webgl.M32];
				t[webgl.M31] = v[webgl.M01] * v[webgl.M22] * v[webgl.M30] - v[webgl.M02] * v[webgl.M21] * v[webgl.M30] + v[webgl.M02] * v[webgl.M20] * v[webgl.M31]
					- v[webgl.M00] * v[webgl.M22] * v[webgl.M31] - v[webgl.M01] * v[webgl.M20] * v[webgl.M32] + v[webgl.M00] * v[webgl.M21] * v[webgl.M32];
				t[webgl.M32] = v[webgl.M02] * v[webgl.M11] * v[webgl.M30] - v[webgl.M01] * v[webgl.M12] * v[webgl.M30] - v[webgl.M02] * v[webgl.M10] * v[webgl.M31]
					+ v[webgl.M00] * v[webgl.M12] * v[webgl.M31] + v[webgl.M01] * v[webgl.M10] * v[webgl.M32] - v[webgl.M00] * v[webgl.M11] * v[webgl.M32];
				t[webgl.M33] = v[webgl.M01] * v[webgl.M12] * v[webgl.M20] - v[webgl.M02] * v[webgl.M11] * v[webgl.M20] + v[webgl.M02] * v[webgl.M10] * v[webgl.M21]
					- v[webgl.M00] * v[webgl.M12] * v[webgl.M21] - v[webgl.M01] * v[webgl.M10] * v[webgl.M22] + v[webgl.M00] * v[webgl.M11] * v[webgl.M22];
				v[webgl.M00] = t[webgl.M00] * inv_det;
				v[webgl.M01] = t[webgl.M01] * inv_det;
				v[webgl.M02] = t[webgl.M02] * inv_det;
				v[webgl.M03] = t[webgl.M03] * inv_det;
				v[webgl.M10] = t[webgl.M10] * inv_det;
				v[webgl.M11] = t[webgl.M11] * inv_det;
				v[webgl.M12] = t[webgl.M12] * inv_det;
				v[webgl.M13] = t[webgl.M13] * inv_det;
				v[webgl.M20] = t[webgl.M20] * inv_det;
				v[webgl.M21] = t[webgl.M21] * inv_det;
				v[webgl.M22] = t[webgl.M22] * inv_det;
				v[webgl.M23] = t[webgl.M23] * inv_det;
				v[webgl.M30] = t[webgl.M30] * inv_det;
				v[webgl.M31] = t[webgl.M31] * inv_det;
				v[webgl.M32] = t[webgl.M32] * inv_det;
				v[webgl.M33] = t[webgl.M33] * inv_det;
				return this;
			};
			Matrix4.prototype.determinant = function () {
				var v = this.values;
				return v[webgl.M30] * v[webgl.M21] * v[webgl.M12] * v[webgl.M03] - v[webgl.M20] * v[webgl.M31] * v[webgl.M12] * v[webgl.M03] - v[webgl.M30] * v[webgl.M11] * v[webgl.M22] * v[webgl.M03]
					+ v[webgl.M10] * v[webgl.M31] * v[webgl.M22] * v[webgl.M03] + v[webgl.M20] * v[webgl.M11] * v[webgl.M32] * v[webgl.M03] - v[webgl.M10] * v[webgl.M21] * v[webgl.M32] * v[webgl.M03]
					- v[webgl.M30] * v[webgl.M21] * v[webgl.M02] * v[webgl.M13] + v[webgl.M20] * v[webgl.M31] * v[webgl.M02] * v[webgl.M13] + v[webgl.M30] * v[webgl.M01] * v[webgl.M22] * v[webgl.M13]
					- v[webgl.M00] * v[webgl.M31] * v[webgl.M22] * v[webgl.M13] - v[webgl.M20] * v[webgl.M01] * v[webgl.M32] * v[webgl.M13] + v[webgl.M00] * v[webgl.M21] * v[webgl.M32] * v[webgl.M13]
					+ v[webgl.M30] * v[webgl.M11] * v[webgl.M02] * v[webgl.M23] - v[webgl.M10] * v[webgl.M31] * v[webgl.M02] * v[webgl.M23] - v[webgl.M30] * v[webgl.M01] * v[webgl.M12] * v[webgl.M23]
					+ v[webgl.M00] * v[webgl.M31] * v[webgl.M12] * v[webgl.M23] + v[webgl.M10] * v[webgl.M01] * v[webgl.M32] * v[webgl.M23] - v[webgl.M00] * v[webgl.M11] * v[webgl.M32] * v[webgl.M23]
					- v[webgl.M20] * v[webgl.M11] * v[webgl.M02] * v[webgl.M33] + v[webgl.M10] * v[webgl.M21] * v[webgl.M02] * v[webgl.M33] + v[webgl.M20] * v[webgl.M01] * v[webgl.M12] * v[webgl.M33]
					- v[webgl.M00] * v[webgl.M21] * v[webgl.M12] * v[webgl.M33] - v[webgl.M10] * v[webgl.M01] * v[webgl.M22] * v[webgl.M33] + v[webgl.M00] * v[webgl.M11] * v[webgl.M22] * v[webgl.M33];
			};
			Matrix4.prototype.translate = function (x, y, z) {
				var v = this.values;
				v[webgl.M03] += x;
				v[webgl.M13] += y;
				v[webgl.M23] += z;
				return this;
			};
			Matrix4.prototype.copy = function () {
				return new Matrix4().set(this.values);
			};
			Matrix4.prototype.projection = function (near, far, fovy, aspectRatio) {
				this.identity();
				var l_fd = (1.0 / Math.tan((fovy * (Math.PI / 180)) / 2.0));
				var l_a1 = (far + near) / (near - far);
				var l_a2 = (2 * far * near) / (near - far);
				var v = this.values;
				v[webgl.M00] = l_fd / aspectRatio;
				v[webgl.M10] = 0;
				v[webgl.M20] = 0;
				v[webgl.M30] = 0;
				v[webgl.M01] = 0;
				v[webgl.M11] = l_fd;
				v[webgl.M21] = 0;
				v[webgl.M31] = 0;
				v[webgl.M02] = 0;
				v[webgl.M12] = 0;
				v[webgl.M22] = l_a1;
				v[webgl.M32] = -1;
				v[webgl.M03] = 0;
				v[webgl.M13] = 0;
				v[webgl.M23] = l_a2;
				v[webgl.M33] = 0;
				return this;
			};
			Matrix4.prototype.ortho2d = function (x, y, width, height) {
				return this.ortho(x, x + width, y, y + height, 0, 1);
			};
			Matrix4.prototype.ortho = function (left, right, bottom, top, near, far) {
				this.identity();
				var x_orth = 2 / (right - left);
				var y_orth = 2 / (top - bottom);
				var z_orth = -2 / (far - near);
				var tx = -(right + left) / (right - left);
				var ty = -(top + bottom) / (top - bottom);
				var tz = -(far + near) / (far - near);
				var v = this.values;
				v[webgl.M00] = x_orth;
				v[webgl.M10] = 0;
				v[webgl.M20] = 0;
				v[webgl.M30] = 0;
				v[webgl.M01] = 0;
				v[webgl.M11] = y_orth;
				v[webgl.M21] = 0;
				v[webgl.M31] = 0;
				v[webgl.M02] = 0;
				v[webgl.M12] = 0;
				v[webgl.M22] = z_orth;
				v[webgl.M32] = 0;
				v[webgl.M03] = tx;
				v[webgl.M13] = ty;
				v[webgl.M23] = tz;
				v[webgl.M33] = 1;
				return this;
			};
			Matrix4.prototype.multiply = function (matrix) {
				var t = this.temp;
				var v = this.values;
				var m = matrix.values;
				t[webgl.M00] = v[webgl.M00] * m[webgl.M00] + v[webgl.M01] * m[webgl.M10] + v[webgl.M02] * m[webgl.M20] + v[webgl.M03] * m[webgl.M30];
				t[webgl.M01] = v[webgl.M00] * m[webgl.M01] + v[webgl.M01] * m[webgl.M11] + v[webgl.M02] * m[webgl.M21] + v[webgl.M03] * m[webgl.M31];
				t[webgl.M02] = v[webgl.M00] * m[webgl.M02] + v[webgl.M01] * m[webgl.M12] + v[webgl.M02] * m[webgl.M22] + v[webgl.M03] * m[webgl.M32];
				t[webgl.M03] = v[webgl.M00] * m[webgl.M03] + v[webgl.M01] * m[webgl.M13] + v[webgl.M02] * m[webgl.M23] + v[webgl.M03] * m[webgl.M33];
				t[webgl.M10] = v[webgl.M10] * m[webgl.M00] + v[webgl.M11] * m[webgl.M10] + v[webgl.M12] * m[webgl.M20] + v[webgl.M13] * m[webgl.M30];
				t[webgl.M11] = v[webgl.M10] * m[webgl.M01] + v[webgl.M11] * m[webgl.M11] + v[webgl.M12] * m[webgl.M21] + v[webgl.M13] * m[webgl.M31];
				t[webgl.M12] = v[webgl.M10] * m[webgl.M02] + v[webgl.M11] * m[webgl.M12] + v[webgl.M12] * m[webgl.M22] + v[webgl.M13] * m[webgl.M32];
				t[webgl.M13] = v[webgl.M10] * m[webgl.M03] + v[webgl.M11] * m[webgl.M13] + v[webgl.M12] * m[webgl.M23] + v[webgl.M13] * m[webgl.M33];
				t[webgl.M20] = v[webgl.M20] * m[webgl.M00] + v[webgl.M21] * m[webgl.M10] + v[webgl.M22] * m[webgl.M20] + v[webgl.M23] * m[webgl.M30];
				t[webgl.M21] = v[webgl.M20] * m[webgl.M01] + v[webgl.M21] * m[webgl.M11] + v[webgl.M22] * m[webgl.M21] + v[webgl.M23] * m[webgl.M31];
				t[webgl.M22] = v[webgl.M20] * m[webgl.M02] + v[webgl.M21] * m[webgl.M12] + v[webgl.M22] * m[webgl.M22] + v[webgl.M23] * m[webgl.M32];
				t[webgl.M23] = v[webgl.M20] * m[webgl.M03] + v[webgl.M21] * m[webgl.M13] + v[webgl.M22] * m[webgl.M23] + v[webgl.M23] * m[webgl.M33];
				t[webgl.M30] = v[webgl.M30] * m[webgl.M00] + v[webgl.M31] * m[webgl.M10] + v[webgl.M32] * m[webgl.M20] + v[webgl.M33] * m[webgl.M30];
				t[webgl.M31] = v[webgl.M30] * m[webgl.M01] + v[webgl.M31] * m[webgl.M11] + v[webgl.M32] * m[webgl.M21] + v[webgl.M33] * m[webgl.M31];
				t[webgl.M32] = v[webgl.M30] * m[webgl.M02] + v[webgl.M31] * m[webgl.M12] + v[webgl.M32] * m[webgl.M22] + v[webgl.M33] * m[webgl.M32];
				t[webgl.M33] = v[webgl.M30] * m[webgl.M03] + v[webgl.M31] * m[webgl.M13] + v[webgl.M32] * m[webgl.M23] + v[webgl.M33] * m[webgl.M33];
				return this.set(this.temp);
			};
			Matrix4.prototype.multiplyLeft = function (matrix) {
				var t = this.temp;
				var v = this.values;
				var m = matrix.values;
				t[webgl.M00] = m[webgl.M00] * v[webgl.M00] + m[webgl.M01] * v[webgl.M10] + m[webgl.M02] * v[webgl.M20] + m[webgl.M03] * v[webgl.M30];
				t[webgl.M01] = m[webgl.M00] * v[webgl.M01] + m[webgl.M01] * v[webgl.M11] + m[webgl.M02] * v[webgl.M21] + m[webgl.M03] * v[webgl.M31];
				t[webgl.M02] = m[webgl.M00] * v[webgl.M02] + m[webgl.M01] * v[webgl.M12] + m[webgl.M02] * v[webgl.M22] + m[webgl.M03] * v[webgl.M32];
				t[webgl.M03] = m[webgl.M00] * v[webgl.M03] + m[webgl.M01] * v[webgl.M13] + m[webgl.M02] * v[webgl.M23] + m[webgl.M03] * v[webgl.M33];
				t[webgl.M10] = m[webgl.M10] * v[webgl.M00] + m[webgl.M11] * v[webgl.M10] + m[webgl.M12] * v[webgl.M20] + m[webgl.M13] * v[webgl.M30];
				t[webgl.M11] = m[webgl.M10] * v[webgl.M01] + m[webgl.M11] * v[webgl.M11] + m[webgl.M12] * v[webgl.M21] + m[webgl.M13] * v[webgl.M31];
				t[webgl.M12] = m[webgl.M10] * v[webgl.M02] + m[webgl.M11] * v[webgl.M12] + m[webgl.M12] * v[webgl.M22] + m[webgl.M13] * v[webgl.M32];
				t[webgl.M13] = m[webgl.M10] * v[webgl.M03] + m[webgl.M11] * v[webgl.M13] + m[webgl.M12] * v[webgl.M23] + m[webgl.M13] * v[webgl.M33];
				t[webgl.M20] = m[webgl.M20] * v[webgl.M00] + m[webgl.M21] * v[webgl.M10] + m[webgl.M22] * v[webgl.M20] + m[webgl.M23] * v[webgl.M30];
				t[webgl.M21] = m[webgl.M20] * v[webgl.M01] + m[webgl.M21] * v[webgl.M11] + m[webgl.M22] * v[webgl.M21] + m[webgl.M23] * v[webgl.M31];
				t[webgl.M22] = m[webgl.M20] * v[webgl.M02] + m[webgl.M21] * v[webgl.M12] + m[webgl.M22] * v[webgl.M22] + m[webgl.M23] * v[webgl.M32];
				t[webgl.M23] = m[webgl.M20] * v[webgl.M03] + m[webgl.M21] * v[webgl.M13] + m[webgl.M22] * v[webgl.M23] + m[webgl.M23] * v[webgl.M33];
				t[webgl.M30] = m[webgl.M30] * v[webgl.M00] + m[webgl.M31] * v[webgl.M10] + m[webgl.M32] * v[webgl.M20] + m[webgl.M33] * v[webgl.M30];
				t[webgl.M31] = m[webgl.M30] * v[webgl.M01] + m[webgl.M31] * v[webgl.M11] + m[webgl.M32] * v[webgl.M21] + m[webgl.M33] * v[webgl.M31];
				t[webgl.M32] = m[webgl.M30] * v[webgl.M02] + m[webgl.M31] * v[webgl.M12] + m[webgl.M32] * v[webgl.M22] + m[webgl.M33] * v[webgl.M32];
				t[webgl.M33] = m[webgl.M30] * v[webgl.M03] + m[webgl.M31] * v[webgl.M13] + m[webgl.M32] * v[webgl.M23] + m[webgl.M33] * v[webgl.M33];
				return this.set(this.temp);
			};
			Matrix4.prototype.lookAt = function (position, direction, up) {
				Matrix4.initTemps();
				var xAxis = Matrix4.xAxis, yAxis = Matrix4.yAxis, zAxis = Matrix4.zAxis;
				zAxis.setFrom(direction).normalize();
				xAxis.setFrom(direction).normalize();
				xAxis.cross(up).normalize();
				yAxis.setFrom(xAxis).cross(zAxis).normalize();
				this.identity();
				var val = this.values;
				val[webgl.M00] = xAxis.x;
				val[webgl.M01] = xAxis.y;
				val[webgl.M02] = xAxis.z;
				val[webgl.M10] = yAxis.x;
				val[webgl.M11] = yAxis.y;
				val[webgl.M12] = yAxis.z;
				val[webgl.M20] = -zAxis.x;
				val[webgl.M21] = -zAxis.y;
				val[webgl.M22] = -zAxis.z;
				Matrix4.tmpMatrix.identity();
				Matrix4.tmpMatrix.values[webgl.M03] = -position.x;
				Matrix4.tmpMatrix.values[webgl.M13] = -position.y;
				Matrix4.tmpMatrix.values[webgl.M23] = -position.z;
				this.multiply(Matrix4.tmpMatrix);
				return this;
			};
			Matrix4.initTemps = function () {
				if (Matrix4.xAxis === null)
					Matrix4.xAxis = new webgl.Vector3();
				if (Matrix4.yAxis === null)
					Matrix4.yAxis = new webgl.Vector3();
				if (Matrix4.zAxis === null)
					Matrix4.zAxis = new webgl.Vector3();
			};
			return Matrix4;
		}());
		Matrix4.xAxis = null;
		Matrix4.yAxis = null;
		Matrix4.zAxis = null;
		Matrix4.tmpMatrix = new Matrix4();
		webgl.Matrix4 = Matrix4;
	})(webgl = spine.webgl || (spine.webgl = {}));
})(spine || (spine = {}));
var spine;
(function (spine) {
	var webgl;
	(function (webgl) {
		var Mesh = (function () {
			function Mesh(context, attributes, maxVertices, maxIndices) {
				this.attributes = attributes;
				this.verticesLength = 0;
				this.dirtyVertices = false;
				this.indicesLength = 0;
				this.dirtyIndices = false;
				this.elementsPerVertex = 0;
				this.context = context instanceof webgl.ManagedWebGLRenderingContext ? context : new webgl.ManagedWebGLRenderingContext(context);
				this.elementsPerVertex = 0;
				for (var i = 0; i < attributes.length; i++) {
					this.elementsPerVertex += attributes[i].numElements;
				}
				this.vertices = new Float32Array(maxVertices * this.elementsPerVertex);
				this.indices = new Uint16Array(maxIndices);
				this.context.addRestorable(this);
			}
			Mesh.prototype.getAttributes = function () { return this.attributes; };
			Mesh.prototype.maxVertices = function () { return this.vertices.length / this.elementsPerVertex; };
			Mesh.prototype.numVertices = function () { return this.verticesLength / this.elementsPerVertex; };
			Mesh.prototype.setVerticesLength = function (length) {
				this.dirtyVertices = true;
				this.verticesLength = length;
			};
			Mesh.prototype.getVertices = function () { return this.vertices; };
			Mesh.prototype.maxIndices = function () { return this.indices.length; };
			Mesh.prototype.numIndices = function () { return this.indicesLength; };
			Mesh.prototype.setIndicesLength = function (length) {
				this.dirtyIndices = true;
				this.indicesLength = length;
			};
			Mesh.prototype.getIndices = function () { return this.indices; };
			;
			Mesh.prototype.getVertexSizeInFloats = function () {
				var size = 0;
				for (var i = 0; i < this.attributes.length; i++) {
					var attribute = this.attributes[i];
					size += attribute.numElements;
				}
				return size;
			};
			Mesh.prototype.setVertices = function (vertices) {
				this.dirtyVertices = true;
				if (vertices.length > this.vertices.length)
					throw Error("Mesh can't store more than " + this.maxVertices() + " vertices");
				this.vertices.set(vertices, 0);
				this.verticesLength = vertices.length;
			};
			Mesh.prototype.setIndices = function (indices) {
				this.dirtyIndices = true;
				if (indices.length > this.indices.length)
					throw Error("Mesh can't store more than " + this.maxIndices() + " indices");
				this.indices.set(indices, 0);
				this.indicesLength = indices.length;
			};
			Mesh.prototype.draw = function (shader, primitiveType) {
				this.drawWithOffset(shader, primitiveType, 0, this.indicesLength > 0 ? this.indicesLength : this.verticesLength / this.elementsPerVertex);
			};
			Mesh.prototype.drawWithOffset = function (shader, primitiveType, offset, count) {
				var gl = this.context.gl;
				if (this.dirtyVertices || this.dirtyIndices)
					this.update();
				this.bind(shader);
				if (this.indicesLength > 0) {
					gl.drawElements(primitiveType, count, gl.UNSIGNED_SHORT, offset * 2);
				}
				else {
					gl.drawArrays(primitiveType, offset, count);
				}
				this.unbind(shader);
			};
			Mesh.prototype.bind = function (shader) {
				var gl = this.context.gl;
				gl.bindBuffer(gl.ARRAY_BUFFER, this.verticesBuffer);
				var offset = 0;
				for (var i = 0; i < this.attributes.length; i++) {
					var attrib = this.attributes[i];
					var location_1 = shader.getAttributeLocation(attrib.name);
					gl.enableVertexAttribArray(location_1);
					gl.vertexAttribPointer(location_1, attrib.numElements, gl.FLOAT, false, this.elementsPerVertex * 4, offset * 4);
					offset += attrib.numElements;
				}
				if (this.indicesLength > 0)
					gl.bindBuffer(gl.ELEMENT_ARRAY_BUFFER, this.indicesBuffer);
			};
			Mesh.prototype.unbind = function (shader) {
				var gl = this.context.gl;
				for (var i = 0; i < this.attributes.length; i++) {
					var attrib = this.attributes[i];
					var location_2 = shader.getAttributeLocation(attrib.name);
					gl.disableVertexAttribArray(location_2);
				}
				gl.bindBuffer(gl.ARRAY_BUFFER, null);
				if (this.indicesLength > 0)
					gl.bindBuffer(gl.ELEMENT_ARRAY_BUFFER, null);
			};
			Mesh.prototype.update = function () {
				var gl = this.context.gl;
				if (this.dirtyVertices) {
					if (!this.verticesBuffer) {
						this.verticesBuffer = gl.createBuffer();
					}
					gl.bindBuffer(gl.ARRAY_BUFFER, this.verticesBuffer);
					gl.bufferData(gl.ARRAY_BUFFER, this.vertices.subarray(0, this.verticesLength), gl.DYNAMIC_DRAW);
					this.dirtyVertices = false;
				}
				if (this.dirtyIndices) {
					if (!this.indicesBuffer) {
						this.indicesBuffer = gl.createBuffer();
					}
					gl.bindBuffer(gl.ELEMENT_ARRAY_BUFFER, this.indicesBuffer);
					gl.bufferData(gl.ELEMENT_ARRAY_BUFFER, this.indices.subarray(0, this.indicesLength), gl.DYNAMIC_DRAW);
					this.dirtyIndices = false;
				}
			};
			Mesh.prototype.restore = function () {
				this.verticesBuffer = null;
				this.indicesBuffer = null;
				this.update();
			};
			Mesh.prototype.dispose = function () {
				this.context.removeRestorable(this);
				var gl = this.context.gl;
				gl.deleteBuffer(this.verticesBuffer);
				gl.deleteBuffer(this.indicesBuffer);
			};
			return Mesh;
		}());
		webgl.Mesh = Mesh;
		var VertexAttribute = (function () {
			function VertexAttribute(name, type, numElements) {
				this.name = name;
				this.type = type;
				this.numElements = numElements;
			}
			return VertexAttribute;
		}());
		webgl.VertexAttribute = VertexAttribute;
		var Position2Attribute = (function (_super) {
			__extends(Position2Attribute, _super);
			function Position2Attribute() {
				return _super.call(this, webgl.Shader.POSITION, VertexAttributeType.Float, 2) || this;
			}
			return Position2Attribute;
		}(VertexAttribute));
		webgl.Position2Attribute = Position2Attribute;
		var Position3Attribute = (function (_super) {
			__extends(Position3Attribute, _super);
			function Position3Attribute() {
				return _super.call(this, webgl.Shader.POSITION, VertexAttributeType.Float, 3) || this;
			}
			return Position3Attribute;
		}(VertexAttribute));
		webgl.Position3Attribute = Position3Attribute;
		var TexCoordAttribute = (function (_super) {
			__extends(TexCoordAttribute, _super);
			function TexCoordAttribute(unit) {
				if (unit === void 0) { unit = 0; }
				return _super.call(this, webgl.Shader.TEXCOORDS + (unit == 0 ? "" : unit), VertexAttributeType.Float, 2) || this;
			}
			return TexCoordAttribute;
		}(VertexAttribute));
		webgl.TexCoordAttribute = TexCoordAttribute;
		var ColorAttribute = (function (_super) {
			__extends(ColorAttribute, _super);
			function ColorAttribute() {
				return _super.call(this, webgl.Shader.COLOR, VertexAttributeType.Float, 4) || this;
			}
			return ColorAttribute;
		}(VertexAttribute));
		webgl.ColorAttribute = ColorAttribute;
		var Color2Attribute = (function (_super) {
			__extends(Color2Attribute, _super);
			function Color2Attribute() {
				return _super.call(this, webgl.Shader.COLOR2, VertexAttributeType.Float, 4) || this;
			}
			return Color2Attribute;
		}(VertexAttribute));
		webgl.Color2Attribute = Color2Attribute;
		var VertexAttributeType;
		(function (VertexAttributeType) {
			VertexAttributeType[VertexAttributeType["Float"] = 0] = "Float";
		})(VertexAttributeType = webgl.VertexAttributeType || (webgl.VertexAttributeType = {}));
	})(webgl = spine.webgl || (spine.webgl = {}));
>>>>>>> cce86c1e
})(spine || (spine = {}));
var spine;
(function (spine) {
    var webgl;
    (function (webgl) {
        var PolygonBatcher = (function () {
            function PolygonBatcher(context, twoColorTint, maxVertices) {
                if (twoColorTint === void 0) { twoColorTint = true; }
                if (maxVertices === void 0) { maxVertices = 10920; }
                this.isDrawing = false;
                this.shader = null;
                this.lastTexture = null;
                this.verticesLength = 0;
                this.indicesLength = 0;
                if (maxVertices > 10920)
                    throw new Error("Can't have more than 10920 triangles per batch: " + maxVertices);
                this.context = context instanceof webgl.ManagedWebGLRenderingContext ? context : new webgl.ManagedWebGLRenderingContext(context);
                var attributes = twoColorTint ?
                    [new webgl.Position2Attribute(), new webgl.ColorAttribute(), new webgl.TexCoordAttribute(), new webgl.Color2Attribute()] :
                    [new webgl.Position2Attribute(), new webgl.ColorAttribute(), new webgl.TexCoordAttribute()];
                this.mesh = new webgl.Mesh(context, attributes, maxVertices, maxVertices * 3);
                this.srcBlend = this.context.gl.SRC_ALPHA;
                this.dstBlend = this.context.gl.ONE_MINUS_SRC_ALPHA;
            }
            PolygonBatcher.prototype.begin = function (shader) {
                var gl = this.context.gl;
                if (this.isDrawing)
                    throw new Error("PolygonBatch is already drawing. Call PolygonBatch.end() before calling PolygonBatch.begin()");
                this.drawCalls = 0;
                this.shader = shader;
                this.lastTexture = null;
                this.isDrawing = true;
                gl.enable(gl.BLEND);
                gl.blendFunc(this.srcBlend, this.dstBlend);
            };
            PolygonBatcher.prototype.setBlendMode = function (srcBlend, dstBlend) {
                var gl = this.context.gl;
                this.srcBlend = srcBlend;
                this.dstBlend = dstBlend;
                if (this.isDrawing) {
                    this.flush();
                    gl.blendFunc(this.srcBlend, this.dstBlend);
                }
            };
            PolygonBatcher.prototype.draw = function (texture, vertices, indices) {
                if (texture != this.lastTexture) {
                    this.flush();
                    this.lastTexture = texture;
                }
                else if (this.verticesLength + vertices.length > this.mesh.getVertices().length ||
                    this.indicesLength + indices.length > this.mesh.getIndices().length) {
                    this.flush();
                }
                var indexStart = this.mesh.numVertices();
                this.mesh.getVertices().set(vertices, this.verticesLength);
                this.verticesLength += vertices.length;
                this.mesh.setVerticesLength(this.verticesLength);
                var indicesArray = this.mesh.getIndices();
                for (var i = this.indicesLength, j = 0; j < indices.length; i++, j++)
                    indicesArray[i] = indices[j] + indexStart;
                this.indicesLength += indices.length;
                this.mesh.setIndicesLength(this.indicesLength);
            };
            PolygonBatcher.prototype.flush = function () {
                var gl = this.context.gl;
                if (this.verticesLength == 0)
                    return;
                this.lastTexture.bind();
                this.mesh.draw(this.shader, gl.TRIANGLES);
                this.verticesLength = 0;
                this.indicesLength = 0;
                this.mesh.setVerticesLength(0);
                this.mesh.setIndicesLength(0);
                this.drawCalls++;
            };
            PolygonBatcher.prototype.end = function () {
                var gl = this.context.gl;
                if (!this.isDrawing)
                    throw new Error("PolygonBatch is not drawing. Call PolygonBatch.begin() before calling PolygonBatch.end()");
                if (this.verticesLength > 0 || this.indicesLength > 0)
                    this.flush();
                this.shader = null;
                this.lastTexture = null;
                this.isDrawing = false;
                gl.disable(gl.BLEND);
            };
            PolygonBatcher.prototype.getDrawCalls = function () { return this.drawCalls; };
            PolygonBatcher.prototype.dispose = function () {
                this.mesh.dispose();
            };
            return PolygonBatcher;
        }());
        webgl.PolygonBatcher = PolygonBatcher;
    })(webgl = spine.webgl || (spine.webgl = {}));
})(spine || (spine = {}));
var spine;
(function (spine) {
<<<<<<< HEAD
    var webgl;
    (function (webgl) {
        var SceneRenderer = (function () {
            function SceneRenderer(canvas, context, twoColorTint) {
                if (twoColorTint === void 0) { twoColorTint = true; }
                this.twoColorTint = false;
                this.activeRenderer = null;
                this.QUAD = [
                    0, 0, 1, 1, 1, 1, 0, 0,
                    0, 0, 1, 1, 1, 1, 0, 0,
                    0, 0, 1, 1, 1, 1, 0, 0,
                    0, 0, 1, 1, 1, 1, 0, 0,
                ];
                this.QUAD_TRIANGLES = [0, 1, 2, 2, 3, 0];
                this.WHITE = new spine.Color(1, 1, 1, 1);
                this.canvas = canvas;
                this.context = context instanceof webgl.ManagedWebGLRenderingContext ? context : new webgl.ManagedWebGLRenderingContext(context);
                this.twoColorTint = twoColorTint;
                this.camera = new webgl.OrthoCamera(canvas.width, canvas.height);
                this.batcherShader = twoColorTint ? webgl.Shader.newTwoColoredTextured(this.context) : webgl.Shader.newColoredTextured(this.context);
                this.batcher = new webgl.PolygonBatcher(this.context, twoColorTint);
                this.shapesShader = webgl.Shader.newColored(this.context);
                this.shapes = new webgl.ShapeRenderer(this.context);
                this.skeletonRenderer = new webgl.SkeletonRenderer(this.context, twoColorTint);
                this.skeletonDebugRenderer = new webgl.SkeletonDebugRenderer(this.context);
            }
            SceneRenderer.prototype.begin = function () {
                this.camera.update();
                this.enableRenderer(this.batcher);
            };
            SceneRenderer.prototype.drawSkeleton = function (skeleton, premultipliedAlpha) {
                if (premultipliedAlpha === void 0) { premultipliedAlpha = false; }
                this.enableRenderer(this.batcher);
                this.skeletonRenderer.premultipliedAlpha = premultipliedAlpha;
                this.skeletonRenderer.draw(this.batcher, skeleton);
            };
            SceneRenderer.prototype.drawSkeletonDebug = function (skeleton, premultipliedAlpha, ignoredBones) {
                if (premultipliedAlpha === void 0) { premultipliedAlpha = false; }
                if (ignoredBones === void 0) { ignoredBones = null; }
                this.enableRenderer(this.shapes);
                this.skeletonDebugRenderer.premultipliedAlpha = premultipliedAlpha;
                this.skeletonDebugRenderer.draw(this.shapes, skeleton, ignoredBones);
            };
            SceneRenderer.prototype.drawTexture = function (texture, x, y, width, height, color) {
                if (color === void 0) { color = null; }
                this.enableRenderer(this.batcher);
                if (color === null)
                    color = this.WHITE;
                var quad = this.QUAD;
                var i = 0;
                quad[i++] = x;
                quad[i++] = y;
                quad[i++] = color.r;
                quad[i++] = color.g;
                quad[i++] = color.b;
                quad[i++] = color.a;
                quad[i++] = 0;
                quad[i++] = 1;
                if (this.twoColorTint) {
                    quad[i++] = 0;
                    quad[i++] = 0;
                    quad[i++] = 0;
                    quad[i++] = 0;
                }
                quad[i++] = x + width;
                quad[i++] = y;
                quad[i++] = color.r;
                quad[i++] = color.g;
                quad[i++] = color.b;
                quad[i++] = color.a;
                quad[i++] = 1;
                quad[i++] = 1;
                if (this.twoColorTint) {
                    quad[i++] = 0;
                    quad[i++] = 0;
                    quad[i++] = 0;
                    quad[i++] = 0;
                }
                quad[i++] = x + width;
                quad[i++] = y + height;
                quad[i++] = color.r;
                quad[i++] = color.g;
                quad[i++] = color.b;
                quad[i++] = color.a;
                quad[i++] = 1;
                quad[i++] = 0;
                if (this.twoColorTint) {
                    quad[i++] = 0;
                    quad[i++] = 0;
                    quad[i++] = 0;
                    quad[i++] = 0;
                }
                quad[i++] = x;
                quad[i++] = y + height;
                quad[i++] = color.r;
                quad[i++] = color.g;
                quad[i++] = color.b;
                quad[i++] = color.a;
                quad[i++] = 0;
                quad[i++] = 0;
                if (this.twoColorTint) {
                    quad[i++] = 0;
                    quad[i++] = 0;
                    quad[i++] = 0;
                    quad[i++] = 0;
                }
                this.batcher.draw(texture, quad, this.QUAD_TRIANGLES);
            };
            SceneRenderer.prototype.drawTextureRotated = function (texture, x, y, width, height, pivotX, pivotY, angle, color, premultipliedAlpha) {
                if (color === void 0) { color = null; }
                if (premultipliedAlpha === void 0) { premultipliedAlpha = false; }
                this.enableRenderer(this.batcher);
                if (color === null)
                    color = this.WHITE;
                var quad = this.QUAD;
                var worldOriginX = x + pivotX;
                var worldOriginY = y + pivotY;
                var fx = -pivotX;
                var fy = -pivotY;
                var fx2 = width - pivotX;
                var fy2 = height - pivotY;
                var p1x = fx;
                var p1y = fy;
                var p2x = fx;
                var p2y = fy2;
                var p3x = fx2;
                var p3y = fy2;
                var p4x = fx2;
                var p4y = fy;
                var x1 = 0;
                var y1 = 0;
                var x2 = 0;
                var y2 = 0;
                var x3 = 0;
                var y3 = 0;
                var x4 = 0;
                var y4 = 0;
                if (angle != 0) {
                    var cos = spine.MathUtils.cosDeg(angle);
                    var sin = spine.MathUtils.sinDeg(angle);
                    x1 = cos * p1x - sin * p1y;
                    y1 = sin * p1x + cos * p1y;
                    x4 = cos * p2x - sin * p2y;
                    y4 = sin * p2x + cos * p2y;
                    x3 = cos * p3x - sin * p3y;
                    y3 = sin * p3x + cos * p3y;
                    x2 = x3 + (x1 - x4);
                    y2 = y3 + (y1 - y4);
                }
                else {
                    x1 = p1x;
                    y1 = p1y;
                    x4 = p2x;
                    y4 = p2y;
                    x3 = p3x;
                    y3 = p3y;
                    x2 = p4x;
                    y2 = p4y;
                }
                x1 += worldOriginX;
                y1 += worldOriginY;
                x2 += worldOriginX;
                y2 += worldOriginY;
                x3 += worldOriginX;
                y3 += worldOriginY;
                x4 += worldOriginX;
                y4 += worldOriginY;
                var i = 0;
                quad[i++] = x1;
                quad[i++] = y1;
                quad[i++] = color.r;
                quad[i++] = color.g;
                quad[i++] = color.b;
                quad[i++] = color.a;
                quad[i++] = 0;
                quad[i++] = 1;
                if (this.twoColorTint) {
                    quad[i++] = 0;
                    quad[i++] = 0;
                    quad[i++] = 0;
                    quad[i++] = 0;
                }
                quad[i++] = x2;
                quad[i++] = y2;
                quad[i++] = color.r;
                quad[i++] = color.g;
                quad[i++] = color.b;
                quad[i++] = color.a;
                quad[i++] = 1;
                quad[i++] = 1;
                if (this.twoColorTint) {
                    quad[i++] = 0;
                    quad[i++] = 0;
                    quad[i++] = 0;
                    quad[i++] = 0;
                }
                quad[i++] = x3;
                quad[i++] = y3;
                quad[i++] = color.r;
                quad[i++] = color.g;
                quad[i++] = color.b;
                quad[i++] = color.a;
                quad[i++] = 1;
                quad[i++] = 0;
                if (this.twoColorTint) {
                    quad[i++] = 0;
                    quad[i++] = 0;
                    quad[i++] = 0;
                    quad[i++] = 0;
                }
                quad[i++] = x4;
                quad[i++] = y4;
                quad[i++] = color.r;
                quad[i++] = color.g;
                quad[i++] = color.b;
                quad[i++] = color.a;
                quad[i++] = 0;
                quad[i++] = 0;
                if (this.twoColorTint) {
                    quad[i++] = 0;
                    quad[i++] = 0;
                    quad[i++] = 0;
                    quad[i++] = 0;
                }
                this.batcher.draw(texture, quad, this.QUAD_TRIANGLES);
            };
            SceneRenderer.prototype.drawRegion = function (region, x, y, width, height, color, premultipliedAlpha) {
                if (color === void 0) { color = null; }
                if (premultipliedAlpha === void 0) { premultipliedAlpha = false; }
                this.enableRenderer(this.batcher);
                if (color === null)
                    color = this.WHITE;
                var quad = this.QUAD;
                var i = 0;
                quad[i++] = x;
                quad[i++] = y;
                quad[i++] = color.r;
                quad[i++] = color.g;
                quad[i++] = color.b;
                quad[i++] = color.a;
                quad[i++] = region.u;
                quad[i++] = region.v2;
                if (this.twoColorTint) {
                    quad[i++] = 0;
                    quad[i++] = 0;
                    quad[i++] = 0;
                    quad[i++] = 0;
                }
                quad[i++] = x + width;
                quad[i++] = y;
                quad[i++] = color.r;
                quad[i++] = color.g;
                quad[i++] = color.b;
                quad[i++] = color.a;
                quad[i++] = region.u2;
                quad[i++] = region.v2;
                if (this.twoColorTint) {
                    quad[i++] = 0;
                    quad[i++] = 0;
                    quad[i++] = 0;
                    quad[i++] = 0;
                }
                quad[i++] = x + width;
                quad[i++] = y + height;
                quad[i++] = color.r;
                quad[i++] = color.g;
                quad[i++] = color.b;
                quad[i++] = color.a;
                quad[i++] = region.u2;
                quad[i++] = region.v;
                if (this.twoColorTint) {
                    quad[i++] = 0;
                    quad[i++] = 0;
                    quad[i++] = 0;
                    quad[i++] = 0;
                }
                quad[i++] = x;
                quad[i++] = y + height;
                quad[i++] = color.r;
                quad[i++] = color.g;
                quad[i++] = color.b;
                quad[i++] = color.a;
                quad[i++] = region.u;
                quad[i++] = region.v;
                if (this.twoColorTint) {
                    quad[i++] = 0;
                    quad[i++] = 0;
                    quad[i++] = 0;
                    quad[i++] = 0;
                }
                this.batcher.draw(region.texture, quad, this.QUAD_TRIANGLES);
            };
            SceneRenderer.prototype.line = function (x, y, x2, y2, color, color2) {
                if (color === void 0) { color = null; }
                if (color2 === void 0) { color2 = null; }
                this.enableRenderer(this.shapes);
                this.shapes.line(x, y, x2, y2, color);
            };
            SceneRenderer.prototype.triangle = function (filled, x, y, x2, y2, x3, y3, color, color2, color3) {
                if (color === void 0) { color = null; }
                if (color2 === void 0) { color2 = null; }
                if (color3 === void 0) { color3 = null; }
                this.enableRenderer(this.shapes);
                this.shapes.triangle(filled, x, y, x2, y2, x3, y3, color, color2, color3);
            };
            SceneRenderer.prototype.quad = function (filled, x, y, x2, y2, x3, y3, x4, y4, color, color2, color3, color4) {
                if (color === void 0) { color = null; }
                if (color2 === void 0) { color2 = null; }
                if (color3 === void 0) { color3 = null; }
                if (color4 === void 0) { color4 = null; }
                this.enableRenderer(this.shapes);
                this.shapes.quad(filled, x, y, x2, y2, x3, y3, x4, y4, color, color2, color3, color4);
            };
            SceneRenderer.prototype.rect = function (filled, x, y, width, height, color) {
                if (color === void 0) { color = null; }
                this.enableRenderer(this.shapes);
                this.shapes.rect(filled, x, y, width, height, color);
            };
            SceneRenderer.prototype.rectLine = function (filled, x1, y1, x2, y2, width, color) {
                if (color === void 0) { color = null; }
                this.enableRenderer(this.shapes);
                this.shapes.rectLine(filled, x1, y1, x2, y2, width, color);
            };
            SceneRenderer.prototype.polygon = function (polygonVertices, offset, count, color) {
                if (color === void 0) { color = null; }
                this.enableRenderer(this.shapes);
                this.shapes.polygon(polygonVertices, offset, count, color);
            };
            SceneRenderer.prototype.circle = function (filled, x, y, radius, color, segments) {
                if (color === void 0) { color = null; }
                if (segments === void 0) { segments = 0; }
                this.enableRenderer(this.shapes);
                this.shapes.circle(filled, x, y, radius, color, segments);
            };
            SceneRenderer.prototype.curve = function (x1, y1, cx1, cy1, cx2, cy2, x2, y2, segments, color) {
                if (color === void 0) { color = null; }
                this.enableRenderer(this.shapes);
                this.shapes.curve(x1, y1, cx1, cy1, cx2, cy2, x2, y2, segments, color);
            };
            SceneRenderer.prototype.end = function () {
                if (this.activeRenderer === this.batcher)
                    this.batcher.end();
                else if (this.activeRenderer === this.shapes)
                    this.shapes.end();
                this.activeRenderer = null;
            };
            SceneRenderer.prototype.resize = function (resizeMode) {
                var canvas = this.canvas;
                var w = canvas.clientWidth;
                var h = canvas.clientHeight;
                if (canvas.width != w || canvas.height != h) {
                    canvas.width = w;
                    canvas.height = h;
                }
                this.context.gl.viewport(0, 0, canvas.width, canvas.height);
                if (resizeMode === ResizeMode.Stretch) {
                }
                else if (resizeMode === ResizeMode.Expand) {
                    this.camera.setViewport(w, h);
                }
                else if (resizeMode === ResizeMode.Fit) {
                    var sourceWidth = canvas.width, sourceHeight = canvas.height;
                    var targetWidth = this.camera.viewportWidth, targetHeight = this.camera.viewportHeight;
                    var targetRatio = targetHeight / targetWidth;
                    var sourceRatio = sourceHeight / sourceWidth;
                    var scale = targetRatio < sourceRatio ? targetWidth / sourceWidth : targetHeight / sourceHeight;
                    this.camera.viewportWidth = sourceWidth * scale;
                    this.camera.viewportHeight = sourceHeight * scale;
                }
                this.camera.update();
            };
            SceneRenderer.prototype.enableRenderer = function (renderer) {
                if (this.activeRenderer === renderer)
                    return;
                this.end();
                if (renderer instanceof webgl.PolygonBatcher) {
                    this.batcherShader.bind();
                    this.batcherShader.setUniform4x4f(webgl.Shader.MVP_MATRIX, this.camera.projectionView.values);
                    this.batcherShader.setUniformi("u_texture", 0);
                    this.batcher.begin(this.batcherShader);
                    this.activeRenderer = this.batcher;
                }
                else if (renderer instanceof webgl.ShapeRenderer) {
                    this.shapesShader.bind();
                    this.shapesShader.setUniform4x4f(webgl.Shader.MVP_MATRIX, this.camera.projectionView.values);
                    this.shapes.begin(this.shapesShader);
                    this.activeRenderer = this.shapes;
                }
                else {
                    this.activeRenderer = this.skeletonDebugRenderer;
                }
            };
            SceneRenderer.prototype.dispose = function () {
                this.batcher.dispose();
                this.batcherShader.dispose();
                this.shapes.dispose();
                this.shapesShader.dispose();
                this.skeletonDebugRenderer.dispose();
            };
            return SceneRenderer;
        }());
        webgl.SceneRenderer = SceneRenderer;
        var ResizeMode;
        (function (ResizeMode) {
            ResizeMode[ResizeMode["Stretch"] = 0] = "Stretch";
            ResizeMode[ResizeMode["Expand"] = 1] = "Expand";
            ResizeMode[ResizeMode["Fit"] = 2] = "Fit";
        })(ResizeMode = webgl.ResizeMode || (webgl.ResizeMode = {}));
    })(webgl = spine.webgl || (spine.webgl = {}));
})(spine || (spine = {}));
var spine;
(function (spine) {
    var webgl;
    (function (webgl) {
        var Shader = (function () {
            function Shader(context, vertexShader, fragmentShader) {
                this.vertexShader = vertexShader;
                this.fragmentShader = fragmentShader;
                this.vs = null;
                this.fs = null;
                this.program = null;
                this.tmp2x2 = new Float32Array(2 * 2);
                this.tmp3x3 = new Float32Array(3 * 3);
                this.tmp4x4 = new Float32Array(4 * 4);
                this.vsSource = vertexShader;
                this.fsSource = fragmentShader;
                this.context = context instanceof webgl.ManagedWebGLRenderingContext ? context : new webgl.ManagedWebGLRenderingContext(context);
                this.context.addRestorable(this);
                this.compile();
            }
            Shader.prototype.getProgram = function () { return this.program; };
            Shader.prototype.getVertexShader = function () { return this.vertexShader; };
            Shader.prototype.getFragmentShader = function () { return this.fragmentShader; };
            Shader.prototype.getVertexShaderSource = function () { return this.vsSource; };
            Shader.prototype.getFragmentSource = function () { return this.fsSource; };
            Shader.prototype.compile = function () {
                var gl = this.context.gl;
                try {
                    this.vs = this.compileShader(gl.VERTEX_SHADER, this.vertexShader);
                    this.fs = this.compileShader(gl.FRAGMENT_SHADER, this.fragmentShader);
                    this.program = this.compileProgram(this.vs, this.fs);
                }
                catch (e) {
                    this.dispose();
                    throw e;
                }
            };
            Shader.prototype.compileShader = function (type, source) {
                var gl = this.context.gl;
                var shader = gl.createShader(type);
                gl.shaderSource(shader, source);
                gl.compileShader(shader);
                if (!gl.getShaderParameter(shader, gl.COMPILE_STATUS)) {
                    var error = "Couldn't compile shader: " + gl.getShaderInfoLog(shader);
                    gl.deleteShader(shader);
                    if (!gl.isContextLost())
                        throw new Error(error);
                }
                return shader;
            };
            Shader.prototype.compileProgram = function (vs, fs) {
                var gl = this.context.gl;
                var program = gl.createProgram();
                gl.attachShader(program, vs);
                gl.attachShader(program, fs);
                gl.linkProgram(program);
                if (!gl.getProgramParameter(program, gl.LINK_STATUS)) {
                    var error = "Couldn't compile shader program: " + gl.getProgramInfoLog(program);
                    gl.deleteProgram(program);
                    if (!gl.isContextLost())
                        throw new Error(error);
                }
                return program;
            };
            Shader.prototype.restore = function () {
                this.compile();
            };
            Shader.prototype.bind = function () {
                this.context.gl.useProgram(this.program);
            };
            Shader.prototype.unbind = function () {
                this.context.gl.useProgram(null);
            };
            Shader.prototype.setUniformi = function (uniform, value) {
                this.context.gl.uniform1i(this.getUniformLocation(uniform), value);
            };
            Shader.prototype.setUniformf = function (uniform, value) {
                this.context.gl.uniform1f(this.getUniformLocation(uniform), value);
            };
            Shader.prototype.setUniform2f = function (uniform, value, value2) {
                this.context.gl.uniform2f(this.getUniformLocation(uniform), value, value2);
            };
            Shader.prototype.setUniform3f = function (uniform, value, value2, value3) {
                this.context.gl.uniform3f(this.getUniformLocation(uniform), value, value2, value3);
            };
            Shader.prototype.setUniform4f = function (uniform, value, value2, value3, value4) {
                this.context.gl.uniform4f(this.getUniformLocation(uniform), value, value2, value3, value4);
            };
            Shader.prototype.setUniform2x2f = function (uniform, value) {
                var gl = this.context.gl;
                this.tmp2x2.set(value);
                gl.uniformMatrix2fv(this.getUniformLocation(uniform), false, this.tmp2x2);
            };
            Shader.prototype.setUniform3x3f = function (uniform, value) {
                var gl = this.context.gl;
                this.tmp3x3.set(value);
                gl.uniformMatrix3fv(this.getUniformLocation(uniform), false, this.tmp3x3);
            };
            Shader.prototype.setUniform4x4f = function (uniform, value) {
                var gl = this.context.gl;
                this.tmp4x4.set(value);
                gl.uniformMatrix4fv(this.getUniformLocation(uniform), false, this.tmp4x4);
            };
            Shader.prototype.getUniformLocation = function (uniform) {
                var gl = this.context.gl;
                var location = gl.getUniformLocation(this.program, uniform);
                if (!location && !gl.isContextLost())
                    throw new Error("Couldn't find location for uniform " + uniform);
                return location;
            };
            Shader.prototype.getAttributeLocation = function (attribute) {
                var gl = this.context.gl;
                var location = gl.getAttribLocation(this.program, attribute);
                if (location == -1 && !gl.isContextLost())
                    throw new Error("Couldn't find location for attribute " + attribute);
                return location;
            };
            Shader.prototype.dispose = function () {
                this.context.removeRestorable(this);
                var gl = this.context.gl;
                if (this.vs) {
                    gl.deleteShader(this.vs);
                    this.vs = null;
                }
                if (this.fs) {
                    gl.deleteShader(this.fs);
                    this.fs = null;
                }
                if (this.program) {
                    gl.deleteProgram(this.program);
                    this.program = null;
                }
            };
            Shader.newColoredTextured = function (context) {
                var vs = "\n\t\t\t\tattribute vec4 " + Shader.POSITION + ";\n\t\t\t\tattribute vec4 " + Shader.COLOR + ";\n\t\t\t\tattribute vec2 " + Shader.TEXCOORDS + ";\n\t\t\t\tuniform mat4 " + Shader.MVP_MATRIX + ";\n\t\t\t\tvarying vec4 v_color;\n\t\t\t\tvarying vec2 v_texCoords;\n\n\t\t\t\tvoid main () {\n\t\t\t\t\tv_color = " + Shader.COLOR + ";\n\t\t\t\t\tv_texCoords = " + Shader.TEXCOORDS + ";\n\t\t\t\t\tgl_Position = " + Shader.MVP_MATRIX + " * " + Shader.POSITION + ";\n\t\t\t\t}\n\t\t\t";
                var fs = "\n\t\t\t\t#ifdef GL_ES\n\t\t\t\t\t#define LOWP lowp\n\t\t\t\t\tprecision mediump float;\n\t\t\t\t#else\n\t\t\t\t\t#define LOWP\n\t\t\t\t#endif\n\t\t\t\tvarying LOWP vec4 v_color;\n\t\t\t\tvarying vec2 v_texCoords;\n\t\t\t\tuniform sampler2D u_texture;\n\n\t\t\t\tvoid main () {\n\t\t\t\t\tgl_FragColor = v_color * texture2D(u_texture, v_texCoords);\n\t\t\t\t}\n\t\t\t";
                return new Shader(context, vs, fs);
            };
            Shader.newTwoColoredTextured = function (context) {
                var vs = "\n\t\t\t\tattribute vec4 " + Shader.POSITION + ";\n\t\t\t\tattribute vec4 " + Shader.COLOR + ";\n\t\t\t\tattribute vec4 " + Shader.COLOR2 + ";\n\t\t\t\tattribute vec2 " + Shader.TEXCOORDS + ";\n\t\t\t\tuniform mat4 " + Shader.MVP_MATRIX + ";\n\t\t\t\tvarying vec4 v_light;\n\t\t\t\tvarying vec4 v_dark;\n\t\t\t\tvarying vec2 v_texCoords;\n\n\t\t\t\tvoid main () {\n\t\t\t\t\tv_light = " + Shader.COLOR + ";\n\t\t\t\t\tv_dark = " + Shader.COLOR2 + ";\n\t\t\t\t\tv_texCoords = " + Shader.TEXCOORDS + ";\n\t\t\t\t\tgl_Position = " + Shader.MVP_MATRIX + " * " + Shader.POSITION + ";\n\t\t\t\t}\n\t\t\t";
                var fs = "\n\t\t\t\t#ifdef GL_ES\n\t\t\t\t\t#define LOWP lowp\n\t\t\t\t\tprecision mediump float;\n\t\t\t\t#else\n\t\t\t\t\t#define LOWP\n\t\t\t\t#endif\n\t\t\t\tvarying LOWP vec4 v_light;\n\t\t\t\tvarying LOWP vec4 v_dark;\n\t\t\t\tvarying vec2 v_texCoords;\n\t\t\t\tuniform sampler2D u_texture;\n\n\t\t\t\tvoid main () {\n\t\t\t\t\tvec4 texColor = texture2D(u_texture, v_texCoords);\n\t\t\t\t\tgl_FragColor.a = texColor.a * v_light.a;\n\t\t\t\t\tgl_FragColor.rgb = ((texColor.a - 1.0) * v_dark.a + 1.0 - texColor.rgb) * v_dark.rgb + texColor.rgb * v_light.rgb;\n\t\t\t\t}\n\t\t\t";
                return new Shader(context, vs, fs);
            };
            Shader.newColored = function (context) {
                var vs = "\n\t\t\t\tattribute vec4 " + Shader.POSITION + ";\n\t\t\t\tattribute vec4 " + Shader.COLOR + ";\n\t\t\t\tuniform mat4 " + Shader.MVP_MATRIX + ";\n\t\t\t\tvarying vec4 v_color;\n\n\t\t\t\tvoid main () {\n\t\t\t\t\tv_color = " + Shader.COLOR + ";\n\t\t\t\t\tgl_Position = " + Shader.MVP_MATRIX + " * " + Shader.POSITION + ";\n\t\t\t\t}\n\t\t\t";
                var fs = "\n\t\t\t\t#ifdef GL_ES\n\t\t\t\t\t#define LOWP lowp\n\t\t\t\t\tprecision mediump float;\n\t\t\t\t#else\n\t\t\t\t\t#define LOWP\n\t\t\t\t#endif\n\t\t\t\tvarying LOWP vec4 v_color;\n\n\t\t\t\tvoid main () {\n\t\t\t\t\tgl_FragColor = v_color;\n\t\t\t\t}\n\t\t\t";
                return new Shader(context, vs, fs);
            };
            return Shader;
        }());
        Shader.MVP_MATRIX = "u_projTrans";
        Shader.POSITION = "a_position";
        Shader.COLOR = "a_color";
        Shader.COLOR2 = "a_color2";
        Shader.TEXCOORDS = "a_texCoords";
        Shader.SAMPLER = "u_texture";
        webgl.Shader = Shader;
    })(webgl = spine.webgl || (spine.webgl = {}));
})(spine || (spine = {}));
var spine;
(function (spine) {
    var webgl;
    (function (webgl) {
        var ShapeRenderer = (function () {
            function ShapeRenderer(context, maxVertices) {
                if (maxVertices === void 0) { maxVertices = 10920; }
                this.isDrawing = false;
                this.shapeType = ShapeType.Filled;
                this.color = new spine.Color(1, 1, 1, 1);
                this.vertexIndex = 0;
                this.tmp = new spine.Vector2();
                if (maxVertices > 10920)
                    throw new Error("Can't have more than 10920 triangles per batch: " + maxVertices);
                this.context = context instanceof webgl.ManagedWebGLRenderingContext ? context : new webgl.ManagedWebGLRenderingContext(context);
                this.mesh = new webgl.Mesh(context, [new webgl.Position2Attribute(), new webgl.ColorAttribute()], maxVertices, 0);
                this.srcBlend = this.context.gl.SRC_ALPHA;
                this.dstBlend = this.context.gl.ONE_MINUS_SRC_ALPHA;
            }
            ShapeRenderer.prototype.begin = function (shader) {
                if (this.isDrawing)
                    throw new Error("ShapeRenderer.begin() has already been called");
                this.shader = shader;
                this.vertexIndex = 0;
                this.isDrawing = true;
                var gl = this.context.gl;
                gl.enable(gl.BLEND);
                gl.blendFunc(this.srcBlend, this.dstBlend);
            };
            ShapeRenderer.prototype.setBlendMode = function (srcBlend, dstBlend) {
                var gl = this.context.gl;
                this.srcBlend = srcBlend;
                this.dstBlend = dstBlend;
                if (this.isDrawing) {
                    this.flush();
                    gl.blendFunc(this.srcBlend, this.dstBlend);
                }
            };
            ShapeRenderer.prototype.setColor = function (color) {
                this.color.setFromColor(color);
            };
            ShapeRenderer.prototype.setColorWith = function (r, g, b, a) {
                this.color.set(r, g, b, a);
            };
            ShapeRenderer.prototype.point = function (x, y, color) {
                if (color === void 0) { color = null; }
                this.check(ShapeType.Point, 1);
                if (color === null)
                    color = this.color;
                this.vertex(x, y, color);
            };
            ShapeRenderer.prototype.line = function (x, y, x2, y2, color) {
                if (color === void 0) { color = null; }
                this.check(ShapeType.Line, 2);
                var vertices = this.mesh.getVertices();
                var idx = this.vertexIndex;
                if (color === null)
                    color = this.color;
                this.vertex(x, y, color);
                this.vertex(x2, y2, color);
            };
            ShapeRenderer.prototype.triangle = function (filled, x, y, x2, y2, x3, y3, color, color2, color3) {
                if (color === void 0) { color = null; }
                if (color2 === void 0) { color2 = null; }
                if (color3 === void 0) { color3 = null; }
                this.check(filled ? ShapeType.Filled : ShapeType.Line, 3);
                var vertices = this.mesh.getVertices();
                var idx = this.vertexIndex;
                if (color === null)
                    color = this.color;
                if (color2 === null)
                    color2 = this.color;
                if (color3 === null)
                    color3 = this.color;
                if (filled) {
                    this.vertex(x, y, color);
                    this.vertex(x2, y2, color2);
                    this.vertex(x3, y3, color3);
                }
                else {
                    this.vertex(x, y, color);
                    this.vertex(x2, y2, color2);
                    this.vertex(x2, y2, color);
                    this.vertex(x3, y3, color2);
                    this.vertex(x3, y3, color);
                    this.vertex(x, y, color2);
                }
            };
            ShapeRenderer.prototype.quad = function (filled, x, y, x2, y2, x3, y3, x4, y4, color, color2, color3, color4) {
                if (color === void 0) { color = null; }
                if (color2 === void 0) { color2 = null; }
                if (color3 === void 0) { color3 = null; }
                if (color4 === void 0) { color4 = null; }
                this.check(filled ? ShapeType.Filled : ShapeType.Line, 3);
                var vertices = this.mesh.getVertices();
                var idx = this.vertexIndex;
                if (color === null)
                    color = this.color;
                if (color2 === null)
                    color2 = this.color;
                if (color3 === null)
                    color3 = this.color;
                if (color4 === null)
                    color4 = this.color;
                if (filled) {
                    this.vertex(x, y, color);
                    this.vertex(x2, y2, color2);
                    this.vertex(x3, y3, color3);
                    this.vertex(x3, y3, color3);
                    this.vertex(x4, y4, color4);
                    this.vertex(x, y, color);
                }
                else {
                    this.vertex(x, y, color);
                    this.vertex(x2, y2, color2);
                    this.vertex(x2, y2, color2);
                    this.vertex(x3, y3, color3);
                    this.vertex(x3, y3, color3);
                    this.vertex(x4, y4, color4);
                    this.vertex(x4, y4, color4);
                    this.vertex(x, y, color);
                }
            };
            ShapeRenderer.prototype.rect = function (filled, x, y, width, height, color) {
                if (color === void 0) { color = null; }
                this.quad(filled, x, y, x + width, y, x + width, y + height, x, y + height, color, color, color, color);
            };
            ShapeRenderer.prototype.rectLine = function (filled, x1, y1, x2, y2, width, color) {
                if (color === void 0) { color = null; }
                this.check(filled ? ShapeType.Filled : ShapeType.Line, 8);
                if (color === null)
                    color = this.color;
                var t = this.tmp.set(y2 - y1, x1 - x2);
                t.normalize();
                width *= 0.5;
                var tx = t.x * width;
                var ty = t.y * width;
                if (!filled) {
                    this.vertex(x1 + tx, y1 + ty, color);
                    this.vertex(x1 - tx, y1 - ty, color);
                    this.vertex(x2 + tx, y2 + ty, color);
                    this.vertex(x2 - tx, y2 - ty, color);
                    this.vertex(x2 + tx, y2 + ty, color);
                    this.vertex(x1 + tx, y1 + ty, color);
                    this.vertex(x2 - tx, y2 - ty, color);
                    this.vertex(x1 - tx, y1 - ty, color);
                }
                else {
                    this.vertex(x1 + tx, y1 + ty, color);
                    this.vertex(x1 - tx, y1 - ty, color);
                    this.vertex(x2 + tx, y2 + ty, color);
                    this.vertex(x2 - tx, y2 - ty, color);
                    this.vertex(x2 + tx, y2 + ty, color);
                    this.vertex(x1 - tx, y1 - ty, color);
                }
            };
            ShapeRenderer.prototype.x = function (x, y, size) {
                this.line(x - size, y - size, x + size, y + size);
                this.line(x - size, y + size, x + size, y - size);
            };
            ShapeRenderer.prototype.polygon = function (polygonVertices, offset, count, color) {
                if (color === void 0) { color = null; }
                if (count < 3)
                    throw new Error("Polygon must contain at least 3 vertices");
                this.check(ShapeType.Line, count * 2);
                if (color === null)
                    color = this.color;
                var vertices = this.mesh.getVertices();
                var idx = this.vertexIndex;
                offset <<= 1;
                count <<= 1;
                var firstX = polygonVertices[offset];
                var firstY = polygonVertices[offset + 1];
                var last = offset + count;
                for (var i = offset, n = offset + count - 2; i < n; i += 2) {
                    var x1 = polygonVertices[i];
                    var y1 = polygonVertices[i + 1];
                    var x2 = 0;
                    var y2 = 0;
                    if (i + 2 >= last) {
                        x2 = firstX;
                        y2 = firstY;
                    }
                    else {
                        x2 = polygonVertices[i + 2];
                        y2 = polygonVertices[i + 3];
                    }
                    this.vertex(x1, y1, color);
                    this.vertex(x2, y2, color);
                }
            };
            ShapeRenderer.prototype.circle = function (filled, x, y, radius, color, segments) {
                if (color === void 0) { color = null; }
                if (segments === void 0) { segments = 0; }
                if (segments === 0)
                    segments = Math.max(1, (6 * spine.MathUtils.cbrt(radius)) | 0);
                if (segments <= 0)
                    throw new Error("segments must be > 0.");
                if (color === null)
                    color = this.color;
                var angle = 2 * spine.MathUtils.PI / segments;
                var cos = Math.cos(angle);
                var sin = Math.sin(angle);
                var cx = radius, cy = 0;
                if (!filled) {
                    this.check(ShapeType.Line, segments * 2 + 2);
                    for (var i = 0; i < segments; i++) {
                        this.vertex(x + cx, y + cy, color);
                        var temp_1 = cx;
                        cx = cos * cx - sin * cy;
                        cy = sin * temp_1 + cos * cy;
                        this.vertex(x + cx, y + cy, color);
                    }
                    this.vertex(x + cx, y + cy, color);
                }
                else {
                    this.check(ShapeType.Filled, segments * 3 + 3);
                    segments--;
                    for (var i = 0; i < segments; i++) {
                        this.vertex(x, y, color);
                        this.vertex(x + cx, y + cy, color);
                        var temp_2 = cx;
                        cx = cos * cx - sin * cy;
                        cy = sin * temp_2 + cos * cy;
                        this.vertex(x + cx, y + cy, color);
                    }
                    this.vertex(x, y, color);
                    this.vertex(x + cx, y + cy, color);
                }
                var temp = cx;
                cx = radius;
                cy = 0;
                this.vertex(x + cx, y + cy, color);
            };
            ShapeRenderer.prototype.curve = function (x1, y1, cx1, cy1, cx2, cy2, x2, y2, segments, color) {
                if (color === void 0) { color = null; }
                this.check(ShapeType.Line, segments * 2 + 2);
                if (color === null)
                    color = this.color;
                var subdiv_step = 1 / segments;
                var subdiv_step2 = subdiv_step * subdiv_step;
                var subdiv_step3 = subdiv_step * subdiv_step * subdiv_step;
                var pre1 = 3 * subdiv_step;
                var pre2 = 3 * subdiv_step2;
                var pre4 = 6 * subdiv_step2;
                var pre5 = 6 * subdiv_step3;
                var tmp1x = x1 - cx1 * 2 + cx2;
                var tmp1y = y1 - cy1 * 2 + cy2;
                var tmp2x = (cx1 - cx2) * 3 - x1 + x2;
                var tmp2y = (cy1 - cy2) * 3 - y1 + y2;
                var fx = x1;
                var fy = y1;
                var dfx = (cx1 - x1) * pre1 + tmp1x * pre2 + tmp2x * subdiv_step3;
                var dfy = (cy1 - y1) * pre1 + tmp1y * pre2 + tmp2y * subdiv_step3;
                var ddfx = tmp1x * pre4 + tmp2x * pre5;
                var ddfy = tmp1y * pre4 + tmp2y * pre5;
                var dddfx = tmp2x * pre5;
                var dddfy = tmp2y * pre5;
                while (segments-- > 0) {
                    this.vertex(fx, fy, color);
                    fx += dfx;
                    fy += dfy;
                    dfx += ddfx;
                    dfy += ddfy;
                    ddfx += dddfx;
                    ddfy += dddfy;
                    this.vertex(fx, fy, color);
                }
                this.vertex(fx, fy, color);
                this.vertex(x2, y2, color);
            };
            ShapeRenderer.prototype.vertex = function (x, y, color) {
                var idx = this.vertexIndex;
                var vertices = this.mesh.getVertices();
                vertices[idx++] = x;
                vertices[idx++] = y;
                vertices[idx++] = color.r;
                vertices[idx++] = color.g;
                vertices[idx++] = color.b;
                vertices[idx++] = color.a;
                this.vertexIndex = idx;
            };
            ShapeRenderer.prototype.end = function () {
                if (!this.isDrawing)
                    throw new Error("ShapeRenderer.begin() has not been called");
                this.flush();
                this.context.gl.disable(this.context.gl.BLEND);
                this.isDrawing = false;
            };
            ShapeRenderer.prototype.flush = function () {
                if (this.vertexIndex == 0)
                    return;
                this.mesh.setVerticesLength(this.vertexIndex);
                this.mesh.draw(this.shader, this.shapeType);
                this.vertexIndex = 0;
            };
            ShapeRenderer.prototype.check = function (shapeType, numVertices) {
                if (!this.isDrawing)
                    throw new Error("ShapeRenderer.begin() has not been called");
                if (this.shapeType == shapeType) {
                    if (this.mesh.maxVertices() - this.mesh.numVertices() < numVertices)
                        this.flush();
                    else
                        return;
                }
                else {
                    this.flush();
                    this.shapeType = shapeType;
                }
            };
            ShapeRenderer.prototype.dispose = function () {
                this.mesh.dispose();
            };
            return ShapeRenderer;
        }());
        webgl.ShapeRenderer = ShapeRenderer;
        var ShapeType;
        (function (ShapeType) {
            ShapeType[ShapeType["Point"] = 0] = "Point";
            ShapeType[ShapeType["Line"] = 1] = "Line";
            ShapeType[ShapeType["Filled"] = 4] = "Filled";
        })(ShapeType = webgl.ShapeType || (webgl.ShapeType = {}));
    })(webgl = spine.webgl || (spine.webgl = {}));
})(spine || (spine = {}));
var spine;
(function (spine) {
    var webgl;
    (function (webgl) {
        var SkeletonDebugRenderer = (function () {
            function SkeletonDebugRenderer(context) {
                this.boneLineColor = new spine.Color(1, 0, 0, 1);
                this.boneOriginColor = new spine.Color(0, 1, 0, 1);
                this.attachmentLineColor = new spine.Color(0, 0, 1, 0.5);
                this.triangleLineColor = new spine.Color(1, 0.64, 0, 0.5);
                this.pathColor = new spine.Color().setFromString("FF7F00");
                this.clipColor = new spine.Color(0.8, 0, 0, 2);
                this.aabbColor = new spine.Color(0, 1, 0, 0.5);
                this.drawBones = true;
                this.drawRegionAttachments = true;
                this.drawBoundingBoxes = true;
                this.drawMeshHull = true;
                this.drawMeshTriangles = true;
                this.drawPaths = true;
                this.drawSkeletonXY = false;
                this.drawClipping = true;
                this.premultipliedAlpha = false;
                this.scale = 1;
                this.boneWidth = 2;
                this.bounds = new spine.SkeletonBounds();
                this.temp = new Array();
                this.vertices = spine.Utils.newFloatArray(2 * 1024);
                this.context = context instanceof webgl.ManagedWebGLRenderingContext ? context : new webgl.ManagedWebGLRenderingContext(context);
            }
            SkeletonDebugRenderer.prototype.draw = function (shapes, skeleton, ignoredBones) {
                if (ignoredBones === void 0) { ignoredBones = null; }
                var skeletonX = skeleton.x;
                var skeletonY = skeleton.y;
                var gl = this.context.gl;
                var srcFunc = this.premultipliedAlpha ? gl.ONE : gl.SRC_ALPHA;
                shapes.setBlendMode(srcFunc, gl.ONE_MINUS_SRC_ALPHA);
                var bones = skeleton.bones;
                if (this.drawBones) {
                    shapes.setColor(this.boneLineColor);
                    for (var i = 0, n = bones.length; i < n; i++) {
                        var bone = bones[i];
                        if (ignoredBones && ignoredBones.indexOf(bone.data.name) > -1)
                            continue;
                        if (bone.parent == null)
                            continue;
                        var x = skeletonX + bone.data.length * bone.a + bone.worldX;
                        var y = skeletonY + bone.data.length * bone.c + bone.worldY;
                        shapes.rectLine(true, skeletonX + bone.worldX, skeletonY + bone.worldY, x, y, this.boneWidth * this.scale);
                    }
                    if (this.drawSkeletonXY)
                        shapes.x(skeletonX, skeletonY, 4 * this.scale);
                }
                if (this.drawRegionAttachments) {
                    shapes.setColor(this.attachmentLineColor);
                    var slots = skeleton.slots;
                    for (var i = 0, n = slots.length; i < n; i++) {
                        var slot = slots[i];
                        var attachment = slot.getAttachment();
                        if (attachment instanceof spine.RegionAttachment) {
                            var regionAttachment = attachment;
                            var vertices = this.vertices;
                            regionAttachment.computeWorldVertices(slot.bone, vertices, 0, 2);
                            shapes.line(vertices[0], vertices[1], vertices[2], vertices[3]);
                            shapes.line(vertices[2], vertices[3], vertices[4], vertices[5]);
                            shapes.line(vertices[4], vertices[5], vertices[6], vertices[7]);
                            shapes.line(vertices[6], vertices[7], vertices[0], vertices[1]);
                        }
                    }
                }
                if (this.drawMeshHull || this.drawMeshTriangles) {
                    var slots = skeleton.slots;
                    for (var i = 0, n = slots.length; i < n; i++) {
                        var slot = slots[i];
                        var attachment = slot.getAttachment();
                        if (!(attachment instanceof spine.MeshAttachment))
                            continue;
                        var mesh = attachment;
                        var vertices = this.vertices;
                        mesh.computeWorldVertices(slot, 0, mesh.worldVerticesLength, vertices, 0, 2);
                        var triangles = mesh.triangles;
                        var hullLength = mesh.hullLength;
                        if (this.drawMeshTriangles) {
                            shapes.setColor(this.triangleLineColor);
                            for (var ii = 0, nn = triangles.length; ii < nn; ii += 3) {
                                var v1 = triangles[ii] * 2, v2 = triangles[ii + 1] * 2, v3 = triangles[ii + 2] * 2;
                                shapes.triangle(false, vertices[v1], vertices[v1 + 1], vertices[v2], vertices[v2 + 1], vertices[v3], vertices[v3 + 1]);
                            }
                        }
                        if (this.drawMeshHull && hullLength > 0) {
                            shapes.setColor(this.attachmentLineColor);
                            hullLength = (hullLength >> 1) * 2;
                            var lastX = vertices[hullLength - 2], lastY = vertices[hullLength - 1];
                            for (var ii = 0, nn = hullLength; ii < nn; ii += 2) {
                                var x = vertices[ii], y = vertices[ii + 1];
                                shapes.line(x, y, lastX, lastY);
                                lastX = x;
                                lastY = y;
                            }
                        }
                    }
                }
                if (this.drawBoundingBoxes) {
                    var bounds = this.bounds;
                    bounds.update(skeleton, true);
                    shapes.setColor(this.aabbColor);
                    shapes.rect(false, bounds.minX, bounds.minY, bounds.getWidth(), bounds.getHeight());
                    var polygons = bounds.polygons;
                    var boxes = bounds.boundingBoxes;
                    for (var i = 0, n = polygons.length; i < n; i++) {
                        var polygon = polygons[i];
                        shapes.setColor(boxes[i].color);
                        shapes.polygon(polygon, 0, polygon.length);
                    }
                }
                if (this.drawPaths) {
                    var slots = skeleton.slots;
                    for (var i = 0, n = slots.length; i < n; i++) {
                        var slot = slots[i];
                        var attachment = slot.getAttachment();
                        if (!(attachment instanceof spine.PathAttachment))
                            continue;
                        var path = attachment;
                        var nn = path.worldVerticesLength;
                        var world = this.temp = spine.Utils.setArraySize(this.temp, nn, 0);
                        path.computeWorldVertices(slot, 0, nn, world, 0, 2);
                        var color = this.pathColor;
                        var x1 = world[2], y1 = world[3], x2 = 0, y2 = 0;
                        if (path.closed) {
                            shapes.setColor(color);
                            var cx1 = world[0], cy1 = world[1], cx2 = world[nn - 2], cy2 = world[nn - 1];
                            x2 = world[nn - 4];
                            y2 = world[nn - 3];
                            shapes.curve(x1, y1, cx1, cy1, cx2, cy2, x2, y2, 32);
                            shapes.setColor(SkeletonDebugRenderer.LIGHT_GRAY);
                            shapes.line(x1, y1, cx1, cy1);
                            shapes.line(x2, y2, cx2, cy2);
                        }
                        nn -= 4;
                        for (var ii = 4; ii < nn; ii += 6) {
                            var cx1 = world[ii], cy1 = world[ii + 1], cx2 = world[ii + 2], cy2 = world[ii + 3];
                            x2 = world[ii + 4];
                            y2 = world[ii + 5];
                            shapes.setColor(color);
                            shapes.curve(x1, y1, cx1, cy1, cx2, cy2, x2, y2, 32);
                            shapes.setColor(SkeletonDebugRenderer.LIGHT_GRAY);
                            shapes.line(x1, y1, cx1, cy1);
                            shapes.line(x2, y2, cx2, cy2);
                            x1 = x2;
                            y1 = y2;
                        }
                    }
                }
                if (this.drawBones) {
                    shapes.setColor(this.boneOriginColor);
                    for (var i = 0, n = bones.length; i < n; i++) {
                        var bone = bones[i];
                        if (ignoredBones && ignoredBones.indexOf(bone.data.name) > -1)
                            continue;
                        shapes.circle(true, skeletonX + bone.worldX, skeletonY + bone.worldY, 3 * this.scale, SkeletonDebugRenderer.GREEN, 8);
                    }
                }
                if (this.drawClipping) {
                    var slots = skeleton.slots;
                    shapes.setColor(this.clipColor);
                    for (var i = 0, n = slots.length; i < n; i++) {
                        var slot = slots[i];
                        var attachment = slot.getAttachment();
                        if (!(attachment instanceof spine.ClippingAttachment))
                            continue;
                        var clip = attachment;
                        var nn = clip.worldVerticesLength;
                        var world = this.temp = spine.Utils.setArraySize(this.temp, nn, 0);
                        clip.computeWorldVertices(slot, 0, nn, world, 0, 2);
                        for (var i_19 = 0, n_2 = world.length; i_19 < n_2; i_19 += 2) {
                            var x = world[i_19];
                            var y = world[i_19 + 1];
                            var x2 = world[(i_19 + 2) % world.length];
                            var y2 = world[(i_19 + 3) % world.length];
                            shapes.line(x, y, x2, y2);
                        }
                    }
                }
            };
            SkeletonDebugRenderer.prototype.dispose = function () {
            };
            return SkeletonDebugRenderer;
        }());
        SkeletonDebugRenderer.LIGHT_GRAY = new spine.Color(192 / 255, 192 / 255, 192 / 255, 1);
        SkeletonDebugRenderer.GREEN = new spine.Color(0, 1, 0, 1);
        webgl.SkeletonDebugRenderer = SkeletonDebugRenderer;
    })(webgl = spine.webgl || (spine.webgl = {}));
})(spine || (spine = {}));
var spine;
(function (spine) {
    var webgl;
    (function (webgl) {
        var Renderable = (function () {
            function Renderable(vertices, numVertices, numFloats) {
                this.vertices = vertices;
                this.numVertices = numVertices;
                this.numFloats = numFloats;
            }
            return Renderable;
        }());
        ;
        var SkeletonRenderer = (function () {
            function SkeletonRenderer(context, twoColorTint) {
                if (twoColorTint === void 0) { twoColorTint = true; }
                this.premultipliedAlpha = false;
                this.vertexEffect = null;
                this.tempColor = new spine.Color();
                this.tempColor2 = new spine.Color();
                this.vertexSize = 2 + 2 + 4;
                this.twoColorTint = false;
                this.renderable = new Renderable(null, 0, 0);
                this.clipper = new spine.SkeletonClipping();
                this.temp = new spine.Vector2();
                this.temp2 = new spine.Vector2();
                this.temp3 = new spine.Color();
                this.temp4 = new spine.Color();
                this.twoColorTint = twoColorTint;
                if (twoColorTint)
                    this.vertexSize += 4;
                this.vertices = spine.Utils.newFloatArray(this.vertexSize * 1024);
            }
            SkeletonRenderer.prototype.draw = function (batcher, skeleton) {
                var clipper = this.clipper;
                var premultipliedAlpha = this.premultipliedAlpha;
                var twoColorTint = this.twoColorTint;
                var blendMode = null;
                var tempPos = this.temp;
                var tempUv = this.temp2;
                var tempLight = this.temp3;
                var tempDark = this.temp4;
                var renderable = this.renderable;
                var uvs = null;
                var triangles = null;
                var drawOrder = skeleton.drawOrder;
                var attachmentColor = null;
                var skeletonColor = skeleton.color;
                var vertexSize = twoColorTint ? 12 : 8;
                for (var i = 0, n = drawOrder.length; i < n; i++) {
                    var clippedVertexSize = clipper.isClipping() ? 2 : vertexSize;
                    var slot = drawOrder[i];
                    var attachment = slot.getAttachment();
                    var texture = null;
                    if (attachment instanceof spine.RegionAttachment) {
                        var region = attachment;
                        renderable.vertices = this.vertices;
                        renderable.numVertices = 4;
                        renderable.numFloats = clippedVertexSize << 2;
                        region.computeWorldVertices(slot.bone, renderable.vertices, 0, clippedVertexSize);
                        triangles = SkeletonRenderer.QUAD_TRIANGLES;
                        uvs = region.uvs;
                        texture = region.region.renderObject.texture;
                        attachmentColor = region.color;
                    }
                    else if (attachment instanceof spine.MeshAttachment) {
                        var mesh = attachment;
                        renderable.vertices = this.vertices;
                        renderable.numVertices = (mesh.worldVerticesLength >> 1);
                        renderable.numFloats = renderable.numVertices * clippedVertexSize;
                        if (renderable.numFloats > renderable.vertices.length) {
                            renderable.vertices = this.vertices = spine.Utils.newFloatArray(renderable.numFloats);
                        }
                        mesh.computeWorldVertices(slot, 0, mesh.worldVerticesLength, renderable.vertices, 0, clippedVertexSize);
                        triangles = mesh.triangles;
                        texture = mesh.region.renderObject.texture;
                        uvs = mesh.uvs;
                        attachmentColor = mesh.color;
                    }
                    else if (attachment instanceof spine.ClippingAttachment) {
                        var clip = (attachment);
                        clipper.clipStart(slot, clip);
                        continue;
                    }
                    else
                        continue;
                    if (texture != null) {
                        var slotColor = slot.color;
                        var finalColor = this.tempColor;
                        finalColor.r = skeletonColor.r * slotColor.r * attachmentColor.r;
                        finalColor.g = skeletonColor.g * slotColor.g * attachmentColor.g;
                        finalColor.b = skeletonColor.b * slotColor.b * attachmentColor.b;
                        finalColor.a = skeletonColor.a * slotColor.a * attachmentColor.a;
                        if (premultipliedAlpha) {
                            finalColor.r *= finalColor.a;
                            finalColor.g *= finalColor.a;
                            finalColor.b *= finalColor.a;
                        }
                        var darkColor = this.tempColor2;
                        if (slot.darkColor == null)
                            darkColor.set(0, 0, 0, 1.0);
                        else {
                            if (premultipliedAlpha) {
                                darkColor.r = slot.darkColor.r * finalColor.a;
                                darkColor.g = slot.darkColor.g * finalColor.a;
                                darkColor.b = slot.darkColor.b * finalColor.a;
                            }
                            else {
                                darkColor.setFromColor(slot.darkColor);
                            }
                            darkColor.a = premultipliedAlpha ? 1.0 : 0.0;
                        }
                        var slotBlendMode = slot.data.blendMode;
                        if (slotBlendMode != blendMode) {
                            blendMode = slotBlendMode;
                            batcher.setBlendMode(webgl.WebGLBlendModeConverter.getSourceGLBlendMode(blendMode, premultipliedAlpha), webgl.WebGLBlendModeConverter.getDestGLBlendMode(blendMode));
                        }
                        if (clipper.isClipping()) {
                            clipper.clipTriangles(renderable.vertices, renderable.numFloats, triangles, triangles.length, uvs, finalColor, darkColor, twoColorTint);
                            var clippedVertices = new Float32Array(clipper.clippedVertices);
                            var clippedTriangles = clipper.clippedTriangles;
                            if (this.vertexEffect != null) {
                                var vertexEffect = this.vertexEffect;
                                var verts = clippedVertices;
                                if (!twoColorTint) {
                                    for (var v = 0, n_3 = clippedVertices.length; v < n_3; v += vertexSize) {
                                        tempPos.x = verts[v];
                                        tempPos.y = verts[v + 1];
                                        tempLight.set(verts[v + 2], verts[v + 3], verts[v + 4], verts[v + 5]);
                                        tempUv.x = verts[v + 6];
                                        tempUv.y = verts[v + 7];
                                        tempDark.set(0, 0, 0, 0);
                                        vertexEffect.transform(tempPos, tempUv, tempLight, tempDark);
                                        verts[v] = tempPos.x;
                                        verts[v + 1] = tempPos.y;
                                        verts[v + 2] = tempLight.r;
                                        verts[v + 3] = tempLight.g;
                                        verts[v + 4] = tempLight.b;
                                        verts[v + 5] = tempLight.a;
                                        verts[v + 6] = tempUv.x;
                                        verts[v + 7] = tempUv.y;
                                    }
                                }
                                else {
                                    for (var v = 0, n_4 = clippedVertices.length; v < n_4; v += vertexSize) {
                                        tempPos.x = verts[v];
                                        tempPos.y = verts[v + 1];
                                        tempLight.set(verts[v + 2], verts[v + 3], verts[v + 4], verts[v + 5]);
                                        tempUv.x = verts[v + 6];
                                        tempUv.y = verts[v + 7];
                                        tempDark.set(verts[v + 8], verts[v + 9], verts[v + 10], verts[v + 11]);
                                        vertexEffect.transform(tempPos, tempUv, tempLight, tempDark);
                                        verts[v] = tempPos.x;
                                        verts[v + 1] = tempPos.y;
                                        verts[v + 2] = tempLight.r;
                                        verts[v + 3] = tempLight.g;
                                        verts[v + 4] = tempLight.b;
                                        verts[v + 5] = tempLight.a;
                                        verts[v + 6] = tempUv.x;
                                        verts[v + 7] = tempUv.y;
                                        verts[v + 8] = tempDark.r;
                                        verts[v + 9] = tempDark.g;
                                        verts[v + 10] = tempDark.b;
                                        verts[v + 11] = tempDark.a;
                                    }
                                }
                            }
                            batcher.draw(texture, clippedVertices, clippedTriangles);
                        }
                        else {
                            var verts = renderable.vertices;
                            if (this.vertexEffect != null) {
                                var vertexEffect = this.vertexEffect;
                                if (!twoColorTint) {
                                    for (var v = 0, u = 0, n_5 = renderable.numFloats; v < n_5; v += vertexSize, u += 2) {
                                        tempPos.x = verts[v];
                                        tempPos.y = verts[v + 1];
                                        tempUv.x = uvs[u];
                                        tempUv.y = uvs[u + 1];
                                        tempLight.setFromColor(finalColor);
                                        tempDark.set(0, 0, 0, 0);
                                        vertexEffect.transform(tempPos, tempUv, tempLight, tempDark);
                                        verts[v] = tempPos.x;
                                        verts[v + 1] = tempPos.y;
                                        verts[v + 2] = tempLight.r;
                                        verts[v + 3] = tempLight.g;
                                        verts[v + 4] = tempLight.b;
                                        verts[v + 5] = tempLight.a;
                                        verts[v + 6] = tempUv.x;
                                        verts[v + 7] = tempUv.y;
                                    }
                                }
                                else {
                                    for (var v = 0, u = 0, n_6 = renderable.numFloats; v < n_6; v += vertexSize, u += 2) {
                                        tempPos.x = verts[v];
                                        tempPos.y = verts[v + 1];
                                        tempUv.x = uvs[u];
                                        tempUv.y = uvs[u + 1];
                                        tempLight.setFromColor(finalColor);
                                        tempDark.setFromColor(darkColor);
                                        vertexEffect.transform(tempPos, tempUv, tempLight, tempDark);
                                        verts[v] = tempPos.x;
                                        verts[v + 1] = tempPos.y;
                                        verts[v + 2] = tempLight.r;
                                        verts[v + 3] = tempLight.g;
                                        verts[v + 4] = tempLight.b;
                                        verts[v + 5] = tempLight.a;
                                        verts[v + 6] = tempUv.x;
                                        verts[v + 7] = tempUv.y;
                                        verts[v + 8] = tempDark.r;
                                        verts[v + 9] = tempDark.g;
                                        verts[v + 10] = tempDark.b;
                                        verts[v + 11] = tempDark.a;
                                    }
                                }
                            }
                            else {
                                if (!twoColorTint) {
                                    for (var v = 2, u = 0, n_7 = renderable.numFloats; v < n_7; v += vertexSize, u += 2) {
                                        verts[v] = finalColor.r;
                                        verts[v + 1] = finalColor.g;
                                        verts[v + 2] = finalColor.b;
                                        verts[v + 3] = finalColor.a;
                                        verts[v + 4] = uvs[u];
                                        verts[v + 5] = uvs[u + 1];
                                    }
                                }
                                else {
                                    for (var v = 2, u = 0, n_8 = renderable.numFloats; v < n_8; v += vertexSize, u += 2) {
                                        verts[v] = finalColor.r;
                                        verts[v + 1] = finalColor.g;
                                        verts[v + 2] = finalColor.b;
                                        verts[v + 3] = finalColor.a;
                                        verts[v + 4] = uvs[u];
                                        verts[v + 5] = uvs[u + 1];
                                        verts[v + 6] = darkColor.r;
                                        verts[v + 7] = darkColor.g;
                                        verts[v + 8] = darkColor.b;
                                        verts[v + 9] = darkColor.a;
                                    }
                                }
                            }
                            var view = renderable.vertices.subarray(0, renderable.numFloats);
                            batcher.draw(texture, view, triangles);
                        }
                    }
                    clipper.clipEndWithSlot(slot);
                }
                clipper.clipEnd();
            };
            return SkeletonRenderer;
        }());
        SkeletonRenderer.QUAD_TRIANGLES = [0, 1, 2, 2, 3, 0];
        webgl.SkeletonRenderer = SkeletonRenderer;
    })(webgl = spine.webgl || (spine.webgl = {}));
=======
	var webgl;
	(function (webgl) {
		var SceneRenderer = (function () {
			function SceneRenderer(canvas, context, twoColorTint) {
				if (twoColorTint === void 0) { twoColorTint = true; }
				this.twoColorTint = false;
				this.activeRenderer = null;
				this.QUAD = [
					0, 0, 1, 1, 1, 1, 0, 0,
					0, 0, 1, 1, 1, 1, 0, 0,
					0, 0, 1, 1, 1, 1, 0, 0,
					0, 0, 1, 1, 1, 1, 0, 0,
				];
				this.QUAD_TRIANGLES = [0, 1, 2, 2, 3, 0];
				this.WHITE = new spine.Color(1, 1, 1, 1);
				this.canvas = canvas;
				this.context = context instanceof webgl.ManagedWebGLRenderingContext ? context : new webgl.ManagedWebGLRenderingContext(context);
				this.twoColorTint = twoColorTint;
				this.camera = new webgl.OrthoCamera(canvas.width, canvas.height);
				this.batcherShader = twoColorTint ? webgl.Shader.newTwoColoredTextured(this.context) : webgl.Shader.newColoredTextured(this.context);
				this.batcher = new webgl.PolygonBatcher(this.context, twoColorTint);
				this.shapesShader = webgl.Shader.newColored(this.context);
				this.shapes = new webgl.ShapeRenderer(this.context);
				this.skeletonRenderer = new webgl.SkeletonRenderer(this.context, twoColorTint);
				this.skeletonDebugRenderer = new webgl.SkeletonDebugRenderer(this.context);
			}
			SceneRenderer.prototype.begin = function () {
				this.camera.update();
				this.enableRenderer(this.batcher);
			};
			SceneRenderer.prototype.drawSkeleton = function (skeleton, premultipliedAlpha) {
				if (premultipliedAlpha === void 0) { premultipliedAlpha = false; }
				this.enableRenderer(this.batcher);
				this.skeletonRenderer.premultipliedAlpha = premultipliedAlpha;
				this.skeletonRenderer.draw(this.batcher, skeleton);
			};
			SceneRenderer.prototype.drawSkeletonDebug = function (skeleton, premultipliedAlpha, ignoredBones) {
				if (premultipliedAlpha === void 0) { premultipliedAlpha = false; }
				if (ignoredBones === void 0) { ignoredBones = null; }
				this.enableRenderer(this.shapes);
				this.skeletonDebugRenderer.premultipliedAlpha = premultipliedAlpha;
				this.skeletonDebugRenderer.draw(this.shapes, skeleton, ignoredBones);
			};
			SceneRenderer.prototype.drawTexture = function (texture, x, y, width, height, color) {
				if (color === void 0) { color = null; }
				this.enableRenderer(this.batcher);
				if (color === null)
					color = this.WHITE;
				var quad = this.QUAD;
				var i = 0;
				quad[i++] = x;
				quad[i++] = y;
				quad[i++] = color.r;
				quad[i++] = color.g;
				quad[i++] = color.b;
				quad[i++] = color.a;
				quad[i++] = 0;
				quad[i++] = 1;
				if (this.twoColorTint) {
					quad[i++] = 0;
					quad[i++] = 0;
					quad[i++] = 0;
					quad[i++] = 0;
				}
				quad[i++] = x + width;
				quad[i++] = y;
				quad[i++] = color.r;
				quad[i++] = color.g;
				quad[i++] = color.b;
				quad[i++] = color.a;
				quad[i++] = 1;
				quad[i++] = 1;
				if (this.twoColorTint) {
					quad[i++] = 0;
					quad[i++] = 0;
					quad[i++] = 0;
					quad[i++] = 0;
				}
				quad[i++] = x + width;
				quad[i++] = y + height;
				quad[i++] = color.r;
				quad[i++] = color.g;
				quad[i++] = color.b;
				quad[i++] = color.a;
				quad[i++] = 1;
				quad[i++] = 0;
				if (this.twoColorTint) {
					quad[i++] = 0;
					quad[i++] = 0;
					quad[i++] = 0;
					quad[i++] = 0;
				}
				quad[i++] = x;
				quad[i++] = y + height;
				quad[i++] = color.r;
				quad[i++] = color.g;
				quad[i++] = color.b;
				quad[i++] = color.a;
				quad[i++] = 0;
				quad[i++] = 0;
				if (this.twoColorTint) {
					quad[i++] = 0;
					quad[i++] = 0;
					quad[i++] = 0;
					quad[i++] = 0;
				}
				this.batcher.draw(texture, quad, this.QUAD_TRIANGLES);
			};
			SceneRenderer.prototype.drawTextureRotated = function (texture, x, y, width, height, pivotX, pivotY, angle, color, premultipliedAlpha) {
				if (color === void 0) { color = null; }
				if (premultipliedAlpha === void 0) { premultipliedAlpha = false; }
				this.enableRenderer(this.batcher);
				if (color === null)
					color = this.WHITE;
				var quad = this.QUAD;
				var worldOriginX = x + pivotX;
				var worldOriginY = y + pivotY;
				var fx = -pivotX;
				var fy = -pivotY;
				var fx2 = width - pivotX;
				var fy2 = height - pivotY;
				var p1x = fx;
				var p1y = fy;
				var p2x = fx;
				var p2y = fy2;
				var p3x = fx2;
				var p3y = fy2;
				var p4x = fx2;
				var p4y = fy;
				var x1 = 0;
				var y1 = 0;
				var x2 = 0;
				var y2 = 0;
				var x3 = 0;
				var y3 = 0;
				var x4 = 0;
				var y4 = 0;
				if (angle != 0) {
					var cos = spine.MathUtils.cosDeg(angle);
					var sin = spine.MathUtils.sinDeg(angle);
					x1 = cos * p1x - sin * p1y;
					y1 = sin * p1x + cos * p1y;
					x4 = cos * p2x - sin * p2y;
					y4 = sin * p2x + cos * p2y;
					x3 = cos * p3x - sin * p3y;
					y3 = sin * p3x + cos * p3y;
					x2 = x3 + (x1 - x4);
					y2 = y3 + (y1 - y4);
				}
				else {
					x1 = p1x;
					y1 = p1y;
					x4 = p2x;
					y4 = p2y;
					x3 = p3x;
					y3 = p3y;
					x2 = p4x;
					y2 = p4y;
				}
				x1 += worldOriginX;
				y1 += worldOriginY;
				x2 += worldOriginX;
				y2 += worldOriginY;
				x3 += worldOriginX;
				y3 += worldOriginY;
				x4 += worldOriginX;
				y4 += worldOriginY;
				var i = 0;
				quad[i++] = x1;
				quad[i++] = y1;
				quad[i++] = color.r;
				quad[i++] = color.g;
				quad[i++] = color.b;
				quad[i++] = color.a;
				quad[i++] = 0;
				quad[i++] = 1;
				if (this.twoColorTint) {
					quad[i++] = 0;
					quad[i++] = 0;
					quad[i++] = 0;
					quad[i++] = 0;
				}
				quad[i++] = x2;
				quad[i++] = y2;
				quad[i++] = color.r;
				quad[i++] = color.g;
				quad[i++] = color.b;
				quad[i++] = color.a;
				quad[i++] = 1;
				quad[i++] = 1;
				if (this.twoColorTint) {
					quad[i++] = 0;
					quad[i++] = 0;
					quad[i++] = 0;
					quad[i++] = 0;
				}
				quad[i++] = x3;
				quad[i++] = y3;
				quad[i++] = color.r;
				quad[i++] = color.g;
				quad[i++] = color.b;
				quad[i++] = color.a;
				quad[i++] = 1;
				quad[i++] = 0;
				if (this.twoColorTint) {
					quad[i++] = 0;
					quad[i++] = 0;
					quad[i++] = 0;
					quad[i++] = 0;
				}
				quad[i++] = x4;
				quad[i++] = y4;
				quad[i++] = color.r;
				quad[i++] = color.g;
				quad[i++] = color.b;
				quad[i++] = color.a;
				quad[i++] = 0;
				quad[i++] = 0;
				if (this.twoColorTint) {
					quad[i++] = 0;
					quad[i++] = 0;
					quad[i++] = 0;
					quad[i++] = 0;
				}
				this.batcher.draw(texture, quad, this.QUAD_TRIANGLES);
			};
			SceneRenderer.prototype.drawRegion = function (region, x, y, width, height, color, premultipliedAlpha) {
				if (color === void 0) { color = null; }
				if (premultipliedAlpha === void 0) { premultipliedAlpha = false; }
				this.enableRenderer(this.batcher);
				if (color === null)
					color = this.WHITE;
				var quad = this.QUAD;
				var i = 0;
				quad[i++] = x;
				quad[i++] = y;
				quad[i++] = color.r;
				quad[i++] = color.g;
				quad[i++] = color.b;
				quad[i++] = color.a;
				quad[i++] = region.u;
				quad[i++] = region.v2;
				if (this.twoColorTint) {
					quad[i++] = 0;
					quad[i++] = 0;
					quad[i++] = 0;
					quad[i++] = 0;
				}
				quad[i++] = x + width;
				quad[i++] = y;
				quad[i++] = color.r;
				quad[i++] = color.g;
				quad[i++] = color.b;
				quad[i++] = color.a;
				quad[i++] = region.u2;
				quad[i++] = region.v2;
				if (this.twoColorTint) {
					quad[i++] = 0;
					quad[i++] = 0;
					quad[i++] = 0;
					quad[i++] = 0;
				}
				quad[i++] = x + width;
				quad[i++] = y + height;
				quad[i++] = color.r;
				quad[i++] = color.g;
				quad[i++] = color.b;
				quad[i++] = color.a;
				quad[i++] = region.u2;
				quad[i++] = region.v;
				if (this.twoColorTint) {
					quad[i++] = 0;
					quad[i++] = 0;
					quad[i++] = 0;
					quad[i++] = 0;
				}
				quad[i++] = x;
				quad[i++] = y + height;
				quad[i++] = color.r;
				quad[i++] = color.g;
				quad[i++] = color.b;
				quad[i++] = color.a;
				quad[i++] = region.u;
				quad[i++] = region.v;
				if (this.twoColorTint) {
					quad[i++] = 0;
					quad[i++] = 0;
					quad[i++] = 0;
					quad[i++] = 0;
				}
				this.batcher.draw(region.texture, quad, this.QUAD_TRIANGLES);
			};
			SceneRenderer.prototype.line = function (x, y, x2, y2, color, color2) {
				if (color === void 0) { color = null; }
				if (color2 === void 0) { color2 = null; }
				this.enableRenderer(this.shapes);
				this.shapes.line(x, y, x2, y2, color);
			};
			SceneRenderer.prototype.triangle = function (filled, x, y, x2, y2, x3, y3, color, color2, color3) {
				if (color === void 0) { color = null; }
				if (color2 === void 0) { color2 = null; }
				if (color3 === void 0) { color3 = null; }
				this.enableRenderer(this.shapes);
				this.shapes.triangle(filled, x, y, x2, y2, x3, y3, color, color2, color3);
			};
			SceneRenderer.prototype.quad = function (filled, x, y, x2, y2, x3, y3, x4, y4, color, color2, color3, color4) {
				if (color === void 0) { color = null; }
				if (color2 === void 0) { color2 = null; }
				if (color3 === void 0) { color3 = null; }
				if (color4 === void 0) { color4 = null; }
				this.enableRenderer(this.shapes);
				this.shapes.quad(filled, x, y, x2, y2, x3, y3, x4, y4, color, color2, color3, color4);
			};
			SceneRenderer.prototype.rect = function (filled, x, y, width, height, color) {
				if (color === void 0) { color = null; }
				this.enableRenderer(this.shapes);
				this.shapes.rect(filled, x, y, width, height, color);
			};
			SceneRenderer.prototype.rectLine = function (filled, x1, y1, x2, y2, width, color) {
				if (color === void 0) { color = null; }
				this.enableRenderer(this.shapes);
				this.shapes.rectLine(filled, x1, y1, x2, y2, width, color);
			};
			SceneRenderer.prototype.polygon = function (polygonVertices, offset, count, color) {
				if (color === void 0) { color = null; }
				this.enableRenderer(this.shapes);
				this.shapes.polygon(polygonVertices, offset, count, color);
			};
			SceneRenderer.prototype.circle = function (filled, x, y, radius, color, segments) {
				if (color === void 0) { color = null; }
				if (segments === void 0) { segments = 0; }
				this.enableRenderer(this.shapes);
				this.shapes.circle(filled, x, y, radius, color, segments);
			};
			SceneRenderer.prototype.curve = function (x1, y1, cx1, cy1, cx2, cy2, x2, y2, segments, color) {
				if (color === void 0) { color = null; }
				this.enableRenderer(this.shapes);
				this.shapes.curve(x1, y1, cx1, cy1, cx2, cy2, x2, y2, segments, color);
			};
			SceneRenderer.prototype.end = function () {
				if (this.activeRenderer === this.batcher)
					this.batcher.end();
				else if (this.activeRenderer === this.shapes)
					this.shapes.end();
				this.activeRenderer = null;
			};
			SceneRenderer.prototype.resize = function (resizeMode) {
				var canvas = this.canvas;
				var w = canvas.clientWidth;
				var h = canvas.clientHeight;
				if (canvas.width != w || canvas.height != h) {
					canvas.width = w;
					canvas.height = h;
				}
				this.context.gl.viewport(0, 0, canvas.width, canvas.height);
				if (resizeMode === ResizeMode.Stretch) {
				}
				else if (resizeMode === ResizeMode.Expand) {
					this.camera.setViewport(w, h);
				}
				else if (resizeMode === ResizeMode.Fit) {
					var sourceWidth = canvas.width, sourceHeight = canvas.height;
					var targetWidth = this.camera.viewportWidth, targetHeight = this.camera.viewportHeight;
					var targetRatio = targetHeight / targetWidth;
					var sourceRatio = sourceHeight / sourceWidth;
					var scale = targetRatio < sourceRatio ? targetWidth / sourceWidth : targetHeight / sourceHeight;
					this.camera.viewportWidth = sourceWidth * scale;
					this.camera.viewportHeight = sourceHeight * scale;
				}
				this.camera.update();
			};
			SceneRenderer.prototype.enableRenderer = function (renderer) {
				if (this.activeRenderer === renderer)
					return;
				this.end();
				if (renderer instanceof webgl.PolygonBatcher) {
					this.batcherShader.bind();
					this.batcherShader.setUniform4x4f(webgl.Shader.MVP_MATRIX, this.camera.projectionView.values);
					this.batcherShader.setUniformi("u_texture", 0);
					this.batcher.begin(this.batcherShader);
					this.activeRenderer = this.batcher;
				}
				else if (renderer instanceof webgl.ShapeRenderer) {
					this.shapesShader.bind();
					this.shapesShader.setUniform4x4f(webgl.Shader.MVP_MATRIX, this.camera.projectionView.values);
					this.shapes.begin(this.shapesShader);
					this.activeRenderer = this.shapes;
				}
				else {
					this.activeRenderer = this.skeletonDebugRenderer;
				}
			};
			SceneRenderer.prototype.dispose = function () {
				this.batcher.dispose();
				this.batcherShader.dispose();
				this.shapes.dispose();
				this.shapesShader.dispose();
				this.skeletonDebugRenderer.dispose();
			};
			return SceneRenderer;
		}());
		webgl.SceneRenderer = SceneRenderer;
		var ResizeMode;
		(function (ResizeMode) {
			ResizeMode[ResizeMode["Stretch"] = 0] = "Stretch";
			ResizeMode[ResizeMode["Expand"] = 1] = "Expand";
			ResizeMode[ResizeMode["Fit"] = 2] = "Fit";
		})(ResizeMode = webgl.ResizeMode || (webgl.ResizeMode = {}));
	})(webgl = spine.webgl || (spine.webgl = {}));
})(spine || (spine = {}));
var spine;
(function (spine) {
	var webgl;
	(function (webgl) {
		var Shader = (function () {
			function Shader(context, vertexShader, fragmentShader) {
				this.vertexShader = vertexShader;
				this.fragmentShader = fragmentShader;
				this.vs = null;
				this.fs = null;
				this.program = null;
				this.tmp2x2 = new Float32Array(2 * 2);
				this.tmp3x3 = new Float32Array(3 * 3);
				this.tmp4x4 = new Float32Array(4 * 4);
				this.vsSource = vertexShader;
				this.fsSource = fragmentShader;
				this.context = context instanceof webgl.ManagedWebGLRenderingContext ? context : new webgl.ManagedWebGLRenderingContext(context);
				this.context.addRestorable(this);
				this.compile();
			}
			Shader.prototype.getProgram = function () { return this.program; };
			Shader.prototype.getVertexShader = function () { return this.vertexShader; };
			Shader.prototype.getFragmentShader = function () { return this.fragmentShader; };
			Shader.prototype.getVertexShaderSource = function () { return this.vsSource; };
			Shader.prototype.getFragmentSource = function () { return this.fsSource; };
			Shader.prototype.compile = function () {
				var gl = this.context.gl;
				try {
					this.vs = this.compileShader(gl.VERTEX_SHADER, this.vertexShader);
					this.fs = this.compileShader(gl.FRAGMENT_SHADER, this.fragmentShader);
					this.program = this.compileProgram(this.vs, this.fs);
				}
				catch (e) {
					this.dispose();
					throw e;
				}
			};
			Shader.prototype.compileShader = function (type, source) {
				var gl = this.context.gl;
				var shader = gl.createShader(type);
				gl.shaderSource(shader, source);
				gl.compileShader(shader);
				if (!gl.getShaderParameter(shader, gl.COMPILE_STATUS)) {
					var error = "Couldn't compile shader: " + gl.getShaderInfoLog(shader);
					gl.deleteShader(shader);
					if (!gl.isContextLost())
						throw new Error(error);
				}
				return shader;
			};
			Shader.prototype.compileProgram = function (vs, fs) {
				var gl = this.context.gl;
				var program = gl.createProgram();
				gl.attachShader(program, vs);
				gl.attachShader(program, fs);
				gl.linkProgram(program);
				if (!gl.getProgramParameter(program, gl.LINK_STATUS)) {
					var error = "Couldn't compile shader program: " + gl.getProgramInfoLog(program);
					gl.deleteProgram(program);
					if (!gl.isContextLost())
						throw new Error(error);
				}
				return program;
			};
			Shader.prototype.restore = function () {
				this.compile();
			};
			Shader.prototype.bind = function () {
				this.context.gl.useProgram(this.program);
			};
			Shader.prototype.unbind = function () {
				this.context.gl.useProgram(null);
			};
			Shader.prototype.setUniformi = function (uniform, value) {
				this.context.gl.uniform1i(this.getUniformLocation(uniform), value);
			};
			Shader.prototype.setUniformf = function (uniform, value) {
				this.context.gl.uniform1f(this.getUniformLocation(uniform), value);
			};
			Shader.prototype.setUniform2f = function (uniform, value, value2) {
				this.context.gl.uniform2f(this.getUniformLocation(uniform), value, value2);
			};
			Shader.prototype.setUniform3f = function (uniform, value, value2, value3) {
				this.context.gl.uniform3f(this.getUniformLocation(uniform), value, value2, value3);
			};
			Shader.prototype.setUniform4f = function (uniform, value, value2, value3, value4) {
				this.context.gl.uniform4f(this.getUniformLocation(uniform), value, value2, value3, value4);
			};
			Shader.prototype.setUniform2x2f = function (uniform, value) {
				var gl = this.context.gl;
				this.tmp2x2.set(value);
				gl.uniformMatrix2fv(this.getUniformLocation(uniform), false, this.tmp2x2);
			};
			Shader.prototype.setUniform3x3f = function (uniform, value) {
				var gl = this.context.gl;
				this.tmp3x3.set(value);
				gl.uniformMatrix3fv(this.getUniformLocation(uniform), false, this.tmp3x3);
			};
			Shader.prototype.setUniform4x4f = function (uniform, value) {
				var gl = this.context.gl;
				this.tmp4x4.set(value);
				gl.uniformMatrix4fv(this.getUniformLocation(uniform), false, this.tmp4x4);
			};
			Shader.prototype.getUniformLocation = function (uniform) {
				var gl = this.context.gl;
				var location = gl.getUniformLocation(this.program, uniform);
				if (!location && !gl.isContextLost())
					throw new Error("Couldn't find location for uniform " + uniform);
				return location;
			};
			Shader.prototype.getAttributeLocation = function (attribute) {
				var gl = this.context.gl;
				var location = gl.getAttribLocation(this.program, attribute);
				if (location == -1 && !gl.isContextLost())
					throw new Error("Couldn't find location for attribute " + attribute);
				return location;
			};
			Shader.prototype.dispose = function () {
				this.context.removeRestorable(this);
				var gl = this.context.gl;
				if (this.vs) {
					gl.deleteShader(this.vs);
					this.vs = null;
				}
				if (this.fs) {
					gl.deleteShader(this.fs);
					this.fs = null;
				}
				if (this.program) {
					gl.deleteProgram(this.program);
					this.program = null;
				}
			};
			Shader.newColoredTextured = function (context) {
				var vs = "\n\t\t\t\tattribute vec4 " + Shader.POSITION + ";\n\t\t\t\tattribute vec4 " + Shader.COLOR + ";\n\t\t\t\tattribute vec2 " + Shader.TEXCOORDS + ";\n\t\t\t\tuniform mat4 " + Shader.MVP_MATRIX + ";\n\t\t\t\tvarying vec4 v_color;\n\t\t\t\tvarying vec2 v_texCoords;\n\n\t\t\t\tvoid main () {\n\t\t\t\t\tv_color = " + Shader.COLOR + ";\n\t\t\t\t\tv_texCoords = " + Shader.TEXCOORDS + ";\n\t\t\t\t\tgl_Position = " + Shader.MVP_MATRIX + " * " + Shader.POSITION + ";\n\t\t\t\t}\n\t\t\t";
				var fs = "\n\t\t\t\t#ifdef GL_ES\n\t\t\t\t\t#define LOWP lowp\n\t\t\t\t\tprecision mediump float;\n\t\t\t\t#else\n\t\t\t\t\t#define LOWP\n\t\t\t\t#endif\n\t\t\t\tvarying LOWP vec4 v_color;\n\t\t\t\tvarying vec2 v_texCoords;\n\t\t\t\tuniform sampler2D u_texture;\n\n\t\t\t\tvoid main () {\n\t\t\t\t\tgl_FragColor = v_color * texture2D(u_texture, v_texCoords);\n\t\t\t\t}\n\t\t\t";
				return new Shader(context, vs, fs);
			};
			Shader.newTwoColoredTextured = function (context) {
				var vs = "\n\t\t\t\tattribute vec4 " + Shader.POSITION + ";\n\t\t\t\tattribute vec4 " + Shader.COLOR + ";\n\t\t\t\tattribute vec4 " + Shader.COLOR2 + ";\n\t\t\t\tattribute vec2 " + Shader.TEXCOORDS + ";\n\t\t\t\tuniform mat4 " + Shader.MVP_MATRIX + ";\n\t\t\t\tvarying vec4 v_light;\n\t\t\t\tvarying vec4 v_dark;\n\t\t\t\tvarying vec2 v_texCoords;\n\n\t\t\t\tvoid main () {\n\t\t\t\t\tv_light = " + Shader.COLOR + ";\n\t\t\t\t\tv_dark = " + Shader.COLOR2 + ";\n\t\t\t\t\tv_texCoords = " + Shader.TEXCOORDS + ";\n\t\t\t\t\tgl_Position = " + Shader.MVP_MATRIX + " * " + Shader.POSITION + ";\n\t\t\t\t}\n\t\t\t";
				var fs = "\n\t\t\t\t#ifdef GL_ES\n\t\t\t\t\t#define LOWP lowp\n\t\t\t\t\tprecision mediump float;\n\t\t\t\t#else\n\t\t\t\t\t#define LOWP\n\t\t\t\t#endif\n\t\t\t\tvarying LOWP vec4 v_light;\n\t\t\t\tvarying LOWP vec4 v_dark;\n\t\t\t\tvarying vec2 v_texCoords;\n\t\t\t\tuniform sampler2D u_texture;\n\n\t\t\t\tvoid main () {\n\t\t\t\t\tvec4 texColor = texture2D(u_texture, v_texCoords);\n\t\t\t\t\tgl_FragColor.a = texColor.a * v_light.a;\n\t\t\t\t\tgl_FragColor.rgb = ((texColor.a - 1.0) * v_dark.a + 1.0 - texColor.rgb) * v_dark.rgb + texColor.rgb * v_light.rgb;\n\t\t\t\t}\n\t\t\t";
				return new Shader(context, vs, fs);
			};
			Shader.newColored = function (context) {
				var vs = "\n\t\t\t\tattribute vec4 " + Shader.POSITION + ";\n\t\t\t\tattribute vec4 " + Shader.COLOR + ";\n\t\t\t\tuniform mat4 " + Shader.MVP_MATRIX + ";\n\t\t\t\tvarying vec4 v_color;\n\n\t\t\t\tvoid main () {\n\t\t\t\t\tv_color = " + Shader.COLOR + ";\n\t\t\t\t\tgl_Position = " + Shader.MVP_MATRIX + " * " + Shader.POSITION + ";\n\t\t\t\t}\n\t\t\t";
				var fs = "\n\t\t\t\t#ifdef GL_ES\n\t\t\t\t\t#define LOWP lowp\n\t\t\t\t\tprecision mediump float;\n\t\t\t\t#else\n\t\t\t\t\t#define LOWP\n\t\t\t\t#endif\n\t\t\t\tvarying LOWP vec4 v_color;\n\n\t\t\t\tvoid main () {\n\t\t\t\t\tgl_FragColor = v_color;\n\t\t\t\t}\n\t\t\t";
				return new Shader(context, vs, fs);
			};
			return Shader;
		}());
		Shader.MVP_MATRIX = "u_projTrans";
		Shader.POSITION = "a_position";
		Shader.COLOR = "a_color";
		Shader.COLOR2 = "a_color2";
		Shader.TEXCOORDS = "a_texCoords";
		Shader.SAMPLER = "u_texture";
		webgl.Shader = Shader;
	})(webgl = spine.webgl || (spine.webgl = {}));
})(spine || (spine = {}));
var spine;
(function (spine) {
	var webgl;
	(function (webgl) {
		var ShapeRenderer = (function () {
			function ShapeRenderer(context, maxVertices) {
				if (maxVertices === void 0) { maxVertices = 10920; }
				this.isDrawing = false;
				this.shapeType = ShapeType.Filled;
				this.color = new spine.Color(1, 1, 1, 1);
				this.vertexIndex = 0;
				this.tmp = new spine.Vector2();
				if (maxVertices > 10920)
					throw new Error("Can't have more than 10920 triangles per batch: " + maxVertices);
				this.context = context instanceof webgl.ManagedWebGLRenderingContext ? context : new webgl.ManagedWebGLRenderingContext(context);
				this.mesh = new webgl.Mesh(context, [new webgl.Position2Attribute(), new webgl.ColorAttribute()], maxVertices, 0);
				this.srcBlend = this.context.gl.SRC_ALPHA;
				this.dstBlend = this.context.gl.ONE_MINUS_SRC_ALPHA;
			}
			ShapeRenderer.prototype.begin = function (shader) {
				if (this.isDrawing)
					throw new Error("ShapeRenderer.begin() has already been called");
				this.shader = shader;
				this.vertexIndex = 0;
				this.isDrawing = true;
				var gl = this.context.gl;
				gl.enable(gl.BLEND);
				gl.blendFunc(this.srcBlend, this.dstBlend);
			};
			ShapeRenderer.prototype.setBlendMode = function (srcBlend, dstBlend) {
				var gl = this.context.gl;
				this.srcBlend = srcBlend;
				this.dstBlend = dstBlend;
				if (this.isDrawing) {
					this.flush();
					gl.blendFunc(this.srcBlend, this.dstBlend);
				}
			};
			ShapeRenderer.prototype.setColor = function (color) {
				this.color.setFromColor(color);
			};
			ShapeRenderer.prototype.setColorWith = function (r, g, b, a) {
				this.color.set(r, g, b, a);
			};
			ShapeRenderer.prototype.point = function (x, y, color) {
				if (color === void 0) { color = null; }
				this.check(ShapeType.Point, 1);
				if (color === null)
					color = this.color;
				this.vertex(x, y, color);
			};
			ShapeRenderer.prototype.line = function (x, y, x2, y2, color) {
				if (color === void 0) { color = null; }
				this.check(ShapeType.Line, 2);
				var vertices = this.mesh.getVertices();
				var idx = this.vertexIndex;
				if (color === null)
					color = this.color;
				this.vertex(x, y, color);
				this.vertex(x2, y2, color);
			};
			ShapeRenderer.prototype.triangle = function (filled, x, y, x2, y2, x3, y3, color, color2, color3) {
				if (color === void 0) { color = null; }
				if (color2 === void 0) { color2 = null; }
				if (color3 === void 0) { color3 = null; }
				this.check(filled ? ShapeType.Filled : ShapeType.Line, 3);
				var vertices = this.mesh.getVertices();
				var idx = this.vertexIndex;
				if (color === null)
					color = this.color;
				if (color2 === null)
					color2 = this.color;
				if (color3 === null)
					color3 = this.color;
				if (filled) {
					this.vertex(x, y, color);
					this.vertex(x2, y2, color2);
					this.vertex(x3, y3, color3);
				}
				else {
					this.vertex(x, y, color);
					this.vertex(x2, y2, color2);
					this.vertex(x2, y2, color);
					this.vertex(x3, y3, color2);
					this.vertex(x3, y3, color);
					this.vertex(x, y, color2);
				}
			};
			ShapeRenderer.prototype.quad = function (filled, x, y, x2, y2, x3, y3, x4, y4, color, color2, color3, color4) {
				if (color === void 0) { color = null; }
				if (color2 === void 0) { color2 = null; }
				if (color3 === void 0) { color3 = null; }
				if (color4 === void 0) { color4 = null; }
				this.check(filled ? ShapeType.Filled : ShapeType.Line, 3);
				var vertices = this.mesh.getVertices();
				var idx = this.vertexIndex;
				if (color === null)
					color = this.color;
				if (color2 === null)
					color2 = this.color;
				if (color3 === null)
					color3 = this.color;
				if (color4 === null)
					color4 = this.color;
				if (filled) {
					this.vertex(x, y, color);
					this.vertex(x2, y2, color2);
					this.vertex(x3, y3, color3);
					this.vertex(x3, y3, color3);
					this.vertex(x4, y4, color4);
					this.vertex(x, y, color);
				}
				else {
					this.vertex(x, y, color);
					this.vertex(x2, y2, color2);
					this.vertex(x2, y2, color2);
					this.vertex(x3, y3, color3);
					this.vertex(x3, y3, color3);
					this.vertex(x4, y4, color4);
					this.vertex(x4, y4, color4);
					this.vertex(x, y, color);
				}
			};
			ShapeRenderer.prototype.rect = function (filled, x, y, width, height, color) {
				if (color === void 0) { color = null; }
				this.quad(filled, x, y, x + width, y, x + width, y + height, x, y + height, color, color, color, color);
			};
			ShapeRenderer.prototype.rectLine = function (filled, x1, y1, x2, y2, width, color) {
				if (color === void 0) { color = null; }
				this.check(filled ? ShapeType.Filled : ShapeType.Line, 8);
				if (color === null)
					color = this.color;
				var t = this.tmp.set(y2 - y1, x1 - x2);
				t.normalize();
				width *= 0.5;
				var tx = t.x * width;
				var ty = t.y * width;
				if (!filled) {
					this.vertex(x1 + tx, y1 + ty, color);
					this.vertex(x1 - tx, y1 - ty, color);
					this.vertex(x2 + tx, y2 + ty, color);
					this.vertex(x2 - tx, y2 - ty, color);
					this.vertex(x2 + tx, y2 + ty, color);
					this.vertex(x1 + tx, y1 + ty, color);
					this.vertex(x2 - tx, y2 - ty, color);
					this.vertex(x1 - tx, y1 - ty, color);
				}
				else {
					this.vertex(x1 + tx, y1 + ty, color);
					this.vertex(x1 - tx, y1 - ty, color);
					this.vertex(x2 + tx, y2 + ty, color);
					this.vertex(x2 - tx, y2 - ty, color);
					this.vertex(x2 + tx, y2 + ty, color);
					this.vertex(x1 - tx, y1 - ty, color);
				}
			};
			ShapeRenderer.prototype.x = function (x, y, size) {
				this.line(x - size, y - size, x + size, y + size);
				this.line(x - size, y + size, x + size, y - size);
			};
			ShapeRenderer.prototype.polygon = function (polygonVertices, offset, count, color) {
				if (color === void 0) { color = null; }
				if (count < 3)
					throw new Error("Polygon must contain at least 3 vertices");
				this.check(ShapeType.Line, count * 2);
				if (color === null)
					color = this.color;
				var vertices = this.mesh.getVertices();
				var idx = this.vertexIndex;
				offset <<= 1;
				count <<= 1;
				var firstX = polygonVertices[offset];
				var firstY = polygonVertices[offset + 1];
				var last = offset + count;
				for (var i = offset, n = offset + count - 2; i < n; i += 2) {
					var x1 = polygonVertices[i];
					var y1 = polygonVertices[i + 1];
					var x2 = 0;
					var y2 = 0;
					if (i + 2 >= last) {
						x2 = firstX;
						y2 = firstY;
					}
					else {
						x2 = polygonVertices[i + 2];
						y2 = polygonVertices[i + 3];
					}
					this.vertex(x1, y1, color);
					this.vertex(x2, y2, color);
				}
			};
			ShapeRenderer.prototype.circle = function (filled, x, y, radius, color, segments) {
				if (color === void 0) { color = null; }
				if (segments === void 0) { segments = 0; }
				if (segments === 0)
					segments = Math.max(1, (6 * spine.MathUtils.cbrt(radius)) | 0);
				if (segments <= 0)
					throw new Error("segments must be > 0.");
				if (color === null)
					color = this.color;
				var angle = 2 * spine.MathUtils.PI / segments;
				var cos = Math.cos(angle);
				var sin = Math.sin(angle);
				var cx = radius, cy = 0;
				if (!filled) {
					this.check(ShapeType.Line, segments * 2 + 2);
					for (var i = 0; i < segments; i++) {
						this.vertex(x + cx, y + cy, color);
						var temp_1 = cx;
						cx = cos * cx - sin * cy;
						cy = sin * temp_1 + cos * cy;
						this.vertex(x + cx, y + cy, color);
					}
					this.vertex(x + cx, y + cy, color);
				}
				else {
					this.check(ShapeType.Filled, segments * 3 + 3);
					segments--;
					for (var i = 0; i < segments; i++) {
						this.vertex(x, y, color);
						this.vertex(x + cx, y + cy, color);
						var temp_2 = cx;
						cx = cos * cx - sin * cy;
						cy = sin * temp_2 + cos * cy;
						this.vertex(x + cx, y + cy, color);
					}
					this.vertex(x, y, color);
					this.vertex(x + cx, y + cy, color);
				}
				var temp = cx;
				cx = radius;
				cy = 0;
				this.vertex(x + cx, y + cy, color);
			};
			ShapeRenderer.prototype.curve = function (x1, y1, cx1, cy1, cx2, cy2, x2, y2, segments, color) {
				if (color === void 0) { color = null; }
				this.check(ShapeType.Line, segments * 2 + 2);
				if (color === null)
					color = this.color;
				var subdiv_step = 1 / segments;
				var subdiv_step2 = subdiv_step * subdiv_step;
				var subdiv_step3 = subdiv_step * subdiv_step * subdiv_step;
				var pre1 = 3 * subdiv_step;
				var pre2 = 3 * subdiv_step2;
				var pre4 = 6 * subdiv_step2;
				var pre5 = 6 * subdiv_step3;
				var tmp1x = x1 - cx1 * 2 + cx2;
				var tmp1y = y1 - cy1 * 2 + cy2;
				var tmp2x = (cx1 - cx2) * 3 - x1 + x2;
				var tmp2y = (cy1 - cy2) * 3 - y1 + y2;
				var fx = x1;
				var fy = y1;
				var dfx = (cx1 - x1) * pre1 + tmp1x * pre2 + tmp2x * subdiv_step3;
				var dfy = (cy1 - y1) * pre1 + tmp1y * pre2 + tmp2y * subdiv_step3;
				var ddfx = tmp1x * pre4 + tmp2x * pre5;
				var ddfy = tmp1y * pre4 + tmp2y * pre5;
				var dddfx = tmp2x * pre5;
				var dddfy = tmp2y * pre5;
				while (segments-- > 0) {
					this.vertex(fx, fy, color);
					fx += dfx;
					fy += dfy;
					dfx += ddfx;
					dfy += ddfy;
					ddfx += dddfx;
					ddfy += dddfy;
					this.vertex(fx, fy, color);
				}
				this.vertex(fx, fy, color);
				this.vertex(x2, y2, color);
			};
			ShapeRenderer.prototype.vertex = function (x, y, color) {
				var idx = this.vertexIndex;
				var vertices = this.mesh.getVertices();
				vertices[idx++] = x;
				vertices[idx++] = y;
				vertices[idx++] = color.r;
				vertices[idx++] = color.g;
				vertices[idx++] = color.b;
				vertices[idx++] = color.a;
				this.vertexIndex = idx;
			};
			ShapeRenderer.prototype.end = function () {
				if (!this.isDrawing)
					throw new Error("ShapeRenderer.begin() has not been called");
				this.flush();
				this.context.gl.disable(this.context.gl.BLEND);
				this.isDrawing = false;
			};
			ShapeRenderer.prototype.flush = function () {
				if (this.vertexIndex == 0)
					return;
				this.mesh.setVerticesLength(this.vertexIndex);
				this.mesh.draw(this.shader, this.shapeType);
				this.vertexIndex = 0;
			};
			ShapeRenderer.prototype.check = function (shapeType, numVertices) {
				if (!this.isDrawing)
					throw new Error("ShapeRenderer.begin() has not been called");
				if (this.shapeType == shapeType) {
					if (this.mesh.maxVertices() - this.mesh.numVertices() < numVertices)
						this.flush();
					else
						return;
				}
				else {
					this.flush();
					this.shapeType = shapeType;
				}
			};
			ShapeRenderer.prototype.dispose = function () {
				this.mesh.dispose();
			};
			return ShapeRenderer;
		}());
		webgl.ShapeRenderer = ShapeRenderer;
		var ShapeType;
		(function (ShapeType) {
			ShapeType[ShapeType["Point"] = 0] = "Point";
			ShapeType[ShapeType["Line"] = 1] = "Line";
			ShapeType[ShapeType["Filled"] = 4] = "Filled";
		})(ShapeType = webgl.ShapeType || (webgl.ShapeType = {}));
	})(webgl = spine.webgl || (spine.webgl = {}));
})(spine || (spine = {}));
var spine;
(function (spine) {
	var webgl;
	(function (webgl) {
		var SkeletonDebugRenderer = (function () {
			function SkeletonDebugRenderer(context) {
				this.boneLineColor = new spine.Color(1, 0, 0, 1);
				this.boneOriginColor = new spine.Color(0, 1, 0, 1);
				this.attachmentLineColor = new spine.Color(0, 0, 1, 0.5);
				this.triangleLineColor = new spine.Color(1, 0.64, 0, 0.5);
				this.pathColor = new spine.Color().setFromString("FF7F00");
				this.clipColor = new spine.Color(0.8, 0, 0, 2);
				this.aabbColor = new spine.Color(0, 1, 0, 0.5);
				this.drawBones = true;
				this.drawRegionAttachments = true;
				this.drawBoundingBoxes = true;
				this.drawMeshHull = true;
				this.drawMeshTriangles = true;
				this.drawPaths = true;
				this.drawSkeletonXY = false;
				this.drawClipping = true;
				this.premultipliedAlpha = false;
				this.scale = 1;
				this.boneWidth = 2;
				this.bounds = new spine.SkeletonBounds();
				this.temp = new Array();
				this.vertices = spine.Utils.newFloatArray(2 * 1024);
				this.context = context instanceof webgl.ManagedWebGLRenderingContext ? context : new webgl.ManagedWebGLRenderingContext(context);
			}
			SkeletonDebugRenderer.prototype.draw = function (shapes, skeleton, ignoredBones) {
				if (ignoredBones === void 0) { ignoredBones = null; }
				var skeletonX = skeleton.x;
				var skeletonY = skeleton.y;
				var gl = this.context.gl;
				var srcFunc = this.premultipliedAlpha ? gl.ONE : gl.SRC_ALPHA;
				shapes.setBlendMode(srcFunc, gl.ONE_MINUS_SRC_ALPHA);
				var bones = skeleton.bones;
				if (this.drawBones) {
					shapes.setColor(this.boneLineColor);
					for (var i = 0, n = bones.length; i < n; i++) {
						var bone = bones[i];
						if (ignoredBones && ignoredBones.indexOf(bone.data.name) > -1)
							continue;
						if (bone.parent == null)
							continue;
						var x = skeletonX + bone.data.length * bone.a + bone.worldX;
						var y = skeletonY + bone.data.length * bone.c + bone.worldY;
						shapes.rectLine(true, skeletonX + bone.worldX, skeletonY + bone.worldY, x, y, this.boneWidth * this.scale);
					}
					if (this.drawSkeletonXY)
						shapes.x(skeletonX, skeletonY, 4 * this.scale);
				}
				if (this.drawRegionAttachments) {
					shapes.setColor(this.attachmentLineColor);
					var slots = skeleton.slots;
					for (var i = 0, n = slots.length; i < n; i++) {
						var slot = slots[i];
						var attachment = slot.getAttachment();
						if (attachment instanceof spine.RegionAttachment) {
							var regionAttachment = attachment;
							var vertices = this.vertices;
							regionAttachment.computeWorldVertices(slot.bone, vertices, 0, 2);
							shapes.line(vertices[0], vertices[1], vertices[2], vertices[3]);
							shapes.line(vertices[2], vertices[3], vertices[4], vertices[5]);
							shapes.line(vertices[4], vertices[5], vertices[6], vertices[7]);
							shapes.line(vertices[6], vertices[7], vertices[0], vertices[1]);
						}
					}
				}
				if (this.drawMeshHull || this.drawMeshTriangles) {
					var slots = skeleton.slots;
					for (var i = 0, n = slots.length; i < n; i++) {
						var slot = slots[i];
						var attachment = slot.getAttachment();
						if (!(attachment instanceof spine.MeshAttachment))
							continue;
						var mesh = attachment;
						var vertices = this.vertices;
						mesh.computeWorldVertices(slot, 0, mesh.worldVerticesLength, vertices, 0, 2);
						var triangles = mesh.triangles;
						var hullLength = mesh.hullLength;
						if (this.drawMeshTriangles) {
							shapes.setColor(this.triangleLineColor);
							for (var ii = 0, nn = triangles.length; ii < nn; ii += 3) {
								var v1 = triangles[ii] * 2, v2 = triangles[ii + 1] * 2, v3 = triangles[ii + 2] * 2;
								shapes.triangle(false, vertices[v1], vertices[v1 + 1], vertices[v2], vertices[v2 + 1], vertices[v3], vertices[v3 + 1]);
							}
						}
						if (this.drawMeshHull && hullLength > 0) {
							shapes.setColor(this.attachmentLineColor);
							hullLength = (hullLength >> 1) * 2;
							var lastX = vertices[hullLength - 2], lastY = vertices[hullLength - 1];
							for (var ii = 0, nn = hullLength; ii < nn; ii += 2) {
								var x = vertices[ii], y = vertices[ii + 1];
								shapes.line(x, y, lastX, lastY);
								lastX = x;
								lastY = y;
							}
						}
					}
				}
				if (this.drawBoundingBoxes) {
					var bounds = this.bounds;
					bounds.update(skeleton, true);
					shapes.setColor(this.aabbColor);
					shapes.rect(false, bounds.minX, bounds.minY, bounds.getWidth(), bounds.getHeight());
					var polygons = bounds.polygons;
					var boxes = bounds.boundingBoxes;
					for (var i = 0, n = polygons.length; i < n; i++) {
						var polygon = polygons[i];
						shapes.setColor(boxes[i].color);
						shapes.polygon(polygon, 0, polygon.length);
					}
				}
				if (this.drawPaths) {
					var slots = skeleton.slots;
					for (var i = 0, n = slots.length; i < n; i++) {
						var slot = slots[i];
						var attachment = slot.getAttachment();
						if (!(attachment instanceof spine.PathAttachment))
							continue;
						var path = attachment;
						var nn = path.worldVerticesLength;
						var world = this.temp = spine.Utils.setArraySize(this.temp, nn, 0);
						path.computeWorldVertices(slot, 0, nn, world, 0, 2);
						var color = this.pathColor;
						var x1 = world[2], y1 = world[3], x2 = 0, y2 = 0;
						if (path.closed) {
							shapes.setColor(color);
							var cx1 = world[0], cy1 = world[1], cx2 = world[nn - 2], cy2 = world[nn - 1];
							x2 = world[nn - 4];
							y2 = world[nn - 3];
							shapes.curve(x1, y1, cx1, cy1, cx2, cy2, x2, y2, 32);
							shapes.setColor(SkeletonDebugRenderer.LIGHT_GRAY);
							shapes.line(x1, y1, cx1, cy1);
							shapes.line(x2, y2, cx2, cy2);
						}
						nn -= 4;
						for (var ii = 4; ii < nn; ii += 6) {
							var cx1 = world[ii], cy1 = world[ii + 1], cx2 = world[ii + 2], cy2 = world[ii + 3];
							x2 = world[ii + 4];
							y2 = world[ii + 5];
							shapes.setColor(color);
							shapes.curve(x1, y1, cx1, cy1, cx2, cy2, x2, y2, 32);
							shapes.setColor(SkeletonDebugRenderer.LIGHT_GRAY);
							shapes.line(x1, y1, cx1, cy1);
							shapes.line(x2, y2, cx2, cy2);
							x1 = x2;
							y1 = y2;
						}
					}
				}
				if (this.drawBones) {
					shapes.setColor(this.boneOriginColor);
					for (var i = 0, n = bones.length; i < n; i++) {
						var bone = bones[i];
						if (ignoredBones && ignoredBones.indexOf(bone.data.name) > -1)
							continue;
						shapes.circle(true, skeletonX + bone.worldX, skeletonY + bone.worldY, 3 * this.scale, SkeletonDebugRenderer.GREEN, 8);
					}
				}
				if (this.drawClipping) {
					var slots = skeleton.slots;
					shapes.setColor(this.clipColor);
					for (var i = 0, n = slots.length; i < n; i++) {
						var slot = slots[i];
						var attachment = slot.getAttachment();
						if (!(attachment instanceof spine.ClippingAttachment))
							continue;
						var clip = attachment;
						var nn = clip.worldVerticesLength;
						var world = this.temp = spine.Utils.setArraySize(this.temp, nn, 0);
						clip.computeWorldVertices(slot, 0, nn, world, 0, 2);
						for (var i_20 = 0, n_2 = world.length; i_20 < n_2; i_20 += 2) {
							var x = world[i_20];
							var y = world[i_20 + 1];
							var x2 = world[(i_20 + 2) % world.length];
							var y2 = world[(i_20 + 3) % world.length];
							shapes.line(x, y, x2, y2);
						}
					}
				}
			};
			SkeletonDebugRenderer.prototype.dispose = function () {
			};
			return SkeletonDebugRenderer;
		}());
		SkeletonDebugRenderer.LIGHT_GRAY = new spine.Color(192 / 255, 192 / 255, 192 / 255, 1);
		SkeletonDebugRenderer.GREEN = new spine.Color(0, 1, 0, 1);
		webgl.SkeletonDebugRenderer = SkeletonDebugRenderer;
	})(webgl = spine.webgl || (spine.webgl = {}));
})(spine || (spine = {}));
var spine;
(function (spine) {
	var webgl;
	(function (webgl) {
		var Renderable = (function () {
			function Renderable(vertices, numVertices, numFloats) {
				this.vertices = vertices;
				this.numVertices = numVertices;
				this.numFloats = numFloats;
			}
			return Renderable;
		}());
		;
		var SkeletonRenderer = (function () {
			function SkeletonRenderer(context, twoColorTint) {
				if (twoColorTint === void 0) { twoColorTint = true; }
				this.premultipliedAlpha = false;
				this.vertexEffect = null;
				this.tempColor = new spine.Color();
				this.tempColor2 = new spine.Color();
				this.vertexSize = 2 + 2 + 4;
				this.twoColorTint = false;
				this.renderable = new Renderable(null, 0, 0);
				this.clipper = new spine.SkeletonClipping();
				this.temp = new spine.Vector2();
				this.temp2 = new spine.Vector2();
				this.temp3 = new spine.Color();
				this.temp4 = new spine.Color();
				this.twoColorTint = twoColorTint;
				if (twoColorTint)
					this.vertexSize += 4;
				this.vertices = spine.Utils.newFloatArray(this.vertexSize * 1024);
			}
			SkeletonRenderer.prototype.draw = function (batcher, skeleton) {
				var clipper = this.clipper;
				var premultipliedAlpha = this.premultipliedAlpha;
				var twoColorTint = this.twoColorTint;
				var blendMode = null;
				var tempPos = this.temp;
				var tempUv = this.temp2;
				var tempLight = this.temp3;
				var tempDark = this.temp4;
				var renderable = this.renderable;
				var uvs = null;
				var triangles = null;
				var drawOrder = skeleton.drawOrder;
				var attachmentColor = null;
				var skeletonColor = skeleton.color;
				var vertexSize = twoColorTint ? 12 : 8;
				for (var i = 0, n = drawOrder.length; i < n; i++) {
					var clippedVertexSize = clipper.isClipping() ? 2 : vertexSize;
					var slot = drawOrder[i];
					var attachment = slot.getAttachment();
					var texture = null;
					if (attachment instanceof spine.RegionAttachment) {
						var region = attachment;
						renderable.vertices = this.vertices;
						renderable.numVertices = 4;
						renderable.numFloats = clippedVertexSize << 2;
						region.computeWorldVertices(slot.bone, renderable.vertices, 0, clippedVertexSize);
						triangles = SkeletonRenderer.QUAD_TRIANGLES;
						uvs = region.uvs;
						texture = region.region.renderObject.texture;
						attachmentColor = region.color;
					}
					else if (attachment instanceof spine.MeshAttachment) {
						var mesh = attachment;
						renderable.vertices = this.vertices;
						renderable.numVertices = (mesh.worldVerticesLength >> 1);
						renderable.numFloats = renderable.numVertices * clippedVertexSize;
						if (renderable.numFloats > renderable.vertices.length) {
							renderable.vertices = this.vertices = spine.Utils.newFloatArray(renderable.numFloats);
						}
						mesh.computeWorldVertices(slot, 0, mesh.worldVerticesLength, renderable.vertices, 0, clippedVertexSize);
						triangles = mesh.triangles;
						texture = mesh.region.renderObject.texture;
						uvs = mesh.uvs;
						attachmentColor = mesh.color;
					}
					else if (attachment instanceof spine.ClippingAttachment) {
						var clip = (attachment);
						clipper.clipStart(slot, clip);
						continue;
					}
					else
						continue;
					if (texture != null) {
						var slotColor = slot.color;
						var finalColor = this.tempColor;
						finalColor.r = skeletonColor.r * slotColor.r * attachmentColor.r;
						finalColor.g = skeletonColor.g * slotColor.g * attachmentColor.g;
						finalColor.b = skeletonColor.b * slotColor.b * attachmentColor.b;
						finalColor.a = skeletonColor.a * slotColor.a * attachmentColor.a;
						if (premultipliedAlpha) {
							finalColor.r *= finalColor.a;
							finalColor.g *= finalColor.a;
							finalColor.b *= finalColor.a;
						}
						var darkColor = this.tempColor2;
						if (slot.darkColor == null)
							darkColor.set(0, 0, 0, 1.0);
						else {
							if (premultipliedAlpha) {
								darkColor.r = slot.darkColor.r * finalColor.a;
								darkColor.g = slot.darkColor.g * finalColor.a;
								darkColor.b = slot.darkColor.b * finalColor.a;
							}
							else {
								darkColor.setFromColor(slot.darkColor);
							}
							darkColor.a = premultipliedAlpha ? 1.0 : 0.0;
						}
						var slotBlendMode = slot.data.blendMode;
						if (slotBlendMode != blendMode) {
							blendMode = slotBlendMode;
							batcher.setBlendMode(webgl.WebGLBlendModeConverter.getSourceGLBlendMode(blendMode, premultipliedAlpha), webgl.WebGLBlendModeConverter.getDestGLBlendMode(blendMode));
						}
						if (clipper.isClipping()) {
							clipper.clipTriangles(renderable.vertices, renderable.numFloats, triangles, triangles.length, uvs, finalColor, darkColor, twoColorTint);
							var clippedVertices = new Float32Array(clipper.clippedVertices);
							var clippedTriangles = clipper.clippedTriangles;
							if (this.vertexEffect != null) {
								var vertexEffect = this.vertexEffect;
								var verts = clippedVertices;
								if (!twoColorTint) {
									for (var v = 0, n_3 = clippedVertices.length; v < n_3; v += vertexSize) {
										tempPos.x = verts[v];
										tempPos.y = verts[v + 1];
										tempLight.set(verts[v + 2], verts[v + 3], verts[v + 4], verts[v + 5]);
										tempUv.x = verts[v + 6];
										tempUv.y = verts[v + 7];
										tempDark.set(0, 0, 0, 0);
										vertexEffect.transform(tempPos, tempUv, tempLight, tempDark);
										verts[v] = tempPos.x;
										verts[v + 1] = tempPos.y;
										verts[v + 2] = tempLight.r;
										verts[v + 3] = tempLight.g;
										verts[v + 4] = tempLight.b;
										verts[v + 5] = tempLight.a;
										verts[v + 6] = tempUv.x;
										verts[v + 7] = tempUv.y;
									}
								}
								else {
									for (var v = 0, n_4 = clippedVertices.length; v < n_4; v += vertexSize) {
										tempPos.x = verts[v];
										tempPos.y = verts[v + 1];
										tempLight.set(verts[v + 2], verts[v + 3], verts[v + 4], verts[v + 5]);
										tempUv.x = verts[v + 6];
										tempUv.y = verts[v + 7];
										tempDark.set(verts[v + 8], verts[v + 9], verts[v + 10], verts[v + 11]);
										vertexEffect.transform(tempPos, tempUv, tempLight, tempDark);
										verts[v] = tempPos.x;
										verts[v + 1] = tempPos.y;
										verts[v + 2] = tempLight.r;
										verts[v + 3] = tempLight.g;
										verts[v + 4] = tempLight.b;
										verts[v + 5] = tempLight.a;
										verts[v + 6] = tempUv.x;
										verts[v + 7] = tempUv.y;
										verts[v + 8] = tempDark.r;
										verts[v + 9] = tempDark.g;
										verts[v + 10] = tempDark.b;
										verts[v + 11] = tempDark.a;
									}
								}
							}
							batcher.draw(texture, clippedVertices, clippedTriangles);
						}
						else {
							var verts = renderable.vertices;
							if (this.vertexEffect != null) {
								var vertexEffect = this.vertexEffect;
								if (!twoColorTint) {
									for (var v = 0, u = 0, n_5 = renderable.numFloats; v < n_5; v += vertexSize, u += 2) {
										tempPos.x = verts[v];
										tempPos.y = verts[v + 1];
										tempUv.x = uvs[u];
										tempUv.y = uvs[u + 1];
										tempLight.setFromColor(finalColor);
										tempDark.set(0, 0, 0, 0);
										vertexEffect.transform(tempPos, tempUv, tempLight, tempDark);
										verts[v] = tempPos.x;
										verts[v + 1] = tempPos.y;
										verts[v + 2] = tempLight.r;
										verts[v + 3] = tempLight.g;
										verts[v + 4] = tempLight.b;
										verts[v + 5] = tempLight.a;
										verts[v + 6] = tempUv.x;
										verts[v + 7] = tempUv.y;
									}
								}
								else {
									for (var v = 0, u = 0, n_6 = renderable.numFloats; v < n_6; v += vertexSize, u += 2) {
										tempPos.x = verts[v];
										tempPos.y = verts[v + 1];
										tempUv.x = uvs[u];
										tempUv.y = uvs[u + 1];
										tempLight.setFromColor(finalColor);
										tempDark.setFromColor(darkColor);
										vertexEffect.transform(tempPos, tempUv, tempLight, tempDark);
										verts[v] = tempPos.x;
										verts[v + 1] = tempPos.y;
										verts[v + 2] = tempLight.r;
										verts[v + 3] = tempLight.g;
										verts[v + 4] = tempLight.b;
										verts[v + 5] = tempLight.a;
										verts[v + 6] = tempUv.x;
										verts[v + 7] = tempUv.y;
										verts[v + 8] = tempDark.r;
										verts[v + 9] = tempDark.g;
										verts[v + 10] = tempDark.b;
										verts[v + 11] = tempDark.a;
									}
								}
							}
							else {
								if (!twoColorTint) {
									for (var v = 2, u = 0, n_7 = renderable.numFloats; v < n_7; v += vertexSize, u += 2) {
										verts[v] = finalColor.r;
										verts[v + 1] = finalColor.g;
										verts[v + 2] = finalColor.b;
										verts[v + 3] = finalColor.a;
										verts[v + 4] = uvs[u];
										verts[v + 5] = uvs[u + 1];
									}
								}
								else {
									for (var v = 2, u = 0, n_8 = renderable.numFloats; v < n_8; v += vertexSize, u += 2) {
										verts[v] = finalColor.r;
										verts[v + 1] = finalColor.g;
										verts[v + 2] = finalColor.b;
										verts[v + 3] = finalColor.a;
										verts[v + 4] = uvs[u];
										verts[v + 5] = uvs[u + 1];
										verts[v + 6] = darkColor.r;
										verts[v + 7] = darkColor.g;
										verts[v + 8] = darkColor.b;
										verts[v + 9] = darkColor.a;
									}
								}
							}
							var view = renderable.vertices.subarray(0, renderable.numFloats);
							batcher.draw(texture, view, triangles);
						}
					}
					clipper.clipEndWithSlot(slot);
				}
				clipper.clipEnd();
			};
			return SkeletonRenderer;
		}());
		SkeletonRenderer.QUAD_TRIANGLES = [0, 1, 2, 2, 3, 0];
		webgl.SkeletonRenderer = SkeletonRenderer;
	})(webgl = spine.webgl || (spine.webgl = {}));
>>>>>>> cce86c1e
})(spine || (spine = {}));
var spine;
(function (spine) {
    var webgl;
    (function (webgl) {
        var Vector3 = (function () {
            function Vector3(x, y, z) {
                if (x === void 0) { x = 0; }
                if (y === void 0) { y = 0; }
                if (z === void 0) { z = 0; }
                this.x = 0;
                this.y = 0;
                this.z = 0;
                this.x = x;
                this.y = y;
                this.z = z;
            }
            Vector3.prototype.setFrom = function (v) {
                this.x = v.x;
                this.y = v.y;
                this.z = v.z;
                return this;
            };
            Vector3.prototype.set = function (x, y, z) {
                this.x = x;
                this.y = y;
                this.z = z;
                return this;
            };
            Vector3.prototype.add = function (v) {
                this.x += v.x;
                this.y += v.y;
                this.z += v.z;
                return this;
            };
            Vector3.prototype.sub = function (v) {
                this.x -= v.x;
                this.y -= v.y;
                this.z -= v.z;
                return this;
            };
            Vector3.prototype.scale = function (s) {
                this.x *= s;
                this.y *= s;
                this.z *= s;
                return this;
            };
            Vector3.prototype.normalize = function () {
                var len = this.length();
                if (len == 0)
                    return this;
                len = 1 / len;
                this.x *= len;
                this.y *= len;
                this.z *= len;
                return this;
            };
            Vector3.prototype.cross = function (v) {
                return this.set(this.y * v.z - this.z * v.y, this.z * v.x - this.x * v.z, this.x * v.y - this.y * v.x);
            };
            Vector3.prototype.multiply = function (matrix) {
                var l_mat = matrix.values;
                return this.set(this.x * l_mat[webgl.M00] + this.y * l_mat[webgl.M01] + this.z * l_mat[webgl.M02] + l_mat[webgl.M03], this.x * l_mat[webgl.M10] + this.y * l_mat[webgl.M11] + this.z * l_mat[webgl.M12] + l_mat[webgl.M13], this.x * l_mat[webgl.M20] + this.y * l_mat[webgl.M21] + this.z * l_mat[webgl.M22] + l_mat[webgl.M23]);
            };
            Vector3.prototype.project = function (matrix) {
                var l_mat = matrix.values;
                var l_w = 1 / (this.x * l_mat[webgl.M30] + this.y * l_mat[webgl.M31] + this.z * l_mat[webgl.M32] + l_mat[webgl.M33]);
                return this.set((this.x * l_mat[webgl.M00] + this.y * l_mat[webgl.M01] + this.z * l_mat[webgl.M02] + l_mat[webgl.M03]) * l_w, (this.x * l_mat[webgl.M10] + this.y * l_mat[webgl.M11] + this.z * l_mat[webgl.M12] + l_mat[webgl.M13]) * l_w, (this.x * l_mat[webgl.M20] + this.y * l_mat[webgl.M21] + this.z * l_mat[webgl.M22] + l_mat[webgl.M23]) * l_w);
            };
            Vector3.prototype.dot = function (v) {
                return this.x * v.x + this.y * v.y + this.z * v.z;
            };
            Vector3.prototype.length = function () {
                return Math.sqrt(this.x * this.x + this.y * this.y + this.z * this.z);
            };
            Vector3.prototype.distance = function (v) {
                var a = v.x - this.x;
                var b = v.y - this.y;
                var c = v.z - this.z;
                return Math.sqrt(a * a + b * b + c * c);
            };
            return Vector3;
        }());
        webgl.Vector3 = Vector3;
    })(webgl = spine.webgl || (spine.webgl = {}));
})(spine || (spine = {}));
var spine;
(function (spine) {
<<<<<<< HEAD
    var webgl;
    (function (webgl) {
        var ManagedWebGLRenderingContext = (function () {
            function ManagedWebGLRenderingContext(canvasOrContext, contextConfig) {
                if (contextConfig === void 0) { contextConfig = { alpha: "true" }; }
                var _this = this;
                this.restorables = new Array();
                if (canvasOrContext instanceof HTMLCanvasElement) {
                    var canvas = canvasOrContext;
                    this.gl = (canvas.getContext("webgl", contextConfig) || canvas.getContext("experimental-webgl", contextConfig));
                    this.canvas = canvas;
                    canvas.addEventListener("webglcontextlost", function (e) {
                        var event = e;
                        if (e) {
                            e.preventDefault();
                        }
                    });
                    canvas.addEventListener("webglcontextrestored", function (e) {
                        for (var i = 0, n = _this.restorables.length; i < n; i++) {
                            _this.restorables[i].restore();
                        }
                    });
                }
                else {
                    this.gl = canvasOrContext;
                    this.canvas = this.gl.canvas;
                }
            }
            ManagedWebGLRenderingContext.prototype.addRestorable = function (restorable) {
                this.restorables.push(restorable);
            };
            ManagedWebGLRenderingContext.prototype.removeRestorable = function (restorable) {
                var index = this.restorables.indexOf(restorable);
                if (index > -1)
                    this.restorables.splice(index, 1);
            };
            return ManagedWebGLRenderingContext;
        }());
        webgl.ManagedWebGLRenderingContext = ManagedWebGLRenderingContext;
        var WebGLBlendModeConverter = (function () {
            function WebGLBlendModeConverter() {
            }
            WebGLBlendModeConverter.getDestGLBlendMode = function (blendMode) {
                switch (blendMode) {
                    case spine.BlendMode.Normal: return WebGLBlendModeConverter.ONE_MINUS_SRC_ALPHA;
                    case spine.BlendMode.Additive: return WebGLBlendModeConverter.ONE;
                    case spine.BlendMode.Multiply: return WebGLBlendModeConverter.ONE_MINUS_SRC_ALPHA;
                    case spine.BlendMode.Screen: return WebGLBlendModeConverter.ONE_MINUS_SRC_ALPHA;
                    default: throw new Error("Unknown blend mode: " + blendMode);
                }
            };
            WebGLBlendModeConverter.getSourceGLBlendMode = function (blendMode, premultipliedAlpha) {
                if (premultipliedAlpha === void 0) { premultipliedAlpha = false; }
                switch (blendMode) {
                    case spine.BlendMode.Normal: return premultipliedAlpha ? WebGLBlendModeConverter.ONE : WebGLBlendModeConverter.SRC_ALPHA;
                    case spine.BlendMode.Additive: return premultipliedAlpha ? WebGLBlendModeConverter.ONE : WebGLBlendModeConverter.SRC_ALPHA;
                    case spine.BlendMode.Multiply: return WebGLBlendModeConverter.DST_COLOR;
                    case spine.BlendMode.Screen: return WebGLBlendModeConverter.ONE;
                    default: throw new Error("Unknown blend mode: " + blendMode);
                }
            };
            return WebGLBlendModeConverter;
        }());
        WebGLBlendModeConverter.ZERO = 0;
        WebGLBlendModeConverter.ONE = 1;
        WebGLBlendModeConverter.SRC_COLOR = 0x0300;
        WebGLBlendModeConverter.ONE_MINUS_SRC_COLOR = 0x0301;
        WebGLBlendModeConverter.SRC_ALPHA = 0x0302;
        WebGLBlendModeConverter.ONE_MINUS_SRC_ALPHA = 0x0303;
        WebGLBlendModeConverter.DST_ALPHA = 0x0304;
        WebGLBlendModeConverter.ONE_MINUS_DST_ALPHA = 0x0305;
        WebGLBlendModeConverter.DST_COLOR = 0x0306;
        webgl.WebGLBlendModeConverter = WebGLBlendModeConverter;
    })(webgl = spine.webgl || (spine.webgl = {}));
=======
	var webgl;
	(function (webgl) {
		var ManagedWebGLRenderingContext = (function () {
			function ManagedWebGLRenderingContext(canvasOrContext, contextConfig) {
				if (contextConfig === void 0) { contextConfig = { alpha: "true" }; }
				var _this = this;
				this.restorables = new Array();
				if (canvasOrContext instanceof HTMLCanvasElement) {
					var canvas = canvasOrContext;
					this.gl = (canvas.getContext("webgl", contextConfig) || canvas.getContext("experimental-webgl", contextConfig));
					this.canvas = canvas;
					canvas.addEventListener("webglcontextlost", function (e) {
						var event = e;
						if (e) {
							e.preventDefault();
						}
					});
					canvas.addEventListener("webglcontextrestored", function (e) {
						for (var i = 0, n = _this.restorables.length; i < n; i++) {
							_this.restorables[i].restore();
						}
					});
				}
				else {
					this.gl = canvasOrContext;
					this.canvas = this.gl.canvas;
				}
			}
			ManagedWebGLRenderingContext.prototype.addRestorable = function (restorable) {
				this.restorables.push(restorable);
			};
			ManagedWebGLRenderingContext.prototype.removeRestorable = function (restorable) {
				var index = this.restorables.indexOf(restorable);
				if (index > -1)
					this.restorables.splice(index, 1);
			};
			return ManagedWebGLRenderingContext;
		}());
		webgl.ManagedWebGLRenderingContext = ManagedWebGLRenderingContext;
		var WebGLBlendModeConverter = (function () {
			function WebGLBlendModeConverter() {
			}
			WebGLBlendModeConverter.getDestGLBlendMode = function (blendMode) {
				switch (blendMode) {
					case spine.BlendMode.Normal: return WebGLBlendModeConverter.ONE_MINUS_SRC_ALPHA;
					case spine.BlendMode.Additive: return WebGLBlendModeConverter.ONE;
					case spine.BlendMode.Multiply: return WebGLBlendModeConverter.ONE_MINUS_SRC_ALPHA;
					case spine.BlendMode.Screen: return WebGLBlendModeConverter.ONE_MINUS_SRC_ALPHA;
					default: throw new Error("Unknown blend mode: " + blendMode);
				}
			};
			WebGLBlendModeConverter.getSourceGLBlendMode = function (blendMode, premultipliedAlpha) {
				if (premultipliedAlpha === void 0) { premultipliedAlpha = false; }
				switch (blendMode) {
					case spine.BlendMode.Normal: return premultipliedAlpha ? WebGLBlendModeConverter.ONE : WebGLBlendModeConverter.SRC_ALPHA;
					case spine.BlendMode.Additive: return premultipliedAlpha ? WebGLBlendModeConverter.ONE : WebGLBlendModeConverter.SRC_ALPHA;
					case spine.BlendMode.Multiply: return WebGLBlendModeConverter.DST_COLOR;
					case spine.BlendMode.Screen: return WebGLBlendModeConverter.ONE;
					default: throw new Error("Unknown blend mode: " + blendMode);
				}
			};
			return WebGLBlendModeConverter;
		}());
		WebGLBlendModeConverter.ZERO = 0;
		WebGLBlendModeConverter.ONE = 1;
		WebGLBlendModeConverter.SRC_COLOR = 0x0300;
		WebGLBlendModeConverter.ONE_MINUS_SRC_COLOR = 0x0301;
		WebGLBlendModeConverter.SRC_ALPHA = 0x0302;
		WebGLBlendModeConverter.ONE_MINUS_SRC_ALPHA = 0x0303;
		WebGLBlendModeConverter.DST_ALPHA = 0x0304;
		WebGLBlendModeConverter.ONE_MINUS_DST_ALPHA = 0x0305;
		WebGLBlendModeConverter.DST_COLOR = 0x0306;
		webgl.WebGLBlendModeConverter = WebGLBlendModeConverter;
	})(webgl = spine.webgl || (spine.webgl = {}));
>>>>>>> cce86c1e
})(spine || (spine = {}));
//# sourceMappingURL=spine-webgl.js.map<|MERGE_RESOLUTION|>--- conflicted
+++ resolved
@@ -1,1962 +1,4 @@
 var __extends = (this && this.__extends) || (function () {
-<<<<<<< HEAD
-    var extendStatics = Object.setPrototypeOf ||
-        ({ __proto__: [] } instanceof Array && function (d, b) { d.__proto__ = b; }) ||
-        function (d, b) { for (var p in b) if (b.hasOwnProperty(p)) d[p] = b[p]; };
-    return function (d, b) {
-        extendStatics(d, b);
-        function __() { this.constructor = d; }
-        d.prototype = b === null ? Object.create(b) : (__.prototype = b.prototype, new __());
-    };
-})();
-var spine;
-(function (spine) {
-    var Animation = (function () {
-        function Animation(name, timelines, duration) {
-            if (name == null)
-                throw new Error("name cannot be null.");
-            if (timelines == null)
-                throw new Error("timelines cannot be null.");
-            this.name = name;
-            this.timelines = timelines;
-            this.duration = duration;
-        }
-        Animation.prototype.apply = function (skeleton, lastTime, time, loop, events, alpha, blend, direction) {
-            if (skeleton == null)
-                throw new Error("skeleton cannot be null.");
-            if (loop && this.duration != 0) {
-                time %= this.duration;
-                if (lastTime > 0)
-                    lastTime %= this.duration;
-            }
-            var timelines = this.timelines;
-            for (var i = 0, n = timelines.length; i < n; i++)
-                timelines[i].apply(skeleton, lastTime, time, events, alpha, blend, direction);
-        };
-        Animation.binarySearch = function (values, target, step) {
-            if (step === void 0) { step = 1; }
-            var low = 0;
-            var high = values.length / step - 2;
-            if (high == 0)
-                return step;
-            var current = high >>> 1;
-            while (true) {
-                if (values[(current + 1) * step] <= target)
-                    low = current + 1;
-                else
-                    high = current;
-                if (low == high)
-                    return (low + 1) * step;
-                current = (low + high) >>> 1;
-            }
-        };
-        Animation.linearSearch = function (values, target, step) {
-            for (var i = 0, last = values.length - step; i <= last; i += step)
-                if (values[i] > target)
-                    return i;
-            return -1;
-        };
-        return Animation;
-    }());
-    spine.Animation = Animation;
-    var MixBlend;
-    (function (MixBlend) {
-        MixBlend[MixBlend["setup"] = 0] = "setup";
-        MixBlend[MixBlend["first"] = 1] = "first";
-        MixBlend[MixBlend["replace"] = 2] = "replace";
-        MixBlend[MixBlend["add"] = 3] = "add";
-    })(MixBlend = spine.MixBlend || (spine.MixBlend = {}));
-    var MixDirection;
-    (function (MixDirection) {
-        MixDirection[MixDirection["in"] = 0] = "in";
-        MixDirection[MixDirection["out"] = 1] = "out";
-    })(MixDirection = spine.MixDirection || (spine.MixDirection = {}));
-    var TimelineType;
-    (function (TimelineType) {
-        TimelineType[TimelineType["rotate"] = 0] = "rotate";
-        TimelineType[TimelineType["translate"] = 1] = "translate";
-        TimelineType[TimelineType["scale"] = 2] = "scale";
-        TimelineType[TimelineType["shear"] = 3] = "shear";
-        TimelineType[TimelineType["attachment"] = 4] = "attachment";
-        TimelineType[TimelineType["color"] = 5] = "color";
-        TimelineType[TimelineType["deform"] = 6] = "deform";
-        TimelineType[TimelineType["event"] = 7] = "event";
-        TimelineType[TimelineType["drawOrder"] = 8] = "drawOrder";
-        TimelineType[TimelineType["ikConstraint"] = 9] = "ikConstraint";
-        TimelineType[TimelineType["transformConstraint"] = 10] = "transformConstraint";
-        TimelineType[TimelineType["pathConstraintPosition"] = 11] = "pathConstraintPosition";
-        TimelineType[TimelineType["pathConstraintSpacing"] = 12] = "pathConstraintSpacing";
-        TimelineType[TimelineType["pathConstraintMix"] = 13] = "pathConstraintMix";
-        TimelineType[TimelineType["twoColor"] = 14] = "twoColor";
-    })(TimelineType = spine.TimelineType || (spine.TimelineType = {}));
-    var CurveTimeline = (function () {
-        function CurveTimeline(frameCount) {
-            if (frameCount <= 0)
-                throw new Error("frameCount must be > 0: " + frameCount);
-            this.curves = spine.Utils.newFloatArray((frameCount - 1) * CurveTimeline.BEZIER_SIZE);
-        }
-        CurveTimeline.prototype.getFrameCount = function () {
-            return this.curves.length / CurveTimeline.BEZIER_SIZE + 1;
-        };
-        CurveTimeline.prototype.setLinear = function (frameIndex) {
-            this.curves[frameIndex * CurveTimeline.BEZIER_SIZE] = CurveTimeline.LINEAR;
-        };
-        CurveTimeline.prototype.setStepped = function (frameIndex) {
-            this.curves[frameIndex * CurveTimeline.BEZIER_SIZE] = CurveTimeline.STEPPED;
-        };
-        CurveTimeline.prototype.getCurveType = function (frameIndex) {
-            var index = frameIndex * CurveTimeline.BEZIER_SIZE;
-            if (index == this.curves.length)
-                return CurveTimeline.LINEAR;
-            var type = this.curves[index];
-            if (type == CurveTimeline.LINEAR)
-                return CurveTimeline.LINEAR;
-            if (type == CurveTimeline.STEPPED)
-                return CurveTimeline.STEPPED;
-            return CurveTimeline.BEZIER;
-        };
-        CurveTimeline.prototype.setCurve = function (frameIndex, cx1, cy1, cx2, cy2) {
-            var tmpx = (-cx1 * 2 + cx2) * 0.03, tmpy = (-cy1 * 2 + cy2) * 0.03;
-            var dddfx = ((cx1 - cx2) * 3 + 1) * 0.006, dddfy = ((cy1 - cy2) * 3 + 1) * 0.006;
-            var ddfx = tmpx * 2 + dddfx, ddfy = tmpy * 2 + dddfy;
-            var dfx = cx1 * 0.3 + tmpx + dddfx * 0.16666667, dfy = cy1 * 0.3 + tmpy + dddfy * 0.16666667;
-            var i = frameIndex * CurveTimeline.BEZIER_SIZE;
-            var curves = this.curves;
-            curves[i++] = CurveTimeline.BEZIER;
-            var x = dfx, y = dfy;
-            for (var n = i + CurveTimeline.BEZIER_SIZE - 1; i < n; i += 2) {
-                curves[i] = x;
-                curves[i + 1] = y;
-                dfx += ddfx;
-                dfy += ddfy;
-                ddfx += dddfx;
-                ddfy += dddfy;
-                x += dfx;
-                y += dfy;
-            }
-        };
-        CurveTimeline.prototype.getCurvePercent = function (frameIndex, percent) {
-            percent = spine.MathUtils.clamp(percent, 0, 1);
-            var curves = this.curves;
-            var i = frameIndex * CurveTimeline.BEZIER_SIZE;
-            var type = curves[i];
-            if (type == CurveTimeline.LINEAR)
-                return percent;
-            if (type == CurveTimeline.STEPPED)
-                return 0;
-            i++;
-            var x = 0;
-            for (var start = i, n = i + CurveTimeline.BEZIER_SIZE - 1; i < n; i += 2) {
-                x = curves[i];
-                if (x >= percent) {
-                    var prevX = void 0, prevY = void 0;
-                    if (i == start) {
-                        prevX = 0;
-                        prevY = 0;
-                    }
-                    else {
-                        prevX = curves[i - 2];
-                        prevY = curves[i - 1];
-                    }
-                    return prevY + (curves[i + 1] - prevY) * (percent - prevX) / (x - prevX);
-                }
-            }
-            var y = curves[i - 1];
-            return y + (1 - y) * (percent - x) / (1 - x);
-        };
-        return CurveTimeline;
-    }());
-    CurveTimeline.LINEAR = 0;
-    CurveTimeline.STEPPED = 1;
-    CurveTimeline.BEZIER = 2;
-    CurveTimeline.BEZIER_SIZE = 10 * 2 - 1;
-    spine.CurveTimeline = CurveTimeline;
-    var RotateTimeline = (function (_super) {
-        __extends(RotateTimeline, _super);
-        function RotateTimeline(frameCount) {
-            var _this = _super.call(this, frameCount) || this;
-            _this.frames = spine.Utils.newFloatArray(frameCount << 1);
-            return _this;
-        }
-        RotateTimeline.prototype.getPropertyId = function () {
-            return (TimelineType.rotate << 24) + this.boneIndex;
-        };
-        RotateTimeline.prototype.setFrame = function (frameIndex, time, degrees) {
-            frameIndex <<= 1;
-            this.frames[frameIndex] = time;
-            this.frames[frameIndex + RotateTimeline.ROTATION] = degrees;
-        };
-        RotateTimeline.prototype.apply = function (skeleton, lastTime, time, events, alpha, blend, direction) {
-            var frames = this.frames;
-            var bone = skeleton.bones[this.boneIndex];
-            if (time < frames[0]) {
-                switch (blend) {
-                    case MixBlend.setup:
-                        bone.rotation = bone.data.rotation;
-                        return;
-                    case MixBlend.first:
-                        var r_1 = bone.data.rotation - bone.rotation;
-                        bone.rotation += (r_1 - (16384 - ((16384.499999999996 - r_1 / 360) | 0)) * 360) * alpha;
-                }
-                return;
-            }
-            if (time >= frames[frames.length - RotateTimeline.ENTRIES]) {
-                var r = frames[frames.length + RotateTimeline.PREV_ROTATION];
-                switch (blend) {
-                    case MixBlend.setup:
-                        bone.rotation = bone.data.rotation + r * alpha;
-                        break;
-                    case MixBlend.first:
-                    case MixBlend.replace:
-                        r += bone.data.rotation - bone.rotation;
-                        r -= (16384 - ((16384.499999999996 - r / 360) | 0)) * 360;
-                    case MixBlend.add:
-                        bone.rotation += r * alpha;
-                }
-                return;
-            }
-            var frame = Animation.binarySearch(frames, time, RotateTimeline.ENTRIES);
-            var prevRotation = frames[frame + RotateTimeline.PREV_ROTATION];
-            var frameTime = frames[frame];
-            var percent = this.getCurvePercent((frame >> 1) - 1, 1 - (time - frameTime) / (frames[frame + RotateTimeline.PREV_TIME] - frameTime));
-            r = frames[frame + RotateTimeline.ROTATION] - prevRotation;
-            r = prevRotation + (r - (16384 - ((16384.499999999996 - r / 360) | 0)) * 360) * percent;
-            switch (blend) {
-                case MixBlend.setup:
-                    bone.rotation = bone.data.rotation + (r - (16384 - ((16384.499999999996 - r / 360) | 0)) * 360) * alpha;
-                    break;
-                case MixBlend.first:
-                case MixBlend.replace:
-                    r += bone.data.rotation - bone.rotation;
-                case MixBlend.add:
-                    bone.rotation += (r - (16384 - ((16384.499999999996 - r / 360) | 0)) * 360) * alpha;
-            }
-        };
-        return RotateTimeline;
-    }(CurveTimeline));
-    RotateTimeline.ENTRIES = 2;
-    RotateTimeline.PREV_TIME = -2;
-    RotateTimeline.PREV_ROTATION = -1;
-    RotateTimeline.ROTATION = 1;
-    spine.RotateTimeline = RotateTimeline;
-    var TranslateTimeline = (function (_super) {
-        __extends(TranslateTimeline, _super);
-        function TranslateTimeline(frameCount) {
-            var _this = _super.call(this, frameCount) || this;
-            _this.frames = spine.Utils.newFloatArray(frameCount * TranslateTimeline.ENTRIES);
-            return _this;
-        }
-        TranslateTimeline.prototype.getPropertyId = function () {
-            return (TimelineType.translate << 24) + this.boneIndex;
-        };
-        TranslateTimeline.prototype.setFrame = function (frameIndex, time, x, y) {
-            frameIndex *= TranslateTimeline.ENTRIES;
-            this.frames[frameIndex] = time;
-            this.frames[frameIndex + TranslateTimeline.X] = x;
-            this.frames[frameIndex + TranslateTimeline.Y] = y;
-        };
-        TranslateTimeline.prototype.apply = function (skeleton, lastTime, time, events, alpha, blend, direction) {
-            var frames = this.frames;
-            var bone = skeleton.bones[this.boneIndex];
-            if (time < frames[0]) {
-                switch (blend) {
-                    case MixBlend.setup:
-                        bone.x = bone.data.x;
-                        bone.y = bone.data.y;
-                        return;
-                    case MixBlend.first:
-                        bone.x += (bone.data.x - bone.x) * alpha;
-                        bone.y += (bone.data.y - bone.y) * alpha;
-                }
-                return;
-            }
-            var x = 0, y = 0;
-            if (time >= frames[frames.length - TranslateTimeline.ENTRIES]) {
-                x = frames[frames.length + TranslateTimeline.PREV_X];
-                y = frames[frames.length + TranslateTimeline.PREV_Y];
-            }
-            else {
-                var frame = Animation.binarySearch(frames, time, TranslateTimeline.ENTRIES);
-                x = frames[frame + TranslateTimeline.PREV_X];
-                y = frames[frame + TranslateTimeline.PREV_Y];
-                var frameTime = frames[frame];
-                var percent = this.getCurvePercent(frame / TranslateTimeline.ENTRIES - 1, 1 - (time - frameTime) / (frames[frame + TranslateTimeline.PREV_TIME] - frameTime));
-                x += (frames[frame + TranslateTimeline.X] - x) * percent;
-                y += (frames[frame + TranslateTimeline.Y] - y) * percent;
-            }
-            switch (blend) {
-                case MixBlend.setup:
-                    bone.x = bone.data.x + x * alpha;
-                    bone.y = bone.data.y + y * alpha;
-                    break;
-                case MixBlend.first:
-                case MixBlend.replace:
-                    bone.x += (bone.data.x + x - bone.x) * alpha;
-                    bone.y += (bone.data.y + y - bone.y) * alpha;
-                    break;
-                case MixBlend.add:
-                    bone.x += x * alpha;
-                    bone.y += y * alpha;
-            }
-        };
-        return TranslateTimeline;
-    }(CurveTimeline));
-    TranslateTimeline.ENTRIES = 3;
-    TranslateTimeline.PREV_TIME = -3;
-    TranslateTimeline.PREV_X = -2;
-    TranslateTimeline.PREV_Y = -1;
-    TranslateTimeline.X = 1;
-    TranslateTimeline.Y = 2;
-    spine.TranslateTimeline = TranslateTimeline;
-    var ScaleTimeline = (function (_super) {
-        __extends(ScaleTimeline, _super);
-        function ScaleTimeline(frameCount) {
-            return _super.call(this, frameCount) || this;
-        }
-        ScaleTimeline.prototype.getPropertyId = function () {
-            return (TimelineType.scale << 24) + this.boneIndex;
-        };
-        ScaleTimeline.prototype.apply = function (skeleton, lastTime, time, events, alpha, blend, direction) {
-            var frames = this.frames;
-            var bone = skeleton.bones[this.boneIndex];
-            if (time < frames[0]) {
-                switch (blend) {
-                    case MixBlend.setup:
-                        bone.scaleX = bone.data.scaleX;
-                        bone.scaleY = bone.data.scaleY;
-                        return;
-                    case MixBlend.first:
-                        bone.scaleX += (bone.data.scaleX - bone.scaleX) * alpha;
-                        bone.scaleY += (bone.data.scaleY - bone.scaleY) * alpha;
-                }
-                return;
-            }
-            var x = 0, y = 0;
-            if (time >= frames[frames.length - ScaleTimeline.ENTRIES]) {
-                x = frames[frames.length + ScaleTimeline.PREV_X] * bone.data.scaleX;
-                y = frames[frames.length + ScaleTimeline.PREV_Y] * bone.data.scaleY;
-            }
-            else {
-                var frame = Animation.binarySearch(frames, time, ScaleTimeline.ENTRIES);
-                x = frames[frame + ScaleTimeline.PREV_X];
-                y = frames[frame + ScaleTimeline.PREV_Y];
-                var frameTime = frames[frame];
-                var percent = this.getCurvePercent(frame / ScaleTimeline.ENTRIES - 1, 1 - (time - frameTime) / (frames[frame + ScaleTimeline.PREV_TIME] - frameTime));
-                x = (x + (frames[frame + ScaleTimeline.X] - x) * percent) * bone.data.scaleX;
-                y = (y + (frames[frame + ScaleTimeline.Y] - y) * percent) * bone.data.scaleY;
-            }
-            if (alpha == 1) {
-                if (blend == MixBlend.add) {
-                    bone.scaleX += x - bone.data.scaleX;
-                    bone.scaleY += y - bone.data.scaleY;
-                }
-                else {
-                    bone.scaleX = x;
-                    bone.scaleY = y;
-                }
-            }
-            else {
-                var bx = 0, by = 0;
-                if (direction == MixDirection.out) {
-                    switch (blend) {
-                        case MixBlend.setup:
-                            bx = bone.data.scaleX;
-                            by = bone.data.scaleY;
-                            bone.scaleX = bx + (Math.abs(x) * spine.MathUtils.signum(bx) - bx) * alpha;
-                            bone.scaleY = by + (Math.abs(y) * spine.MathUtils.signum(by) - by) * alpha;
-                            break;
-                        case MixBlend.first:
-                        case MixBlend.replace:
-                            bx = bone.scaleX;
-                            by = bone.scaleY;
-                            bone.scaleX = bx + (Math.abs(x) * spine.MathUtils.signum(bx) - bx) * alpha;
-                            bone.scaleY = by + (Math.abs(y) * spine.MathUtils.signum(by) - by) * alpha;
-                            break;
-                        case MixBlend.add:
-                            bx = bone.scaleX;
-                            by = bone.scaleY;
-                            bone.scaleX = bx + (Math.abs(x) * spine.MathUtils.signum(bx) - bone.data.scaleX) * alpha;
-                            bone.scaleY = by + (Math.abs(y) * spine.MathUtils.signum(by) - bone.data.scaleY) * alpha;
-                    }
-                }
-                else {
-                    switch (blend) {
-                        case MixBlend.setup:
-                            bx = Math.abs(bone.data.scaleX) * spine.MathUtils.signum(x);
-                            by = Math.abs(bone.data.scaleY) * spine.MathUtils.signum(y);
-                            bone.scaleX = bx + (x - bx) * alpha;
-                            bone.scaleY = by + (y - by) * alpha;
-                            break;
-                        case MixBlend.first:
-                        case MixBlend.replace:
-                            bone.scaleX += (x - bone.scaleX * spine.MathUtils.signum(x)) * alpha;
-                            bone.scaleY += (y - bone.scaleY * spine.MathUtils.signum(y)) * alpha;
-                            break;
-                        case MixBlend.add:
-                            bx = spine.MathUtils.signum(x);
-                            by = spine.MathUtils.signum(y);
-                            bone.scaleX = Math.abs(bone.scaleX) * bx + (x - Math.abs(bone.data.scaleX) * bx) * alpha;
-                            bone.scaleY = Math.abs(bone.scaleY) * by + (y - Math.abs(bone.data.scaleY) * by) * alpha;
-                    }
-                }
-            }
-        };
-        return ScaleTimeline;
-    }(TranslateTimeline));
-    spine.ScaleTimeline = ScaleTimeline;
-    var ShearTimeline = (function (_super) {
-        __extends(ShearTimeline, _super);
-        function ShearTimeline(frameCount) {
-            return _super.call(this, frameCount) || this;
-        }
-        ShearTimeline.prototype.getPropertyId = function () {
-            return (TimelineType.shear << 24) + this.boneIndex;
-        };
-        ShearTimeline.prototype.apply = function (skeleton, lastTime, time, events, alpha, blend, direction) {
-            var frames = this.frames;
-            var bone = skeleton.bones[this.boneIndex];
-            if (time < frames[0]) {
-                switch (blend) {
-                    case MixBlend.setup:
-                        bone.shearX = bone.data.shearX;
-                        bone.shearY = bone.data.shearY;
-                        return;
-                    case MixBlend.first:
-                        bone.shearX += (bone.data.shearX - bone.shearX) * alpha;
-                        bone.shearY += (bone.data.shearY - bone.shearY) * alpha;
-                }
-                return;
-            }
-            var x = 0, y = 0;
-            if (time >= frames[frames.length - ShearTimeline.ENTRIES]) {
-                x = frames[frames.length + ShearTimeline.PREV_X];
-                y = frames[frames.length + ShearTimeline.PREV_Y];
-            }
-            else {
-                var frame = Animation.binarySearch(frames, time, ShearTimeline.ENTRIES);
-                x = frames[frame + ShearTimeline.PREV_X];
-                y = frames[frame + ShearTimeline.PREV_Y];
-                var frameTime = frames[frame];
-                var percent = this.getCurvePercent(frame / ShearTimeline.ENTRIES - 1, 1 - (time - frameTime) / (frames[frame + ShearTimeline.PREV_TIME] - frameTime));
-                x = x + (frames[frame + ShearTimeline.X] - x) * percent;
-                y = y + (frames[frame + ShearTimeline.Y] - y) * percent;
-            }
-            switch (blend) {
-                case MixBlend.setup:
-                    bone.shearX = bone.data.shearX + x * alpha;
-                    bone.shearY = bone.data.shearY + y * alpha;
-                    break;
-                case MixBlend.first:
-                case MixBlend.replace:
-                    bone.shearX += (bone.data.shearX + x - bone.shearX) * alpha;
-                    bone.shearY += (bone.data.shearY + y - bone.shearY) * alpha;
-                    break;
-                case MixBlend.add:
-                    bone.shearX += x * alpha;
-                    bone.shearY += y * alpha;
-            }
-        };
-        return ShearTimeline;
-    }(TranslateTimeline));
-    spine.ShearTimeline = ShearTimeline;
-    var ColorTimeline = (function (_super) {
-        __extends(ColorTimeline, _super);
-        function ColorTimeline(frameCount) {
-            var _this = _super.call(this, frameCount) || this;
-            _this.frames = spine.Utils.newFloatArray(frameCount * ColorTimeline.ENTRIES);
-            return _this;
-        }
-        ColorTimeline.prototype.getPropertyId = function () {
-            return (TimelineType.color << 24) + this.slotIndex;
-        };
-        ColorTimeline.prototype.setFrame = function (frameIndex, time, r, g, b, a) {
-            frameIndex *= ColorTimeline.ENTRIES;
-            this.frames[frameIndex] = time;
-            this.frames[frameIndex + ColorTimeline.R] = r;
-            this.frames[frameIndex + ColorTimeline.G] = g;
-            this.frames[frameIndex + ColorTimeline.B] = b;
-            this.frames[frameIndex + ColorTimeline.A] = a;
-        };
-        ColorTimeline.prototype.apply = function (skeleton, lastTime, time, events, alpha, blend, direction) {
-            var slot = skeleton.slots[this.slotIndex];
-            var frames = this.frames;
-            if (time < frames[0]) {
-                switch (blend) {
-                    case MixBlend.setup:
-                        slot.color.setFromColor(slot.data.color);
-                        return;
-                    case MixBlend.first:
-                        var color = slot.color, setup = slot.data.color;
-                        color.add((setup.r - color.r) * alpha, (setup.g - color.g) * alpha, (setup.b - color.b) * alpha, (setup.a - color.a) * alpha);
-                }
-                return;
-            }
-            var r = 0, g = 0, b = 0, a = 0;
-            if (time >= frames[frames.length - ColorTimeline.ENTRIES]) {
-                var i = frames.length;
-                r = frames[i + ColorTimeline.PREV_R];
-                g = frames[i + ColorTimeline.PREV_G];
-                b = frames[i + ColorTimeline.PREV_B];
-                a = frames[i + ColorTimeline.PREV_A];
-            }
-            else {
-                var frame = Animation.binarySearch(frames, time, ColorTimeline.ENTRIES);
-                r = frames[frame + ColorTimeline.PREV_R];
-                g = frames[frame + ColorTimeline.PREV_G];
-                b = frames[frame + ColorTimeline.PREV_B];
-                a = frames[frame + ColorTimeline.PREV_A];
-                var frameTime = frames[frame];
-                var percent = this.getCurvePercent(frame / ColorTimeline.ENTRIES - 1, 1 - (time - frameTime) / (frames[frame + ColorTimeline.PREV_TIME] - frameTime));
-                r += (frames[frame + ColorTimeline.R] - r) * percent;
-                g += (frames[frame + ColorTimeline.G] - g) * percent;
-                b += (frames[frame + ColorTimeline.B] - b) * percent;
-                a += (frames[frame + ColorTimeline.A] - a) * percent;
-            }
-            if (alpha == 1)
-                slot.color.set(r, g, b, a);
-            else {
-                var color = slot.color;
-                if (blend == MixBlend.setup)
-                    color.setFromColor(slot.data.color);
-                color.add((r - color.r) * alpha, (g - color.g) * alpha, (b - color.b) * alpha, (a - color.a) * alpha);
-            }
-        };
-        return ColorTimeline;
-    }(CurveTimeline));
-    ColorTimeline.ENTRIES = 5;
-    ColorTimeline.PREV_TIME = -5;
-    ColorTimeline.PREV_R = -4;
-    ColorTimeline.PREV_G = -3;
-    ColorTimeline.PREV_B = -2;
-    ColorTimeline.PREV_A = -1;
-    ColorTimeline.R = 1;
-    ColorTimeline.G = 2;
-    ColorTimeline.B = 3;
-    ColorTimeline.A = 4;
-    spine.ColorTimeline = ColorTimeline;
-    var TwoColorTimeline = (function (_super) {
-        __extends(TwoColorTimeline, _super);
-        function TwoColorTimeline(frameCount) {
-            var _this = _super.call(this, frameCount) || this;
-            _this.frames = spine.Utils.newFloatArray(frameCount * TwoColorTimeline.ENTRIES);
-            return _this;
-        }
-        TwoColorTimeline.prototype.getPropertyId = function () {
-            return (TimelineType.twoColor << 24) + this.slotIndex;
-        };
-        TwoColorTimeline.prototype.setFrame = function (frameIndex, time, r, g, b, a, r2, g2, b2) {
-            frameIndex *= TwoColorTimeline.ENTRIES;
-            this.frames[frameIndex] = time;
-            this.frames[frameIndex + TwoColorTimeline.R] = r;
-            this.frames[frameIndex + TwoColorTimeline.G] = g;
-            this.frames[frameIndex + TwoColorTimeline.B] = b;
-            this.frames[frameIndex + TwoColorTimeline.A] = a;
-            this.frames[frameIndex + TwoColorTimeline.R2] = r2;
-            this.frames[frameIndex + TwoColorTimeline.G2] = g2;
-            this.frames[frameIndex + TwoColorTimeline.B2] = b2;
-        };
-        TwoColorTimeline.prototype.apply = function (skeleton, lastTime, time, events, alpha, blend, direction) {
-            var slot = skeleton.slots[this.slotIndex];
-            var frames = this.frames;
-            if (time < frames[0]) {
-                switch (blend) {
-                    case MixBlend.setup:
-                        slot.color.setFromColor(slot.data.color);
-                        slot.darkColor.setFromColor(slot.data.darkColor);
-                        return;
-                    case MixBlend.setup:
-                        var light = slot.color, dark = slot.darkColor, setupLight = slot.data.color, setupDark = slot.data.darkColor;
-                        light.add((setupLight.r - light.r) * alpha, (setupLight.g - light.g) * alpha, (setupLight.b - light.b) * alpha, (setupLight.a - light.a) * alpha);
-                        dark.add((setupDark.r - dark.r) * alpha, (setupDark.g - dark.g) * alpha, (setupDark.b - dark.b) * alpha, 0);
-                }
-                return;
-            }
-            var r = 0, g = 0, b = 0, a = 0, r2 = 0, g2 = 0, b2 = 0;
-            if (time >= frames[frames.length - TwoColorTimeline.ENTRIES]) {
-                var i = frames.length;
-                r = frames[i + TwoColorTimeline.PREV_R];
-                g = frames[i + TwoColorTimeline.PREV_G];
-                b = frames[i + TwoColorTimeline.PREV_B];
-                a = frames[i + TwoColorTimeline.PREV_A];
-                r2 = frames[i + TwoColorTimeline.PREV_R2];
-                g2 = frames[i + TwoColorTimeline.PREV_G2];
-                b2 = frames[i + TwoColorTimeline.PREV_B2];
-            }
-            else {
-                var frame = Animation.binarySearch(frames, time, TwoColorTimeline.ENTRIES);
-                r = frames[frame + TwoColorTimeline.PREV_R];
-                g = frames[frame + TwoColorTimeline.PREV_G];
-                b = frames[frame + TwoColorTimeline.PREV_B];
-                a = frames[frame + TwoColorTimeline.PREV_A];
-                r2 = frames[frame + TwoColorTimeline.PREV_R2];
-                g2 = frames[frame + TwoColorTimeline.PREV_G2];
-                b2 = frames[frame + TwoColorTimeline.PREV_B2];
-                var frameTime = frames[frame];
-                var percent = this.getCurvePercent(frame / TwoColorTimeline.ENTRIES - 1, 1 - (time - frameTime) / (frames[frame + TwoColorTimeline.PREV_TIME] - frameTime));
-                r += (frames[frame + TwoColorTimeline.R] - r) * percent;
-                g += (frames[frame + TwoColorTimeline.G] - g) * percent;
-                b += (frames[frame + TwoColorTimeline.B] - b) * percent;
-                a += (frames[frame + TwoColorTimeline.A] - a) * percent;
-                r2 += (frames[frame + TwoColorTimeline.R2] - r2) * percent;
-                g2 += (frames[frame + TwoColorTimeline.G2] - g2) * percent;
-                b2 += (frames[frame + TwoColorTimeline.B2] - b2) * percent;
-            }
-            if (alpha == 1) {
-                slot.color.set(r, g, b, a);
-                slot.darkColor.set(r2, g2, b2, 1);
-            }
-            else {
-                var light = slot.color, dark = slot.darkColor;
-                if (blend == MixBlend.setup) {
-                    light.setFromColor(slot.data.color);
-                    dark.setFromColor(slot.data.darkColor);
-                }
-                light.add((r - light.r) * alpha, (g - light.g) * alpha, (b - light.b) * alpha, (a - light.a) * alpha);
-                dark.add((r2 - dark.r) * alpha, (g2 - dark.g) * alpha, (b2 - dark.b) * alpha, 0);
-            }
-        };
-        return TwoColorTimeline;
-    }(CurveTimeline));
-    TwoColorTimeline.ENTRIES = 8;
-    TwoColorTimeline.PREV_TIME = -8;
-    TwoColorTimeline.PREV_R = -7;
-    TwoColorTimeline.PREV_G = -6;
-    TwoColorTimeline.PREV_B = -5;
-    TwoColorTimeline.PREV_A = -4;
-    TwoColorTimeline.PREV_R2 = -3;
-    TwoColorTimeline.PREV_G2 = -2;
-    TwoColorTimeline.PREV_B2 = -1;
-    TwoColorTimeline.R = 1;
-    TwoColorTimeline.G = 2;
-    TwoColorTimeline.B = 3;
-    TwoColorTimeline.A = 4;
-    TwoColorTimeline.R2 = 5;
-    TwoColorTimeline.G2 = 6;
-    TwoColorTimeline.B2 = 7;
-    spine.TwoColorTimeline = TwoColorTimeline;
-    var AttachmentTimeline = (function () {
-        function AttachmentTimeline(frameCount) {
-            this.frames = spine.Utils.newFloatArray(frameCount);
-            this.attachmentNames = new Array(frameCount);
-        }
-        AttachmentTimeline.prototype.getPropertyId = function () {
-            return (TimelineType.attachment << 24) + this.slotIndex;
-        };
-        AttachmentTimeline.prototype.getFrameCount = function () {
-            return this.frames.length;
-        };
-        AttachmentTimeline.prototype.setFrame = function (frameIndex, time, attachmentName) {
-            this.frames[frameIndex] = time;
-            this.attachmentNames[frameIndex] = attachmentName;
-        };
-        AttachmentTimeline.prototype.apply = function (skeleton, lastTime, time, events, alpha, blend, direction) {
-            var slot = skeleton.slots[this.slotIndex];
-            if (direction == MixDirection.out && blend == MixBlend.setup) {
-                var attachmentName_1 = slot.data.attachmentName;
-                slot.setAttachment(attachmentName_1 == null ? null : skeleton.getAttachment(this.slotIndex, attachmentName_1));
-                return;
-            }
-            var frames = this.frames;
-            if (time < frames[0]) {
-                if (blend == MixBlend.setup) {
-                    var attachmentName_2 = slot.data.attachmentName;
-                    slot.setAttachment(attachmentName_2 == null ? null : skeleton.getAttachment(this.slotIndex, attachmentName_2));
-                }
-                return;
-            }
-            var frameIndex = 0;
-            if (time >= frames[frames.length - 1])
-                frameIndex = frames.length - 1;
-            else
-                frameIndex = Animation.binarySearch(frames, time, 1) - 1;
-            var attachmentName = this.attachmentNames[frameIndex];
-            skeleton.slots[this.slotIndex]
-                .setAttachment(attachmentName == null ? null : skeleton.getAttachment(this.slotIndex, attachmentName));
-        };
-        return AttachmentTimeline;
-    }());
-    spine.AttachmentTimeline = AttachmentTimeline;
-    var zeros = null;
-    var DeformTimeline = (function (_super) {
-        __extends(DeformTimeline, _super);
-        function DeformTimeline(frameCount) {
-            var _this = _super.call(this, frameCount) || this;
-            _this.frames = spine.Utils.newFloatArray(frameCount);
-            _this.frameVertices = new Array(frameCount);
-            if (zeros == null)
-                zeros = spine.Utils.newFloatArray(64);
-            return _this;
-        }
-        DeformTimeline.prototype.getPropertyId = function () {
-            return (TimelineType.deform << 27) + +this.attachment.id + this.slotIndex;
-        };
-        DeformTimeline.prototype.setFrame = function (frameIndex, time, vertices) {
-            this.frames[frameIndex] = time;
-            this.frameVertices[frameIndex] = vertices;
-        };
-        DeformTimeline.prototype.apply = function (skeleton, lastTime, time, firedEvents, alpha, blend, direction) {
-            var slot = skeleton.slots[this.slotIndex];
-            var slotAttachment = slot.getAttachment();
-            if (!(slotAttachment instanceof spine.VertexAttachment) || !slotAttachment.applyDeform(this.attachment))
-                return;
-            var verticesArray = slot.attachmentVertices;
-            if (verticesArray.length == 0)
-                blend = MixBlend.setup;
-            var frameVertices = this.frameVertices;
-            var vertexCount = frameVertices[0].length;
-            var frames = this.frames;
-            if (time < frames[0]) {
-                var vertexAttachment = slotAttachment;
-                switch (blend) {
-                    case MixBlend.setup:
-                        verticesArray.length = 0;
-                        return;
-                    case MixBlend.first:
-                        if (alpha == 1) {
-                            verticesArray.length = 0;
-                            break;
-                        }
-                        var vertices_1 = spine.Utils.setArraySize(verticesArray, vertexCount);
-                        if (vertexAttachment.bones == null) {
-                            var setupVertices = vertexAttachment.vertices;
-                            for (var i = 0; i < vertexCount; i++)
-                                vertices_1[i] += (setupVertices[i] - vertices_1[i]) * alpha;
-                        }
-                        else {
-                            alpha = 1 - alpha;
-                            for (var i = 0; i < vertexCount; i++)
-                                vertices_1[i] *= alpha;
-                        }
-                }
-                return;
-            }
-            var vertices = spine.Utils.setArraySize(verticesArray, vertexCount);
-            if (time >= frames[frames.length - 1]) {
-                var lastVertices = frameVertices[frames.length - 1];
-                if (alpha == 1) {
-                    if (blend == MixBlend.add) {
-                        var vertexAttachment = slotAttachment;
-                        if (vertexAttachment.bones == null) {
-                            var setupVertices_1 = vertexAttachment.vertices;
-                            for (var i_1 = 0; i_1 < vertexCount; i_1++) {
-                                vertices[i_1] += lastVertices[i_1] - setupVertices_1[i_1];
-                            }
-                        }
-                        else {
-                            for (var i_2 = 0; i_2 < vertexCount; i_2++)
-                                vertices[i_2] += lastVertices[i_2];
-                        }
-                    }
-                    else {
-                        spine.Utils.arrayCopy(lastVertices, 0, vertices, 0, vertexCount);
-                    }
-                }
-                else {
-                    switch (blend) {
-                        case MixBlend.setup:
-                            var vertexAttachment = slotAttachment;
-                            if (vertexAttachment.bones == null) {
-                                var setupVertices_2 = vertexAttachment.vertices;
-                                for (var i_3 = 0; i_3 < vertexCount; i_3++) {
-                                    var setup = setupVertices_2[i_3];
-                                    vertices[i_3] = setup + (lastVertices[i_3] - setup) * alpha;
-                                }
-                            }
-                            else {
-                                for (var i_4 = 0; i_4 < vertexCount; i_4++)
-                                    vertices[i_4] = lastVertices[i_4] * alpha;
-                            }
-                            break;
-                        case MixBlend.first:
-                        case MixBlend.replace:
-                            for (var i_5 = 0; i_5 < vertexCount; i_5++)
-                                vertices[i_5] += (lastVertices[i_5] - vertices[i_5]) * alpha;
-                        case MixBlend.add:
-                            for (var i_6 = 0; i_6 < vertexCount; i_6++)
-                                vertices[i_6] += lastVertices[i_6] * alpha;
-                    }
-                }
-                return;
-            }
-            var frame = Animation.binarySearch(frames, time);
-            var prevVertices = frameVertices[frame - 1];
-            var nextVertices = frameVertices[frame];
-            var frameTime = frames[frame];
-            var percent = this.getCurvePercent(frame - 1, 1 - (time - frameTime) / (frames[frame - 1] - frameTime));
-            if (alpha == 1) {
-                if (blend == MixBlend.add) {
-                    var vertexAttachment = slotAttachment;
-                    if (vertexAttachment.bones == null) {
-                        var setupVertices_3 = vertexAttachment.vertices;
-                        for (var i_7 = 0; i_7 < vertexCount; i_7++) {
-                            var prev = prevVertices[i_7];
-                            vertices[i_7] += prev + (nextVertices[i_7] - prev) * percent - setupVertices_3[i_7];
-                        }
-                    }
-                    else {
-                        for (var i_8 = 0; i_8 < vertexCount; i_8++) {
-                            var prev = prevVertices[i_8];
-                            vertices[i_8] += prev + (nextVertices[i_8] - prev) * percent;
-                        }
-                    }
-                }
-                else {
-                    for (var i_9 = 0; i_9 < vertexCount; i_9++) {
-                        var prev = prevVertices[i_9];
-                        vertices[i_9] = prev + (nextVertices[i_9] - prev) * percent;
-                    }
-                }
-            }
-            else {
-                switch (blend) {
-                    case MixBlend.setup: {
-                        var vertexAttachment_1 = slotAttachment;
-                        if (vertexAttachment_1.bones == null) {
-                            var setupVertices_4 = vertexAttachment_1.vertices;
-                            for (var i_10 = 0; i_10 < vertexCount; i_10++) {
-                                var prev = prevVertices[i_10], setup = setupVertices_4[i_10];
-                                vertices[i_10] = setup + (prev + (nextVertices[i_10] - prev) * percent - setup) * alpha;
-                            }
-                        }
-                        else {
-                            for (var i_11 = 0; i_11 < vertexCount; i_11++) {
-                                var prev = prevVertices[i_11];
-                                vertices[i_11] = (prev + (nextVertices[i_11] - prev) * percent) * alpha;
-                            }
-                        }
-                        break;
-                    }
-                    case MixBlend.first:
-                    case MixBlend.replace:
-                        for (var i_12 = 0; i_12 < vertexCount; i_12++) {
-                            var prev = prevVertices[i_12];
-                            vertices[i_12] += (prev + (nextVertices[i_12] - prev) * percent - vertices[i_12]) * alpha;
-                        }
-                        break;
-                    case MixBlend.add:
-                        var vertexAttachment = slotAttachment;
-                        if (vertexAttachment.bones == null) {
-                            var setupVertices_5 = vertexAttachment.vertices;
-                            for (var i_13 = 0; i_13 < vertexCount; i_13++) {
-                                var prev = prevVertices[i_13];
-                                vertices[i_13] += (prev + (nextVertices[i_13] - prev) * percent - setupVertices_5[i_13]) * alpha;
-                            }
-                        }
-                        else {
-                            for (var i_14 = 0; i_14 < vertexCount; i_14++) {
-                                var prev = prevVertices[i_14];
-                                vertices[i_14] += (prev + (nextVertices[i_14] - prev) * percent) * alpha;
-                            }
-                        }
-                }
-            }
-        };
-        return DeformTimeline;
-    }(CurveTimeline));
-    spine.DeformTimeline = DeformTimeline;
-    var EventTimeline = (function () {
-        function EventTimeline(frameCount) {
-            this.frames = spine.Utils.newFloatArray(frameCount);
-            this.events = new Array(frameCount);
-        }
-        EventTimeline.prototype.getPropertyId = function () {
-            return TimelineType.event << 24;
-        };
-        EventTimeline.prototype.getFrameCount = function () {
-            return this.frames.length;
-        };
-        EventTimeline.prototype.setFrame = function (frameIndex, event) {
-            this.frames[frameIndex] = event.time;
-            this.events[frameIndex] = event;
-        };
-        EventTimeline.prototype.apply = function (skeleton, lastTime, time, firedEvents, alpha, blend, direction) {
-            if (firedEvents == null)
-                return;
-            var frames = this.frames;
-            var frameCount = this.frames.length;
-            if (lastTime > time) {
-                this.apply(skeleton, lastTime, Number.MAX_VALUE, firedEvents, alpha, blend, direction);
-                lastTime = -1;
-            }
-            else if (lastTime >= frames[frameCount - 1])
-                return;
-            if (time < frames[0])
-                return;
-            var frame = 0;
-            if (lastTime < frames[0])
-                frame = 0;
-            else {
-                frame = Animation.binarySearch(frames, lastTime);
-                var frameTime = frames[frame];
-                while (frame > 0) {
-                    if (frames[frame - 1] != frameTime)
-                        break;
-                    frame--;
-                }
-            }
-            for (; frame < frameCount && time >= frames[frame]; frame++)
-                firedEvents.push(this.events[frame]);
-        };
-        return EventTimeline;
-    }());
-    spine.EventTimeline = EventTimeline;
-    var DrawOrderTimeline = (function () {
-        function DrawOrderTimeline(frameCount) {
-            this.frames = spine.Utils.newFloatArray(frameCount);
-            this.drawOrders = new Array(frameCount);
-        }
-        DrawOrderTimeline.prototype.getPropertyId = function () {
-            return TimelineType.drawOrder << 24;
-        };
-        DrawOrderTimeline.prototype.getFrameCount = function () {
-            return this.frames.length;
-        };
-        DrawOrderTimeline.prototype.setFrame = function (frameIndex, time, drawOrder) {
-            this.frames[frameIndex] = time;
-            this.drawOrders[frameIndex] = drawOrder;
-        };
-        DrawOrderTimeline.prototype.apply = function (skeleton, lastTime, time, firedEvents, alpha, blend, direction) {
-            var drawOrder = skeleton.drawOrder;
-            var slots = skeleton.slots;
-            if (direction == MixDirection.out && blend == MixBlend.setup) {
-                spine.Utils.arrayCopy(skeleton.slots, 0, skeleton.drawOrder, 0, skeleton.slots.length);
-                return;
-            }
-            var frames = this.frames;
-            if (time < frames[0]) {
-                if (blend == MixBlend.setup)
-                    spine.Utils.arrayCopy(skeleton.slots, 0, skeleton.drawOrder, 0, skeleton.slots.length);
-                return;
-            }
-            var frame = 0;
-            if (time >= frames[frames.length - 1])
-                frame = frames.length - 1;
-            else
-                frame = Animation.binarySearch(frames, time) - 1;
-            var drawOrderToSetupIndex = this.drawOrders[frame];
-            if (drawOrderToSetupIndex == null)
-                spine.Utils.arrayCopy(slots, 0, drawOrder, 0, slots.length);
-            else {
-                for (var i = 0, n = drawOrderToSetupIndex.length; i < n; i++)
-                    drawOrder[i] = slots[drawOrderToSetupIndex[i]];
-            }
-        };
-        return DrawOrderTimeline;
-    }());
-    spine.DrawOrderTimeline = DrawOrderTimeline;
-    var IkConstraintTimeline = (function (_super) {
-        __extends(IkConstraintTimeline, _super);
-        function IkConstraintTimeline(frameCount) {
-            var _this = _super.call(this, frameCount) || this;
-            _this.frames = spine.Utils.newFloatArray(frameCount * IkConstraintTimeline.ENTRIES);
-            return _this;
-        }
-        IkConstraintTimeline.prototype.getPropertyId = function () {
-            return (TimelineType.ikConstraint << 24) + this.ikConstraintIndex;
-        };
-        IkConstraintTimeline.prototype.setFrame = function (frameIndex, time, mix, bendDirection) {
-            frameIndex *= IkConstraintTimeline.ENTRIES;
-            this.frames[frameIndex] = time;
-            this.frames[frameIndex + IkConstraintTimeline.MIX] = mix;
-            this.frames[frameIndex + IkConstraintTimeline.BEND_DIRECTION] = bendDirection;
-        };
-        IkConstraintTimeline.prototype.apply = function (skeleton, lastTime, time, firedEvents, alpha, blend, direction) {
-            var frames = this.frames;
-            var constraint = skeleton.ikConstraints[this.ikConstraintIndex];
-            if (time < frames[0]) {
-                switch (blend) {
-                    case MixBlend.setup:
-                        constraint.mix = constraint.data.mix;
-                        constraint.bendDirection = constraint.data.bendDirection;
-                        return;
-                    case MixBlend.first:
-                        constraint.mix += (constraint.data.mix - constraint.mix) * alpha;
-                        constraint.bendDirection = constraint.data.bendDirection;
-                }
-                return;
-            }
-            if (time >= frames[frames.length - IkConstraintTimeline.ENTRIES]) {
-                if (blend == MixBlend.setup) {
-                    constraint.mix = constraint.data.mix + (frames[frames.length + IkConstraintTimeline.PREV_MIX] - constraint.data.mix) * alpha;
-                    constraint.bendDirection = direction == MixDirection.out ? constraint.data.bendDirection
-                        : frames[frames.length + IkConstraintTimeline.PREV_BEND_DIRECTION];
-                }
-                else {
-                    constraint.mix += (frames[frames.length + IkConstraintTimeline.PREV_MIX] - constraint.mix) * alpha;
-                    if (direction == MixDirection["in"])
-                        constraint.bendDirection = frames[frames.length + IkConstraintTimeline.PREV_BEND_DIRECTION];
-                }
-                return;
-            }
-            var frame = Animation.binarySearch(frames, time, IkConstraintTimeline.ENTRIES);
-            var mix = frames[frame + IkConstraintTimeline.PREV_MIX];
-            var frameTime = frames[frame];
-            var percent = this.getCurvePercent(frame / IkConstraintTimeline.ENTRIES - 1, 1 - (time - frameTime) / (frames[frame + IkConstraintTimeline.PREV_TIME] - frameTime));
-            if (blend == MixBlend.setup) {
-                constraint.mix = constraint.data.mix + (mix + (frames[frame + IkConstraintTimeline.MIX] - mix) * percent - constraint.data.mix) * alpha;
-                constraint.bendDirection = direction == MixDirection.out ? constraint.data.bendDirection : frames[frame + IkConstraintTimeline.PREV_BEND_DIRECTION];
-            }
-            else {
-                constraint.mix += (mix + (frames[frame + IkConstraintTimeline.MIX] - mix) * percent - constraint.mix) * alpha;
-                if (direction == MixDirection["in"])
-                    constraint.bendDirection = frames[frame + IkConstraintTimeline.PREV_BEND_DIRECTION];
-            }
-        };
-        return IkConstraintTimeline;
-    }(CurveTimeline));
-    IkConstraintTimeline.ENTRIES = 3;
-    IkConstraintTimeline.PREV_TIME = -3;
-    IkConstraintTimeline.PREV_MIX = -2;
-    IkConstraintTimeline.PREV_BEND_DIRECTION = -1;
-    IkConstraintTimeline.MIX = 1;
-    IkConstraintTimeline.BEND_DIRECTION = 2;
-    spine.IkConstraintTimeline = IkConstraintTimeline;
-    var TransformConstraintTimeline = (function (_super) {
-        __extends(TransformConstraintTimeline, _super);
-        function TransformConstraintTimeline(frameCount) {
-            var _this = _super.call(this, frameCount) || this;
-            _this.frames = spine.Utils.newFloatArray(frameCount * TransformConstraintTimeline.ENTRIES);
-            return _this;
-        }
-        TransformConstraintTimeline.prototype.getPropertyId = function () {
-            return (TimelineType.transformConstraint << 24) + this.transformConstraintIndex;
-        };
-        TransformConstraintTimeline.prototype.setFrame = function (frameIndex, time, rotateMix, translateMix, scaleMix, shearMix) {
-            frameIndex *= TransformConstraintTimeline.ENTRIES;
-            this.frames[frameIndex] = time;
-            this.frames[frameIndex + TransformConstraintTimeline.ROTATE] = rotateMix;
-            this.frames[frameIndex + TransformConstraintTimeline.TRANSLATE] = translateMix;
-            this.frames[frameIndex + TransformConstraintTimeline.SCALE] = scaleMix;
-            this.frames[frameIndex + TransformConstraintTimeline.SHEAR] = shearMix;
-        };
-        TransformConstraintTimeline.prototype.apply = function (skeleton, lastTime, time, firedEvents, alpha, blend, direction) {
-            var frames = this.frames;
-            var constraint = skeleton.transformConstraints[this.transformConstraintIndex];
-            if (time < frames[0]) {
-                var data = constraint.data;
-                switch (blend) {
-                    case MixBlend.setup:
-                        constraint.rotateMix = data.rotateMix;
-                        constraint.translateMix = data.translateMix;
-                        constraint.scaleMix = data.scaleMix;
-                        constraint.shearMix = data.shearMix;
-                        return;
-                    case MixBlend.setup:
-                        constraint.rotateMix += (data.rotateMix - constraint.rotateMix) * alpha;
-                        constraint.translateMix += (data.translateMix - constraint.translateMix) * alpha;
-                        constraint.scaleMix += (data.scaleMix - constraint.scaleMix) * alpha;
-                        constraint.shearMix += (data.shearMix - constraint.shearMix) * alpha;
-                }
-                return;
-            }
-            var rotate = 0, translate = 0, scale = 0, shear = 0;
-            if (time >= frames[frames.length - TransformConstraintTimeline.ENTRIES]) {
-                var i = frames.length;
-                rotate = frames[i + TransformConstraintTimeline.PREV_ROTATE];
-                translate = frames[i + TransformConstraintTimeline.PREV_TRANSLATE];
-                scale = frames[i + TransformConstraintTimeline.PREV_SCALE];
-                shear = frames[i + TransformConstraintTimeline.PREV_SHEAR];
-            }
-            else {
-                var frame = Animation.binarySearch(frames, time, TransformConstraintTimeline.ENTRIES);
-                rotate = frames[frame + TransformConstraintTimeline.PREV_ROTATE];
-                translate = frames[frame + TransformConstraintTimeline.PREV_TRANSLATE];
-                scale = frames[frame + TransformConstraintTimeline.PREV_SCALE];
-                shear = frames[frame + TransformConstraintTimeline.PREV_SHEAR];
-                var frameTime = frames[frame];
-                var percent = this.getCurvePercent(frame / TransformConstraintTimeline.ENTRIES - 1, 1 - (time - frameTime) / (frames[frame + TransformConstraintTimeline.PREV_TIME] - frameTime));
-                rotate += (frames[frame + TransformConstraintTimeline.ROTATE] - rotate) * percent;
-                translate += (frames[frame + TransformConstraintTimeline.TRANSLATE] - translate) * percent;
-                scale += (frames[frame + TransformConstraintTimeline.SCALE] - scale) * percent;
-                shear += (frames[frame + TransformConstraintTimeline.SHEAR] - shear) * percent;
-            }
-            if (blend == MixBlend.setup) {
-                var data = constraint.data;
-                constraint.rotateMix = data.rotateMix + (rotate - data.rotateMix) * alpha;
-                constraint.translateMix = data.translateMix + (translate - data.translateMix) * alpha;
-                constraint.scaleMix = data.scaleMix + (scale - data.scaleMix) * alpha;
-                constraint.shearMix = data.shearMix + (shear - data.shearMix) * alpha;
-            }
-            else {
-                constraint.rotateMix += (rotate - constraint.rotateMix) * alpha;
-                constraint.translateMix += (translate - constraint.translateMix) * alpha;
-                constraint.scaleMix += (scale - constraint.scaleMix) * alpha;
-                constraint.shearMix += (shear - constraint.shearMix) * alpha;
-            }
-        };
-        return TransformConstraintTimeline;
-    }(CurveTimeline));
-    TransformConstraintTimeline.ENTRIES = 5;
-    TransformConstraintTimeline.PREV_TIME = -5;
-    TransformConstraintTimeline.PREV_ROTATE = -4;
-    TransformConstraintTimeline.PREV_TRANSLATE = -3;
-    TransformConstraintTimeline.PREV_SCALE = -2;
-    TransformConstraintTimeline.PREV_SHEAR = -1;
-    TransformConstraintTimeline.ROTATE = 1;
-    TransformConstraintTimeline.TRANSLATE = 2;
-    TransformConstraintTimeline.SCALE = 3;
-    TransformConstraintTimeline.SHEAR = 4;
-    spine.TransformConstraintTimeline = TransformConstraintTimeline;
-    var PathConstraintPositionTimeline = (function (_super) {
-        __extends(PathConstraintPositionTimeline, _super);
-        function PathConstraintPositionTimeline(frameCount) {
-            var _this = _super.call(this, frameCount) || this;
-            _this.frames = spine.Utils.newFloatArray(frameCount * PathConstraintPositionTimeline.ENTRIES);
-            return _this;
-        }
-        PathConstraintPositionTimeline.prototype.getPropertyId = function () {
-            return (TimelineType.pathConstraintPosition << 24) + this.pathConstraintIndex;
-        };
-        PathConstraintPositionTimeline.prototype.setFrame = function (frameIndex, time, value) {
-            frameIndex *= PathConstraintPositionTimeline.ENTRIES;
-            this.frames[frameIndex] = time;
-            this.frames[frameIndex + PathConstraintPositionTimeline.VALUE] = value;
-        };
-        PathConstraintPositionTimeline.prototype.apply = function (skeleton, lastTime, time, firedEvents, alpha, blend, direction) {
-            var frames = this.frames;
-            var constraint = skeleton.pathConstraints[this.pathConstraintIndex];
-            if (time < frames[0]) {
-                switch (blend) {
-                    case MixBlend.setup:
-                        constraint.position = constraint.data.position;
-                        return;
-                    case MixBlend.first:
-                        constraint.position += (constraint.data.position - constraint.position) * alpha;
-                }
-                return;
-            }
-            var position = 0;
-            if (time >= frames[frames.length - PathConstraintPositionTimeline.ENTRIES])
-                position = frames[frames.length + PathConstraintPositionTimeline.PREV_VALUE];
-            else {
-                var frame = Animation.binarySearch(frames, time, PathConstraintPositionTimeline.ENTRIES);
-                position = frames[frame + PathConstraintPositionTimeline.PREV_VALUE];
-                var frameTime = frames[frame];
-                var percent = this.getCurvePercent(frame / PathConstraintPositionTimeline.ENTRIES - 1, 1 - (time - frameTime) / (frames[frame + PathConstraintPositionTimeline.PREV_TIME] - frameTime));
-                position += (frames[frame + PathConstraintPositionTimeline.VALUE] - position) * percent;
-            }
-            if (blend == MixBlend.setup)
-                constraint.position = constraint.data.position + (position - constraint.data.position) * alpha;
-            else
-                constraint.position += (position - constraint.position) * alpha;
-        };
-        return PathConstraintPositionTimeline;
-    }(CurveTimeline));
-    PathConstraintPositionTimeline.ENTRIES = 2;
-    PathConstraintPositionTimeline.PREV_TIME = -2;
-    PathConstraintPositionTimeline.PREV_VALUE = -1;
-    PathConstraintPositionTimeline.VALUE = 1;
-    spine.PathConstraintPositionTimeline = PathConstraintPositionTimeline;
-    var PathConstraintSpacingTimeline = (function (_super) {
-        __extends(PathConstraintSpacingTimeline, _super);
-        function PathConstraintSpacingTimeline(frameCount) {
-            return _super.call(this, frameCount) || this;
-        }
-        PathConstraintSpacingTimeline.prototype.getPropertyId = function () {
-            return (TimelineType.pathConstraintSpacing << 24) + this.pathConstraintIndex;
-        };
-        PathConstraintSpacingTimeline.prototype.apply = function (skeleton, lastTime, time, firedEvents, alpha, blend, direction) {
-            var frames = this.frames;
-            var constraint = skeleton.pathConstraints[this.pathConstraintIndex];
-            if (time < frames[0]) {
-                switch (blend) {
-                    case MixBlend.setup:
-                        constraint.spacing = constraint.data.spacing;
-                        return;
-                    case MixBlend.first:
-                        constraint.spacing += (constraint.data.spacing - constraint.spacing) * alpha;
-                }
-                return;
-            }
-            var spacing = 0;
-            if (time >= frames[frames.length - PathConstraintSpacingTimeline.ENTRIES])
-                spacing = frames[frames.length + PathConstraintSpacingTimeline.PREV_VALUE];
-            else {
-                var frame = Animation.binarySearch(frames, time, PathConstraintSpacingTimeline.ENTRIES);
-                spacing = frames[frame + PathConstraintSpacingTimeline.PREV_VALUE];
-                var frameTime = frames[frame];
-                var percent = this.getCurvePercent(frame / PathConstraintSpacingTimeline.ENTRIES - 1, 1 - (time - frameTime) / (frames[frame + PathConstraintSpacingTimeline.PREV_TIME] - frameTime));
-                spacing += (frames[frame + PathConstraintSpacingTimeline.VALUE] - spacing) * percent;
-            }
-            if (blend == MixBlend.setup)
-                constraint.spacing = constraint.data.spacing + (spacing - constraint.data.spacing) * alpha;
-            else
-                constraint.spacing += (spacing - constraint.spacing) * alpha;
-        };
-        return PathConstraintSpacingTimeline;
-    }(PathConstraintPositionTimeline));
-    spine.PathConstraintSpacingTimeline = PathConstraintSpacingTimeline;
-    var PathConstraintMixTimeline = (function (_super) {
-        __extends(PathConstraintMixTimeline, _super);
-        function PathConstraintMixTimeline(frameCount) {
-            var _this = _super.call(this, frameCount) || this;
-            _this.frames = spine.Utils.newFloatArray(frameCount * PathConstraintMixTimeline.ENTRIES);
-            return _this;
-        }
-        PathConstraintMixTimeline.prototype.getPropertyId = function () {
-            return (TimelineType.pathConstraintMix << 24) + this.pathConstraintIndex;
-        };
-        PathConstraintMixTimeline.prototype.setFrame = function (frameIndex, time, rotateMix, translateMix) {
-            frameIndex *= PathConstraintMixTimeline.ENTRIES;
-            this.frames[frameIndex] = time;
-            this.frames[frameIndex + PathConstraintMixTimeline.ROTATE] = rotateMix;
-            this.frames[frameIndex + PathConstraintMixTimeline.TRANSLATE] = translateMix;
-        };
-        PathConstraintMixTimeline.prototype.apply = function (skeleton, lastTime, time, firedEvents, alpha, blend, direction) {
-            var frames = this.frames;
-            var constraint = skeleton.pathConstraints[this.pathConstraintIndex];
-            if (time < frames[0]) {
-                switch (blend) {
-                    case MixBlend.setup:
-                        constraint.rotateMix = constraint.data.rotateMix;
-                        constraint.translateMix = constraint.data.translateMix;
-                        return;
-                    case MixBlend.first:
-                        constraint.rotateMix += (constraint.data.rotateMix - constraint.rotateMix) * alpha;
-                        constraint.translateMix += (constraint.data.translateMix - constraint.translateMix) * alpha;
-                }
-                return;
-            }
-            var rotate = 0, translate = 0;
-            if (time >= frames[frames.length - PathConstraintMixTimeline.ENTRIES]) {
-                rotate = frames[frames.length + PathConstraintMixTimeline.PREV_ROTATE];
-                translate = frames[frames.length + PathConstraintMixTimeline.PREV_TRANSLATE];
-            }
-            else {
-                var frame = Animation.binarySearch(frames, time, PathConstraintMixTimeline.ENTRIES);
-                rotate = frames[frame + PathConstraintMixTimeline.PREV_ROTATE];
-                translate = frames[frame + PathConstraintMixTimeline.PREV_TRANSLATE];
-                var frameTime = frames[frame];
-                var percent = this.getCurvePercent(frame / PathConstraintMixTimeline.ENTRIES - 1, 1 - (time - frameTime) / (frames[frame + PathConstraintMixTimeline.PREV_TIME] - frameTime));
-                rotate += (frames[frame + PathConstraintMixTimeline.ROTATE] - rotate) * percent;
-                translate += (frames[frame + PathConstraintMixTimeline.TRANSLATE] - translate) * percent;
-            }
-            if (blend == MixBlend.setup) {
-                constraint.rotateMix = constraint.data.rotateMix + (rotate - constraint.data.rotateMix) * alpha;
-                constraint.translateMix = constraint.data.translateMix + (translate - constraint.data.translateMix) * alpha;
-            }
-            else {
-                constraint.rotateMix += (rotate - constraint.rotateMix) * alpha;
-                constraint.translateMix += (translate - constraint.translateMix) * alpha;
-            }
-        };
-        return PathConstraintMixTimeline;
-    }(CurveTimeline));
-    PathConstraintMixTimeline.ENTRIES = 3;
-    PathConstraintMixTimeline.PREV_TIME = -3;
-    PathConstraintMixTimeline.PREV_ROTATE = -2;
-    PathConstraintMixTimeline.PREV_TRANSLATE = -1;
-    PathConstraintMixTimeline.ROTATE = 1;
-    PathConstraintMixTimeline.TRANSLATE = 2;
-    spine.PathConstraintMixTimeline = PathConstraintMixTimeline;
-})(spine || (spine = {}));
-var spine;
-(function (spine) {
-    var AnimationState = (function () {
-        function AnimationState(data) {
-            this.tracks = new Array();
-            this.events = new Array();
-            this.listeners = new Array();
-            this.queue = new EventQueue(this);
-            this.propertyIDs = new spine.IntSet();
-            this.mixingTo = new Array();
-            this.animationsChanged = false;
-            this.timeScale = 1;
-            this.trackEntryPool = new spine.Pool(function () { return new TrackEntry(); });
-            this.data = data;
-        }
-        AnimationState.prototype.update = function (delta) {
-            delta *= this.timeScale;
-            var tracks = this.tracks;
-            for (var i = 0, n = tracks.length; i < n; i++) {
-                var current = tracks[i];
-                if (current == null)
-                    continue;
-                current.animationLast = current.nextAnimationLast;
-                current.trackLast = current.nextTrackLast;
-                var currentDelta = delta * current.timeScale;
-                if (current.delay > 0) {
-                    current.delay -= currentDelta;
-                    if (current.delay > 0)
-                        continue;
-                    currentDelta = -current.delay;
-                    current.delay = 0;
-                }
-                var next = current.next;
-                if (next != null) {
-                    var nextTime = current.trackLast - next.delay;
-                    if (nextTime >= 0) {
-                        next.delay = 0;
-                        next.trackTime = nextTime + delta * next.timeScale;
-                        current.trackTime += currentDelta;
-                        this.setCurrent(i, next, true);
-                        while (next.mixingFrom != null) {
-                            next.mixTime += currentDelta;
-                            next = next.mixingFrom;
-                        }
-                        continue;
-                    }
-                }
-                else if (current.trackLast >= current.trackEnd && current.mixingFrom == null) {
-                    tracks[i] = null;
-                    this.queue.end(current);
-                    this.disposeNext(current);
-                    continue;
-                }
-                if (current.mixingFrom != null && this.updateMixingFrom(current, delta)) {
-                    var from = current.mixingFrom;
-                    current.mixingFrom = null;
-                    while (from != null) {
-                        this.queue.end(from);
-                        from = from.mixingFrom;
-                    }
-                }
-                current.trackTime += currentDelta;
-            }
-            this.queue.drain();
-        };
-        AnimationState.prototype.updateMixingFrom = function (to, delta) {
-            var from = to.mixingFrom;
-            if (from == null)
-                return true;
-            var finished = this.updateMixingFrom(from, delta);
-            if (to.mixTime > 0 && (to.mixTime >= to.mixDuration || to.timeScale == 0)) {
-                if (from.totalAlpha == 0 || to.mixDuration == 0) {
-                    to.mixingFrom = from.mixingFrom;
-                    to.interruptAlpha = from.interruptAlpha;
-                    this.queue.end(from);
-                }
-                return finished;
-            }
-            from.animationLast = from.nextAnimationLast;
-            from.trackLast = from.nextTrackLast;
-            from.trackTime += delta * from.timeScale;
-            to.mixTime += delta * to.timeScale;
-            return false;
-        };
-        AnimationState.prototype.apply = function (skeleton) {
-            if (skeleton == null)
-                throw new Error("skeleton cannot be null.");
-            if (this.animationsChanged)
-                this._animationsChanged();
-            var events = this.events;
-            var tracks = this.tracks;
-            var applied = false;
-            for (var i = 0, n = tracks.length; i < n; i++) {
-                var current = tracks[i];
-                if (current == null || current.delay > 0)
-                    continue;
-                applied = true;
-                var blend = i == 0 ? spine.MixBlend.first : current.mixBlend;
-                var mix = current.alpha;
-                if (current.mixingFrom != null)
-                    mix *= this.applyMixingFrom(current, skeleton, blend);
-                else if (current.trackTime >= current.trackEnd && current.next == null)
-                    mix = 0;
-                var animationLast = current.animationLast, animationTime = current.getAnimationTime();
-                var timelineCount = current.animation.timelines.length;
-                var timelines = current.animation.timelines;
-                if (mix == 1 || blend == spine.MixBlend.add) {
-                    for (var ii = 0; ii < timelineCount; ii++)
-                        timelines[ii].apply(skeleton, animationLast, animationTime, events, mix, blend, spine.MixDirection["in"]);
-                }
-                else {
-                    var timelineData = current.timelineData;
-                    var firstFrame = current.timelinesRotation.length == 0;
-                    if (firstFrame)
-                        spine.Utils.setArraySize(current.timelinesRotation, timelineCount << 1, null);
-                    var timelinesRotation = current.timelinesRotation;
-                    for (var ii = 0; ii < timelineCount; ii++) {
-                        var timeline = timelines[ii];
-                        var timelineBlend = timelineData[ii] == AnimationState.SUBSEQUENT ? blend : spine.MixBlend.setup;
-                        if (timeline instanceof spine.RotateTimeline) {
-                            this.applyRotateTimeline(timeline, skeleton, animationTime, mix, timelineBlend, timelinesRotation, ii << 1, firstFrame);
-                        }
-                        else
-                            timeline.apply(skeleton, animationLast, animationTime, events, mix, timelineBlend, spine.MixDirection["in"]);
-                    }
-                }
-                this.queueEvents(current, animationTime);
-                events.length = 0;
-                current.nextAnimationLast = animationTime;
-                current.nextTrackLast = current.trackTime;
-            }
-            this.queue.drain();
-            return applied;
-        };
-        AnimationState.prototype.applyMixingFrom = function (to, skeleton, blend) {
-            var from = to.mixingFrom;
-            if (from.mixingFrom != null)
-                this.applyMixingFrom(from, skeleton, blend);
-            var mix = 0;
-            if (to.mixDuration == 0) {
-                mix = 1;
-                if (blend == spine.MixBlend.first)
-                    blend = spine.MixBlend.setup;
-            }
-            else {
-                mix = to.mixTime / to.mixDuration;
-                if (mix > 1)
-                    mix = 1;
-                if (blend != spine.MixBlend.first)
-                    blend = from.mixBlend;
-            }
-            var events = mix < from.eventThreshold ? this.events : null;
-            var attachments = mix < from.attachmentThreshold, drawOrder = mix < from.drawOrderThreshold;
-            var animationLast = from.animationLast, animationTime = from.getAnimationTime();
-            var timelineCount = from.animation.timelines.length;
-            var timelines = from.animation.timelines;
-            var alphaDip = from.alpha * to.interruptAlpha, alphaMix = alphaDip * (1 - mix);
-            if (blend == spine.MixBlend.add) {
-                for (var i = 0; i < timelineCount; i++)
-                    timelines[i].apply(skeleton, animationLast, animationTime, events, alphaMix, blend, spine.MixDirection.out);
-            }
-            else {
-                var timelineData = from.timelineData;
-                var timelineDipMix = from.timelineDipMix;
-                var firstFrame = from.timelinesRotation.length == 0;
-                if (firstFrame)
-                    spine.Utils.setArraySize(from.timelinesRotation, timelineCount << 1, null);
-                var timelinesRotation = from.timelinesRotation;
-                from.totalAlpha = 0;
-                for (var i = 0; i < timelineCount; i++) {
-                    var timeline = timelines[i];
-                    var timelineBlend;
-                    var alpha = 0;
-                    switch (timelineData[i]) {
-                        case AnimationState.SUBSEQUENT:
-                            if (!attachments && timeline instanceof spine.AttachmentTimeline)
-                                continue;
-                            if (!drawOrder && timeline instanceof spine.DrawOrderTimeline)
-                                continue;
-                            timelineBlend = blend;
-                            alpha = alphaMix;
-                            break;
-                        case AnimationState.FIRST:
-                            timelineBlend = spine.MixBlend.setup;
-                            alpha = alphaMix;
-                            break;
-                        case AnimationState.DIP:
-                            timelineBlend = spine.MixBlend.setup;
-                            alpha = alphaDip;
-                            break;
-                        default:
-                            timelineBlend = spine.MixBlend.setup;
-                            var dipMix = timelineDipMix[i];
-                            alpha = alphaDip * Math.max(0, 1 - dipMix.mixTime / dipMix.mixDuration);
-                            break;
-                    }
-                    from.totalAlpha += alpha;
-                    if (timeline instanceof spine.RotateTimeline)
-                        this.applyRotateTimeline(timeline, skeleton, animationTime, alpha, timelineBlend, timelinesRotation, i << 1, firstFrame);
-                    else {
-                        timeline.apply(skeleton, animationLast, animationTime, events, alpha, timelineBlend, spine.MixDirection.out);
-                    }
-                }
-            }
-            if (to.mixDuration > 0)
-                this.queueEvents(from, animationTime);
-            this.events.length = 0;
-            from.nextAnimationLast = animationTime;
-            from.nextTrackLast = from.trackTime;
-            return mix;
-        };
-        AnimationState.prototype.applyRotateTimeline = function (timeline, skeleton, time, alpha, blend, timelinesRotation, i, firstFrame) {
-            if (firstFrame)
-                timelinesRotation[i] = 0;
-            if (alpha == 1) {
-                timeline.apply(skeleton, 0, time, null, 1, blend, spine.MixDirection["in"]);
-                return;
-            }
-            var rotateTimeline = timeline;
-            var frames = rotateTimeline.frames;
-            var bone = skeleton.bones[rotateTimeline.boneIndex];
-            if (time < frames[0]) {
-                if (blend == spine.MixBlend.setup)
-                    bone.rotation = bone.data.rotation;
-                return;
-            }
-            var r2 = 0;
-            if (time >= frames[frames.length - spine.RotateTimeline.ENTRIES])
-                r2 = bone.data.rotation + frames[frames.length + spine.RotateTimeline.PREV_ROTATION];
-            else {
-                var frame = spine.Animation.binarySearch(frames, time, spine.RotateTimeline.ENTRIES);
-                var prevRotation = frames[frame + spine.RotateTimeline.PREV_ROTATION];
-                var frameTime = frames[frame];
-                var percent = rotateTimeline.getCurvePercent((frame >> 1) - 1, 1 - (time - frameTime) / (frames[frame + spine.RotateTimeline.PREV_TIME] - frameTime));
-                r2 = frames[frame + spine.RotateTimeline.ROTATION] - prevRotation;
-                r2 -= (16384 - ((16384.499999999996 - r2 / 360) | 0)) * 360;
-                r2 = prevRotation + r2 * percent + bone.data.rotation;
-                r2 -= (16384 - ((16384.499999999996 - r2 / 360) | 0)) * 360;
-            }
-            var r1 = blend == spine.MixBlend.setup ? bone.data.rotation : bone.rotation;
-            var total = 0, diff = r2 - r1;
-            if (diff == 0) {
-                total = timelinesRotation[i];
-            }
-            else {
-                diff -= (16384 - ((16384.499999999996 - diff / 360) | 0)) * 360;
-                var lastTotal = 0, lastDiff = 0;
-                if (firstFrame) {
-                    lastTotal = 0;
-                    lastDiff = diff;
-                }
-                else {
-                    lastTotal = timelinesRotation[i];
-                    lastDiff = timelinesRotation[i + 1];
-                }
-                var current = diff > 0, dir = lastTotal >= 0;
-                if (spine.MathUtils.signum(lastDiff) != spine.MathUtils.signum(diff) && Math.abs(lastDiff) <= 90) {
-                    if (Math.abs(lastTotal) > 180)
-                        lastTotal += 360 * spine.MathUtils.signum(lastTotal);
-                    dir = current;
-                }
-                total = diff + lastTotal - lastTotal % 360;
-                if (dir != current)
-                    total += 360 * spine.MathUtils.signum(lastTotal);
-                timelinesRotation[i] = total;
-            }
-            timelinesRotation[i + 1] = diff;
-            r1 += total * alpha;
-            bone.rotation = r1 - (16384 - ((16384.499999999996 - r1 / 360) | 0)) * 360;
-        };
-        AnimationState.prototype.queueEvents = function (entry, animationTime) {
-            var animationStart = entry.animationStart, animationEnd = entry.animationEnd;
-            var duration = animationEnd - animationStart;
-            var trackLastWrapped = entry.trackLast % duration;
-            var events = this.events;
-            var i = 0, n = events.length;
-            for (; i < n; i++) {
-                var event_1 = events[i];
-                if (event_1.time < trackLastWrapped)
-                    break;
-                if (event_1.time > animationEnd)
-                    continue;
-                this.queue.event(entry, event_1);
-            }
-            if (entry.loop ? (trackLastWrapped > entry.trackTime % duration)
-                : (animationTime >= animationEnd && entry.animationLast < animationEnd)) {
-                this.queue.complete(entry);
-            }
-            for (; i < n; i++) {
-                var event_2 = events[i];
-                if (event_2.time < animationStart)
-                    continue;
-                this.queue.event(entry, events[i]);
-            }
-        };
-        AnimationState.prototype.clearTracks = function () {
-            var oldDrainDisabled = this.queue.drainDisabled;
-            this.queue.drainDisabled = true;
-            for (var i = 0, n = this.tracks.length; i < n; i++)
-                this.clearTrack(i);
-            this.tracks.length = 0;
-            this.queue.drainDisabled = oldDrainDisabled;
-            this.queue.drain();
-        };
-        AnimationState.prototype.clearTrack = function (trackIndex) {
-            if (trackIndex >= this.tracks.length)
-                return;
-            var current = this.tracks[trackIndex];
-            if (current == null)
-                return;
-            this.queue.end(current);
-            this.disposeNext(current);
-            var entry = current;
-            while (true) {
-                var from = entry.mixingFrom;
-                if (from == null)
-                    break;
-                this.queue.end(from);
-                entry.mixingFrom = null;
-                entry = from;
-            }
-            this.tracks[current.trackIndex] = null;
-            this.queue.drain();
-        };
-        AnimationState.prototype.setCurrent = function (index, current, interrupt) {
-            var from = this.expandToIndex(index);
-            this.tracks[index] = current;
-            if (from != null) {
-                if (interrupt)
-                    this.queue.interrupt(from);
-                current.mixingFrom = from;
-                current.mixTime = 0;
-                if (from.mixingFrom != null && from.mixDuration > 0)
-                    current.interruptAlpha *= Math.min(1, from.mixTime / from.mixDuration);
-                from.timelinesRotation.length = 0;
-            }
-            this.queue.start(current);
-        };
-        AnimationState.prototype.setAnimation = function (trackIndex, animationName, loop) {
-            var animation = this.data.skeletonData.findAnimation(animationName);
-            if (animation == null)
-                throw new Error("Animation not found: " + animationName);
-            return this.setAnimationWith(trackIndex, animation, loop);
-        };
-        AnimationState.prototype.setAnimationWith = function (trackIndex, animation, loop) {
-            if (animation == null)
-                throw new Error("animation cannot be null.");
-            var interrupt = true;
-            var current = this.expandToIndex(trackIndex);
-            if (current != null) {
-                if (current.nextTrackLast == -1) {
-                    this.tracks[trackIndex] = current.mixingFrom;
-                    this.queue.interrupt(current);
-                    this.queue.end(current);
-                    this.disposeNext(current);
-                    current = current.mixingFrom;
-                    interrupt = false;
-                }
-                else
-                    this.disposeNext(current);
-            }
-            var entry = this.trackEntry(trackIndex, animation, loop, current);
-            this.setCurrent(trackIndex, entry, interrupt);
-            this.queue.drain();
-            return entry;
-        };
-        AnimationState.prototype.addAnimation = function (trackIndex, animationName, loop, delay) {
-            var animation = this.data.skeletonData.findAnimation(animationName);
-            if (animation == null)
-                throw new Error("Animation not found: " + animationName);
-            return this.addAnimationWith(trackIndex, animation, loop, delay);
-        };
-        AnimationState.prototype.addAnimationWith = function (trackIndex, animation, loop, delay) {
-            if (animation == null)
-                throw new Error("animation cannot be null.");
-            var last = this.expandToIndex(trackIndex);
-            if (last != null) {
-                while (last.next != null)
-                    last = last.next;
-            }
-            var entry = this.trackEntry(trackIndex, animation, loop, last);
-            if (last == null) {
-                this.setCurrent(trackIndex, entry, true);
-                this.queue.drain();
-            }
-            else {
-                last.next = entry;
-                if (delay <= 0) {
-                    var duration = last.animationEnd - last.animationStart;
-                    if (duration != 0)
-                        delay += duration * (1 + ((last.trackTime / duration) | 0)) - this.data.getMix(last.animation, animation);
-                    else
-                        delay = 0;
-                }
-            }
-            entry.delay = delay;
-            return entry;
-        };
-        AnimationState.prototype.setEmptyAnimation = function (trackIndex, mixDuration) {
-            var entry = this.setAnimationWith(trackIndex, AnimationState.emptyAnimation, false);
-            entry.mixDuration = mixDuration;
-            entry.trackEnd = mixDuration;
-            return entry;
-        };
-        AnimationState.prototype.addEmptyAnimation = function (trackIndex, mixDuration, delay) {
-            if (delay <= 0)
-                delay -= mixDuration;
-            var entry = this.addAnimationWith(trackIndex, AnimationState.emptyAnimation, false, delay);
-            entry.mixDuration = mixDuration;
-            entry.trackEnd = mixDuration;
-            return entry;
-        };
-        AnimationState.prototype.setEmptyAnimations = function (mixDuration) {
-            var oldDrainDisabled = this.queue.drainDisabled;
-            this.queue.drainDisabled = true;
-            for (var i = 0, n = this.tracks.length; i < n; i++) {
-                var current = this.tracks[i];
-                if (current != null)
-                    this.setEmptyAnimation(current.trackIndex, mixDuration);
-            }
-            this.queue.drainDisabled = oldDrainDisabled;
-            this.queue.drain();
-        };
-        AnimationState.prototype.expandToIndex = function (index) {
-            if (index < this.tracks.length)
-                return this.tracks[index];
-            spine.Utils.ensureArrayCapacity(this.tracks, index - this.tracks.length + 1, null);
-            this.tracks.length = index + 1;
-            return null;
-        };
-        AnimationState.prototype.trackEntry = function (trackIndex, animation, loop, last) {
-            var entry = this.trackEntryPool.obtain();
-            entry.trackIndex = trackIndex;
-            entry.animation = animation;
-            entry.loop = loop;
-            entry.eventThreshold = 0;
-            entry.attachmentThreshold = 0;
-            entry.drawOrderThreshold = 0;
-            entry.animationStart = 0;
-            entry.animationEnd = animation.duration;
-            entry.animationLast = -1;
-            entry.nextAnimationLast = -1;
-            entry.delay = 0;
-            entry.trackTime = 0;
-            entry.trackLast = -1;
-            entry.nextTrackLast = -1;
-            entry.trackEnd = Number.MAX_VALUE;
-            entry.timeScale = 1;
-            entry.alpha = 1;
-            entry.interruptAlpha = 1;
-            entry.mixTime = 0;
-            entry.mixDuration = last == null ? 0 : this.data.getMix(last.animation, animation);
-            return entry;
-        };
-        AnimationState.prototype.disposeNext = function (entry) {
-            var next = entry.next;
-            while (next != null) {
-                this.queue.dispose(next);
-                next = next.next;
-            }
-            entry.next = null;
-        };
-        AnimationState.prototype._animationsChanged = function () {
-            this.animationsChanged = false;
-            var propertyIDs = this.propertyIDs;
-            propertyIDs.clear();
-            var mixingTo = this.mixingTo;
-            for (var i = 0, n = this.tracks.length; i < n; i++) {
-                var entry = this.tracks[i];
-                if (entry != null && entry.mixBlend != spine.MixBlend.add)
-                    entry.setTimelineData(null, mixingTo, propertyIDs);
-            }
-        };
-        AnimationState.prototype.getCurrent = function (trackIndex) {
-            if (trackIndex >= this.tracks.length)
-                return null;
-            return this.tracks[trackIndex];
-        };
-        AnimationState.prototype.addListener = function (listener) {
-            if (listener == null)
-                throw new Error("listener cannot be null.");
-            this.listeners.push(listener);
-        };
-        AnimationState.prototype.removeListener = function (listener) {
-            var index = this.listeners.indexOf(listener);
-            if (index >= 0)
-                this.listeners.splice(index, 1);
-        };
-        AnimationState.prototype.clearListeners = function () {
-            this.listeners.length = 0;
-        };
-        AnimationState.prototype.clearListenerNotifications = function () {
-            this.queue.clear();
-        };
-        return AnimationState;
-    }());
-    AnimationState.emptyAnimation = new spine.Animation("<empty>", [], 0);
-    AnimationState.SUBSEQUENT = 0;
-    AnimationState.FIRST = 1;
-    AnimationState.DIP = 2;
-    AnimationState.DIP_MIX = 3;
-    spine.AnimationState = AnimationState;
-    var TrackEntry = (function () {
-        function TrackEntry() {
-            this.mixBlend = spine.MixBlend.replace;
-            this.timelineData = new Array();
-            this.timelineDipMix = new Array();
-            this.timelinesRotation = new Array();
-        }
-        TrackEntry.prototype.reset = function () {
-            this.next = null;
-            this.mixingFrom = null;
-            this.animation = null;
-            this.listener = null;
-            this.timelineData.length = 0;
-            this.timelineDipMix.length = 0;
-            this.timelinesRotation.length = 0;
-        };
-        TrackEntry.prototype.setTimelineData = function (to, mixingToArray, propertyIDs) {
-            if (to != null)
-                mixingToArray.push(to);
-            var lastEntry = this.mixingFrom != null ? this.mixingFrom.setTimelineData(this, mixingToArray, propertyIDs) : this;
-            if (to != null)
-                mixingToArray.pop();
-            var mixingTo = mixingToArray;
-            var mixingToLast = mixingToArray.length - 1;
-            var timelines = this.animation.timelines;
-            var timelinesCount = this.animation.timelines.length;
-            var timelineData = spine.Utils.setArraySize(this.timelineData, timelinesCount);
-            this.timelineDipMix.length = 0;
-            var timelineDipMix = spine.Utils.setArraySize(this.timelineDipMix, timelinesCount);
-            outer: for (var i = 0; i < timelinesCount; i++) {
-                var id = timelines[i].getPropertyId();
-                if (!propertyIDs.add(id))
-                    timelineData[i] = AnimationState.SUBSEQUENT;
-                else if (to == null || !to.hasTimeline(id))
-                    timelineData[i] = AnimationState.FIRST;
-                else {
-                    for (var ii = mixingToLast; ii >= 0; ii--) {
-                        var entry = mixingTo[ii];
-                        if (!entry.hasTimeline(id)) {
-                            if (entry.mixDuration > 0) {
-                                timelineData[i] = AnimationState.DIP_MIX;
-                                timelineDipMix[i] = entry;
-                                continue outer;
-                            }
-                        }
-                    }
-                    timelineData[i] = AnimationState.DIP;
-                }
-            }
-            return lastEntry;
-        };
-        TrackEntry.prototype.hasTimeline = function (id) {
-            var timelines = this.animation.timelines;
-            for (var i = 0, n = timelines.length; i < n; i++)
-                if (timelines[i].getPropertyId() == id)
-                    return true;
-            return false;
-        };
-        TrackEntry.prototype.getAnimationTime = function () {
-            if (this.loop) {
-                var duration = this.animationEnd - this.animationStart;
-                if (duration == 0)
-                    return this.animationStart;
-                return (this.trackTime % duration) + this.animationStart;
-            }
-            return Math.min(this.trackTime + this.animationStart, this.animationEnd);
-        };
-        TrackEntry.prototype.setAnimationLast = function (animationLast) {
-            this.animationLast = animationLast;
-            this.nextAnimationLast = animationLast;
-        };
-        TrackEntry.prototype.isComplete = function () {
-            return this.trackTime >= this.animationEnd - this.animationStart;
-        };
-        TrackEntry.prototype.resetRotationDirections = function () {
-            this.timelinesRotation.length = 0;
-        };
-        return TrackEntry;
-    }());
-    spine.TrackEntry = TrackEntry;
-    var EventQueue = (function () {
-        function EventQueue(animState) {
-            this.objects = [];
-            this.drainDisabled = false;
-            this.animState = animState;
-        }
-        EventQueue.prototype.start = function (entry) {
-            this.objects.push(EventType.start);
-            this.objects.push(entry);
-            this.animState.animationsChanged = true;
-        };
-        EventQueue.prototype.interrupt = function (entry) {
-            this.objects.push(EventType.interrupt);
-            this.objects.push(entry);
-        };
-        EventQueue.prototype.end = function (entry) {
-            this.objects.push(EventType.end);
-            this.objects.push(entry);
-            this.animState.animationsChanged = true;
-        };
-        EventQueue.prototype.dispose = function (entry) {
-            this.objects.push(EventType.dispose);
-            this.objects.push(entry);
-        };
-        EventQueue.prototype.complete = function (entry) {
-            this.objects.push(EventType.complete);
-            this.objects.push(entry);
-        };
-        EventQueue.prototype.event = function (entry, event) {
-            this.objects.push(EventType.event);
-            this.objects.push(entry);
-            this.objects.push(event);
-        };
-        EventQueue.prototype.drain = function () {
-            if (this.drainDisabled)
-                return;
-            this.drainDisabled = true;
-            var objects = this.objects;
-            var listeners = this.animState.listeners;
-            for (var i = 0; i < objects.length; i += 2) {
-                var type = objects[i];
-                var entry = objects[i + 1];
-                switch (type) {
-                    case EventType.start:
-                        if (entry.listener != null && entry.listener.start)
-                            entry.listener.start(entry);
-                        for (var ii = 0; ii < listeners.length; ii++)
-                            if (listeners[ii].start)
-                                listeners[ii].start(entry);
-                        break;
-                    case EventType.interrupt:
-                        if (entry.listener != null && entry.listener.interrupt)
-                            entry.listener.interrupt(entry);
-                        for (var ii = 0; ii < listeners.length; ii++)
-                            if (listeners[ii].interrupt)
-                                listeners[ii].interrupt(entry);
-                        break;
-                    case EventType.end:
-                        if (entry.listener != null && entry.listener.end)
-                            entry.listener.end(entry);
-                        for (var ii = 0; ii < listeners.length; ii++)
-                            if (listeners[ii].end)
-                                listeners[ii].end(entry);
-                    case EventType.dispose:
-                        if (entry.listener != null && entry.listener.dispose)
-                            entry.listener.dispose(entry);
-                        for (var ii = 0; ii < listeners.length; ii++)
-                            if (listeners[ii].dispose)
-                                listeners[ii].dispose(entry);
-                        this.animState.trackEntryPool.free(entry);
-                        break;
-                    case EventType.complete:
-                        if (entry.listener != null && entry.listener.complete)
-                            entry.listener.complete(entry);
-                        for (var ii = 0; ii < listeners.length; ii++)
-                            if (listeners[ii].complete)
-                                listeners[ii].complete(entry);
-                        break;
-                    case EventType.event:
-                        var event_3 = objects[i++ + 2];
-                        if (entry.listener != null && entry.listener.event)
-                            entry.listener.event(entry, event_3);
-                        for (var ii = 0; ii < listeners.length; ii++)
-                            if (listeners[ii].event)
-                                listeners[ii].event(entry, event_3);
-                        break;
-                }
-            }
-            this.clear();
-            this.drainDisabled = false;
-        };
-        EventQueue.prototype.clear = function () {
-            this.objects.length = 0;
-        };
-        return EventQueue;
-    }());
-    spine.EventQueue = EventQueue;
-    var EventType;
-    (function (EventType) {
-        EventType[EventType["start"] = 0] = "start";
-        EventType[EventType["interrupt"] = 1] = "interrupt";
-        EventType[EventType["end"] = 2] = "end";
-        EventType[EventType["dispose"] = 3] = "dispose";
-        EventType[EventType["complete"] = 4] = "complete";
-        EventType[EventType["event"] = 5] = "event";
-    })(EventType = spine.EventType || (spine.EventType = {}));
-    var AnimationStateAdapter2 = (function () {
-        function AnimationStateAdapter2() {
-        }
-        AnimationStateAdapter2.prototype.start = function (entry) {
-        };
-        AnimationStateAdapter2.prototype.interrupt = function (entry) {
-        };
-        AnimationStateAdapter2.prototype.end = function (entry) {
-        };
-        AnimationStateAdapter2.prototype.dispose = function (entry) {
-        };
-        AnimationStateAdapter2.prototype.complete = function (entry) {
-        };
-        AnimationStateAdapter2.prototype.event = function (entry, event) {
-        };
-        return AnimationStateAdapter2;
-    }());
-    spine.AnimationStateAdapter2 = AnimationStateAdapter2;
-=======
 	var extendStatics = Object.setPrototypeOf ||
 		({ __proto__: [] } instanceof Array && function (d, b) { d.__proto__ = b; }) ||
 		function (d, b) { for (var p in b) if (b.hasOwnProperty(p)) d[p] = b[p]; };
@@ -3925,1728 +1967,213 @@
 		return AnimationStateAdapter2;
 	}());
 	spine.AnimationStateAdapter2 = AnimationStateAdapter2;
->>>>>>> cce86c1e
 })(spine || (spine = {}));
 var spine;
 (function (spine) {
-    var AnimationStateData = (function () {
-        function AnimationStateData(skeletonData) {
-            this.animationToMixTime = {};
-            this.defaultMix = 0;
-            if (skeletonData == null)
-                throw new Error("skeletonData cannot be null.");
-            this.skeletonData = skeletonData;
-        }
-        AnimationStateData.prototype.setMix = function (fromName, toName, duration) {
-            var from = this.skeletonData.findAnimation(fromName);
-            if (from == null)
-                throw new Error("Animation not found: " + fromName);
-            var to = this.skeletonData.findAnimation(toName);
-            if (to == null)
-                throw new Error("Animation not found: " + toName);
-            this.setMixWith(from, to, duration);
-        };
-        AnimationStateData.prototype.setMixWith = function (from, to, duration) {
-            if (from == null)
-                throw new Error("from cannot be null.");
-            if (to == null)
-                throw new Error("to cannot be null.");
-            var key = from.name + to.name;
-            this.animationToMixTime[key] = duration;
-        };
-        AnimationStateData.prototype.getMix = function (from, to) {
-            var key = from.name + to.name;
-            var value = this.animationToMixTime[key];
-            return value === undefined ? this.defaultMix : value;
-        };
-        return AnimationStateData;
-    }());
-    spine.AnimationStateData = AnimationStateData;
+	var AnimationStateData = (function () {
+		function AnimationStateData(skeletonData) {
+			this.animationToMixTime = {};
+			this.defaultMix = 0;
+			if (skeletonData == null)
+				throw new Error("skeletonData cannot be null.");
+			this.skeletonData = skeletonData;
+		}
+		AnimationStateData.prototype.setMix = function (fromName, toName, duration) {
+			var from = this.skeletonData.findAnimation(fromName);
+			if (from == null)
+				throw new Error("Animation not found: " + fromName);
+			var to = this.skeletonData.findAnimation(toName);
+			if (to == null)
+				throw new Error("Animation not found: " + toName);
+			this.setMixWith(from, to, duration);
+		};
+		AnimationStateData.prototype.setMixWith = function (from, to, duration) {
+			if (from == null)
+				throw new Error("from cannot be null.");
+			if (to == null)
+				throw new Error("to cannot be null.");
+			var key = from.name + to.name;
+			this.animationToMixTime[key] = duration;
+		};
+		AnimationStateData.prototype.getMix = function (from, to) {
+			var key = from.name + to.name;
+			var value = this.animationToMixTime[key];
+			return value === undefined ? this.defaultMix : value;
+		};
+		return AnimationStateData;
+	}());
+	spine.AnimationStateData = AnimationStateData;
 })(spine || (spine = {}));
 var spine;
 (function (spine) {
-    var AssetManager = (function () {
-        function AssetManager(textureLoader, pathPrefix) {
-            if (pathPrefix === void 0) { pathPrefix = ""; }
-            this.assets = {};
-            this.errors = {};
-            this.toLoad = 0;
-            this.loaded = 0;
-            this.textureLoader = textureLoader;
-            this.pathPrefix = pathPrefix;
-        }
-        AssetManager.prototype.loadText = function (path, success, error) {
-            var _this = this;
-            if (success === void 0) { success = null; }
-            if (error === void 0) { error = null; }
-            path = this.pathPrefix + path;
-            this.toLoad++;
-            var request = new XMLHttpRequest();
-            request.onreadystatechange = function () {
-                if (request.readyState == XMLHttpRequest.DONE) {
-                    if (request.status >= 200 && request.status < 300) {
-                        _this.assets[path] = request.responseText;
-                        if (success)
-                            success(path, request.responseText);
-                    }
-                    else {
-                        _this.errors[path] = "Couldn't load text " + path + ": status " + request.status + ", " + request.responseText;
-                        if (error)
-                            error(path, "Couldn't load text " + path + ": status " + request.status + ", " + request.responseText);
-                    }
-                    _this.toLoad--;
-                    _this.loaded++;
-                }
-            };
-            request.open("GET", path, true);
-            request.send();
-        };
-        AssetManager.prototype.loadTexture = function (path, success, error) {
-            var _this = this;
-            if (success === void 0) { success = null; }
-            if (error === void 0) { error = null; }
-            path = this.pathPrefix + path;
-            this.toLoad++;
-            var img = new Image();
-            img.crossOrigin = "anonymous";
-            img.onload = function (ev) {
-                var texture = _this.textureLoader(img);
-                _this.assets[path] = texture;
-                _this.toLoad--;
-                _this.loaded++;
-                if (success)
-                    success(path, img);
-            };
-            img.onerror = function (ev) {
-                _this.errors[path] = "Couldn't load image " + path;
-                _this.toLoad--;
-                _this.loaded++;
-                if (error)
-                    error(path, "Couldn't load image " + path);
-            };
-            img.src = path;
-        };
-        AssetManager.prototype.loadTextureData = function (path, data, success, error) {
-            var _this = this;
-            if (success === void 0) { success = null; }
-            if (error === void 0) { error = null; }
-            path = this.pathPrefix + path;
-            this.toLoad++;
-            var img = new Image();
-            img.onload = function (ev) {
-                var texture = _this.textureLoader(img);
-                _this.assets[path] = texture;
-                _this.toLoad--;
-                _this.loaded++;
-                if (success)
-                    success(path, img);
-            };
-            img.onerror = function (ev) {
-                _this.errors[path] = "Couldn't load image " + path;
-                _this.toLoad--;
-                _this.loaded++;
-                if (error)
-                    error(path, "Couldn't load image " + path);
-            };
-            img.src = data;
-        };
-        AssetManager.prototype.get = function (path) {
-            path = this.pathPrefix + path;
-            return this.assets[path];
-        };
-        AssetManager.prototype.remove = function (path) {
-            path = this.pathPrefix + path;
-            var asset = this.assets[path];
-            if (asset.dispose)
-                asset.dispose();
-            this.assets[path] = null;
-        };
-        AssetManager.prototype.removeAll = function () {
-            for (var key in this.assets) {
-                var asset = this.assets[key];
-                if (asset.dispose)
-                    asset.dispose();
-            }
-            this.assets = {};
-        };
-        AssetManager.prototype.isLoadingComplete = function () {
-            return this.toLoad == 0;
-        };
-        AssetManager.prototype.getToLoad = function () {
-            return this.toLoad;
-        };
-        AssetManager.prototype.getLoaded = function () {
-            return this.loaded;
-        };
-        AssetManager.prototype.dispose = function () {
-            this.removeAll();
-        };
-        AssetManager.prototype.hasErrors = function () {
-            return Object.keys(this.errors).length > 0;
-        };
-        AssetManager.prototype.getErrors = function () {
-            return this.errors;
-        };
-        return AssetManager;
-    }());
-    spine.AssetManager = AssetManager;
+	var AssetManager = (function () {
+		function AssetManager(textureLoader, pathPrefix) {
+			if (pathPrefix === void 0) { pathPrefix = ""; }
+			this.assets = {};
+			this.errors = {};
+			this.toLoad = 0;
+			this.loaded = 0;
+			this.textureLoader = textureLoader;
+			this.pathPrefix = pathPrefix;
+		}
+		AssetManager.prototype.loadText = function (path, success, error) {
+			var _this = this;
+			if (success === void 0) { success = null; }
+			if (error === void 0) { error = null; }
+			path = this.pathPrefix + path;
+			this.toLoad++;
+			var request = new XMLHttpRequest();
+			request.onreadystatechange = function () {
+				if (request.readyState == XMLHttpRequest.DONE) {
+					if (request.status >= 200 && request.status < 300) {
+						_this.assets[path] = request.responseText;
+						if (success)
+							success(path, request.responseText);
+					}
+					else {
+						_this.errors[path] = "Couldn't load text " + path + ": status " + request.status + ", " + request.responseText;
+						if (error)
+							error(path, "Couldn't load text " + path + ": status " + request.status + ", " + request.responseText);
+					}
+					_this.toLoad--;
+					_this.loaded++;
+				}
+			};
+			request.open("GET", path, true);
+			request.send();
+		};
+		AssetManager.prototype.loadTexture = function (path, success, error) {
+			var _this = this;
+			if (success === void 0) { success = null; }
+			if (error === void 0) { error = null; }
+			path = this.pathPrefix + path;
+			this.toLoad++;
+			var img = new Image();
+			img.crossOrigin = "anonymous";
+			img.onload = function (ev) {
+				var texture = _this.textureLoader(img);
+				_this.assets[path] = texture;
+				_this.toLoad--;
+				_this.loaded++;
+				if (success)
+					success(path, img);
+			};
+			img.onerror = function (ev) {
+				_this.errors[path] = "Couldn't load image " + path;
+				_this.toLoad--;
+				_this.loaded++;
+				if (error)
+					error(path, "Couldn't load image " + path);
+			};
+			img.src = path;
+		};
+		AssetManager.prototype.loadTextureData = function (path, data, success, error) {
+			var _this = this;
+			if (success === void 0) { success = null; }
+			if (error === void 0) { error = null; }
+			path = this.pathPrefix + path;
+			this.toLoad++;
+			var img = new Image();
+			img.onload = function (ev) {
+				var texture = _this.textureLoader(img);
+				_this.assets[path] = texture;
+				_this.toLoad--;
+				_this.loaded++;
+				if (success)
+					success(path, img);
+			};
+			img.onerror = function (ev) {
+				_this.errors[path] = "Couldn't load image " + path;
+				_this.toLoad--;
+				_this.loaded++;
+				if (error)
+					error(path, "Couldn't load image " + path);
+			};
+			img.src = data;
+		};
+		AssetManager.prototype.get = function (path) {
+			path = this.pathPrefix + path;
+			return this.assets[path];
+		};
+		AssetManager.prototype.remove = function (path) {
+			path = this.pathPrefix + path;
+			var asset = this.assets[path];
+			if (asset.dispose)
+				asset.dispose();
+			this.assets[path] = null;
+		};
+		AssetManager.prototype.removeAll = function () {
+			for (var key in this.assets) {
+				var asset = this.assets[key];
+				if (asset.dispose)
+					asset.dispose();
+			}
+			this.assets = {};
+		};
+		AssetManager.prototype.isLoadingComplete = function () {
+			return this.toLoad == 0;
+		};
+		AssetManager.prototype.getToLoad = function () {
+			return this.toLoad;
+		};
+		AssetManager.prototype.getLoaded = function () {
+			return this.loaded;
+		};
+		AssetManager.prototype.dispose = function () {
+			this.removeAll();
+		};
+		AssetManager.prototype.hasErrors = function () {
+			return Object.keys(this.errors).length > 0;
+		};
+		AssetManager.prototype.getErrors = function () {
+			return this.errors;
+		};
+		return AssetManager;
+	}());
+	spine.AssetManager = AssetManager;
 })(spine || (spine = {}));
 var spine;
 (function (spine) {
-    var AtlasAttachmentLoader = (function () {
-        function AtlasAttachmentLoader(atlas) {
-            this.atlas = atlas;
-        }
-        AtlasAttachmentLoader.prototype.newRegionAttachment = function (skin, name, path) {
-            var region = this.atlas.findRegion(path);
-            if (region == null)
-                throw new Error("Region not found in atlas: " + path + " (region attachment: " + name + ")");
-            region.renderObject = region;
-            var attachment = new spine.RegionAttachment(name);
-            attachment.setRegion(region);
-            return attachment;
-        };
-        AtlasAttachmentLoader.prototype.newMeshAttachment = function (skin, name, path) {
-            var region = this.atlas.findRegion(path);
-            if (region == null)
-                throw new Error("Region not found in atlas: " + path + " (mesh attachment: " + name + ")");
-            region.renderObject = region;
-            var attachment = new spine.MeshAttachment(name);
-            attachment.region = region;
-            return attachment;
-        };
-        AtlasAttachmentLoader.prototype.newBoundingBoxAttachment = function (skin, name) {
-            return new spine.BoundingBoxAttachment(name);
-        };
-        AtlasAttachmentLoader.prototype.newPathAttachment = function (skin, name) {
-            return new spine.PathAttachment(name);
-        };
-        AtlasAttachmentLoader.prototype.newPointAttachment = function (skin, name) {
-            return new spine.PointAttachment(name);
-        };
-        AtlasAttachmentLoader.prototype.newClippingAttachment = function (skin, name) {
-            return new spine.ClippingAttachment(name);
-        };
-        return AtlasAttachmentLoader;
-    }());
-    spine.AtlasAttachmentLoader = AtlasAttachmentLoader;
+	var AtlasAttachmentLoader = (function () {
+		function AtlasAttachmentLoader(atlas) {
+			this.atlas = atlas;
+		}
+		AtlasAttachmentLoader.prototype.newRegionAttachment = function (skin, name, path) {
+			var region = this.atlas.findRegion(path);
+			if (region == null)
+				throw new Error("Region not found in atlas: " + path + " (region attachment: " + name + ")");
+			region.renderObject = region;
+			var attachment = new spine.RegionAttachment(name);
+			attachment.setRegion(region);
+			return attachment;
+		};
+		AtlasAttachmentLoader.prototype.newMeshAttachment = function (skin, name, path) {
+			var region = this.atlas.findRegion(path);
+			if (region == null)
+				throw new Error("Region not found in atlas: " + path + " (mesh attachment: " + name + ")");
+			region.renderObject = region;
+			var attachment = new spine.MeshAttachment(name);
+			attachment.region = region;
+			return attachment;
+		};
+		AtlasAttachmentLoader.prototype.newBoundingBoxAttachment = function (skin, name) {
+			return new spine.BoundingBoxAttachment(name);
+		};
+		AtlasAttachmentLoader.prototype.newPathAttachment = function (skin, name) {
+			return new spine.PathAttachment(name);
+		};
+		AtlasAttachmentLoader.prototype.newPointAttachment = function (skin, name) {
+			return new spine.PointAttachment(name);
+		};
+		AtlasAttachmentLoader.prototype.newClippingAttachment = function (skin, name) {
+			return new spine.ClippingAttachment(name);
+		};
+		return AtlasAttachmentLoader;
+	}());
+	spine.AtlasAttachmentLoader = AtlasAttachmentLoader;
 })(spine || (spine = {}));
 var spine;
 (function (spine) {
-<<<<<<< HEAD
-    var BlendMode;
-    (function (BlendMode) {
-        BlendMode[BlendMode["Normal"] = 0] = "Normal";
-        BlendMode[BlendMode["Additive"] = 1] = "Additive";
-        BlendMode[BlendMode["Multiply"] = 2] = "Multiply";
-        BlendMode[BlendMode["Screen"] = 3] = "Screen";
-    })(BlendMode = spine.BlendMode || (spine.BlendMode = {}));
-})(spine || (spine = {}));
-var spine;
-(function (spine) {
-    var Bone = (function () {
-        function Bone(data, skeleton, parent) {
-            this.children = new Array();
-            this.x = 0;
-            this.y = 0;
-            this.rotation = 0;
-            this.scaleX = 0;
-            this.scaleY = 0;
-            this.shearX = 0;
-            this.shearY = 0;
-            this.ax = 0;
-            this.ay = 0;
-            this.arotation = 0;
-            this.ascaleX = 0;
-            this.ascaleY = 0;
-            this.ashearX = 0;
-            this.ashearY = 0;
-            this.appliedValid = false;
-            this.a = 0;
-            this.b = 0;
-            this.worldX = 0;
-            this.c = 0;
-            this.d = 0;
-            this.worldY = 0;
-            this.sorted = false;
-            if (data == null)
-                throw new Error("data cannot be null.");
-            if (skeleton == null)
-                throw new Error("skeleton cannot be null.");
-            this.data = data;
-            this.skeleton = skeleton;
-            this.parent = parent;
-            this.setToSetupPose();
-        }
-        Bone.prototype.update = function () {
-            this.updateWorldTransformWith(this.x, this.y, this.rotation, this.scaleX, this.scaleY, this.shearX, this.shearY);
-        };
-        Bone.prototype.updateWorldTransform = function () {
-            this.updateWorldTransformWith(this.x, this.y, this.rotation, this.scaleX, this.scaleY, this.shearX, this.shearY);
-        };
-        Bone.prototype.updateWorldTransformWith = function (x, y, rotation, scaleX, scaleY, shearX, shearY) {
-            this.ax = x;
-            this.ay = y;
-            this.arotation = rotation;
-            this.ascaleX = scaleX;
-            this.ascaleY = scaleY;
-            this.ashearX = shearX;
-            this.ashearY = shearY;
-            this.appliedValid = true;
-            var parent = this.parent;
-            if (parent == null) {
-                var rotationY = rotation + 90 + shearY;
-                var la = spine.MathUtils.cosDeg(rotation + shearX) * scaleX;
-                var lb = spine.MathUtils.cosDeg(rotationY) * scaleY;
-                var lc = spine.MathUtils.sinDeg(rotation + shearX) * scaleX;
-                var ld = spine.MathUtils.sinDeg(rotationY) * scaleY;
-                var skeleton = this.skeleton;
-                if (skeleton.flipX) {
-                    x = -x;
-                    la = -la;
-                    lb = -lb;
-                }
-                if (skeleton.flipY) {
-                    y = -y;
-                    lc = -lc;
-                    ld = -ld;
-                }
-                this.a = la;
-                this.b = lb;
-                this.c = lc;
-                this.d = ld;
-                this.worldX = x + skeleton.x;
-                this.worldY = y + skeleton.y;
-                return;
-            }
-            var pa = parent.a, pb = parent.b, pc = parent.c, pd = parent.d;
-            this.worldX = pa * x + pb * y + parent.worldX;
-            this.worldY = pc * x + pd * y + parent.worldY;
-            switch (this.data.transformMode) {
-                case spine.TransformMode.Normal: {
-                    var rotationY = rotation + 90 + shearY;
-                    var la = spine.MathUtils.cosDeg(rotation + shearX) * scaleX;
-                    var lb = spine.MathUtils.cosDeg(rotationY) * scaleY;
-                    var lc = spine.MathUtils.sinDeg(rotation + shearX) * scaleX;
-                    var ld = spine.MathUtils.sinDeg(rotationY) * scaleY;
-                    this.a = pa * la + pb * lc;
-                    this.b = pa * lb + pb * ld;
-                    this.c = pc * la + pd * lc;
-                    this.d = pc * lb + pd * ld;
-                    return;
-                }
-                case spine.TransformMode.OnlyTranslation: {
-                    var rotationY = rotation + 90 + shearY;
-                    this.a = spine.MathUtils.cosDeg(rotation + shearX) * scaleX;
-                    this.b = spine.MathUtils.cosDeg(rotationY) * scaleY;
-                    this.c = spine.MathUtils.sinDeg(rotation + shearX) * scaleX;
-                    this.d = spine.MathUtils.sinDeg(rotationY) * scaleY;
-                    break;
-                }
-                case spine.TransformMode.NoRotationOrReflection: {
-                    var s = pa * pa + pc * pc;
-                    var prx = 0;
-                    if (s > 0.0001) {
-                        s = Math.abs(pa * pd - pb * pc) / s;
-                        pb = pc * s;
-                        pd = pa * s;
-                        prx = Math.atan2(pc, pa) * spine.MathUtils.radDeg;
-                    }
-                    else {
-                        pa = 0;
-                        pc = 0;
-                        prx = 90 - Math.atan2(pd, pb) * spine.MathUtils.radDeg;
-                    }
-                    var rx = rotation + shearX - prx;
-                    var ry = rotation + shearY - prx + 90;
-                    var la = spine.MathUtils.cosDeg(rx) * scaleX;
-                    var lb = spine.MathUtils.cosDeg(ry) * scaleY;
-                    var lc = spine.MathUtils.sinDeg(rx) * scaleX;
-                    var ld = spine.MathUtils.sinDeg(ry) * scaleY;
-                    this.a = pa * la - pb * lc;
-                    this.b = pa * lb - pb * ld;
-                    this.c = pc * la + pd * lc;
-                    this.d = pc * lb + pd * ld;
-                    break;
-                }
-                case spine.TransformMode.NoScale:
-                case spine.TransformMode.NoScaleOrReflection: {
-                    var cos = spine.MathUtils.cosDeg(rotation);
-                    var sin = spine.MathUtils.sinDeg(rotation);
-                    var za = pa * cos + pb * sin;
-                    var zc = pc * cos + pd * sin;
-                    var s = Math.sqrt(za * za + zc * zc);
-                    if (s > 0.00001)
-                        s = 1 / s;
-                    za *= s;
-                    zc *= s;
-                    s = Math.sqrt(za * za + zc * zc);
-                    var r = Math.PI / 2 + Math.atan2(zc, za);
-                    var zb = Math.cos(r) * s;
-                    var zd = Math.sin(r) * s;
-                    var la = spine.MathUtils.cosDeg(shearX) * scaleX;
-                    var lb = spine.MathUtils.cosDeg(90 + shearY) * scaleY;
-                    var lc = spine.MathUtils.sinDeg(shearX) * scaleX;
-                    var ld = spine.MathUtils.sinDeg(90 + shearY) * scaleY;
-                    if (this.data.transformMode != spine.TransformMode.NoScaleOrReflection ? pa * pd - pb * pc < 0 : this.skeleton.flipX != this.skeleton.flipY) {
-                        zb = -zb;
-                        zd = -zd;
-                    }
-                    this.a = za * la + zb * lc;
-                    this.b = za * lb + zb * ld;
-                    this.c = zc * la + zd * lc;
-                    this.d = zc * lb + zd * ld;
-                    return;
-                }
-            }
-            if (this.skeleton.flipX) {
-                this.a = -this.a;
-                this.b = -this.b;
-            }
-            if (this.skeleton.flipY) {
-                this.c = -this.c;
-                this.d = -this.d;
-            }
-        };
-        Bone.prototype.setToSetupPose = function () {
-            var data = this.data;
-            this.x = data.x;
-            this.y = data.y;
-            this.rotation = data.rotation;
-            this.scaleX = data.scaleX;
-            this.scaleY = data.scaleY;
-            this.shearX = data.shearX;
-            this.shearY = data.shearY;
-        };
-        Bone.prototype.getWorldRotationX = function () {
-            return Math.atan2(this.c, this.a) * spine.MathUtils.radDeg;
-        };
-        Bone.prototype.getWorldRotationY = function () {
-            return Math.atan2(this.d, this.b) * spine.MathUtils.radDeg;
-        };
-        Bone.prototype.getWorldScaleX = function () {
-            return Math.sqrt(this.a * this.a + this.c * this.c);
-        };
-        Bone.prototype.getWorldScaleY = function () {
-            return Math.sqrt(this.b * this.b + this.d * this.d);
-        };
-        Bone.prototype.updateAppliedTransform = function () {
-            this.appliedValid = true;
-            var parent = this.parent;
-            if (parent == null) {
-                this.ax = this.worldX;
-                this.ay = this.worldY;
-                this.arotation = Math.atan2(this.c, this.a) * spine.MathUtils.radDeg;
-                this.ascaleX = Math.sqrt(this.a * this.a + this.c * this.c);
-                this.ascaleY = Math.sqrt(this.b * this.b + this.d * this.d);
-                this.ashearX = 0;
-                this.ashearY = Math.atan2(this.a * this.b + this.c * this.d, this.a * this.d - this.b * this.c) * spine.MathUtils.radDeg;
-                return;
-            }
-            var pa = parent.a, pb = parent.b, pc = parent.c, pd = parent.d;
-            var pid = 1 / (pa * pd - pb * pc);
-            var dx = this.worldX - parent.worldX, dy = this.worldY - parent.worldY;
-            this.ax = (dx * pd * pid - dy * pb * pid);
-            this.ay = (dy * pa * pid - dx * pc * pid);
-            var ia = pid * pd;
-            var id = pid * pa;
-            var ib = pid * pb;
-            var ic = pid * pc;
-            var ra = ia * this.a - ib * this.c;
-            var rb = ia * this.b - ib * this.d;
-            var rc = id * this.c - ic * this.a;
-            var rd = id * this.d - ic * this.b;
-            this.ashearX = 0;
-            this.ascaleX = Math.sqrt(ra * ra + rc * rc);
-            if (this.ascaleX > 0.0001) {
-                var det = ra * rd - rb * rc;
-                this.ascaleY = det / this.ascaleX;
-                this.ashearY = Math.atan2(ra * rb + rc * rd, det) * spine.MathUtils.radDeg;
-                this.arotation = Math.atan2(rc, ra) * spine.MathUtils.radDeg;
-            }
-            else {
-                this.ascaleX = 0;
-                this.ascaleY = Math.sqrt(rb * rb + rd * rd);
-                this.ashearY = 0;
-                this.arotation = 90 - Math.atan2(rd, rb) * spine.MathUtils.radDeg;
-            }
-        };
-        Bone.prototype.worldToLocal = function (world) {
-            var a = this.a, b = this.b, c = this.c, d = this.d;
-            var invDet = 1 / (a * d - b * c);
-            var x = world.x - this.worldX, y = world.y - this.worldY;
-            world.x = (x * d * invDet - y * b * invDet);
-            world.y = (y * a * invDet - x * c * invDet);
-            return world;
-        };
-        Bone.prototype.localToWorld = function (local) {
-            var x = local.x, y = local.y;
-            local.x = x * this.a + y * this.b + this.worldX;
-            local.y = x * this.c + y * this.d + this.worldY;
-            return local;
-        };
-        Bone.prototype.worldToLocalRotation = function (worldRotation) {
-            var sin = spine.MathUtils.sinDeg(worldRotation), cos = spine.MathUtils.cosDeg(worldRotation);
-            return Math.atan2(this.a * sin - this.c * cos, this.d * cos - this.b * sin) * spine.MathUtils.radDeg;
-        };
-        Bone.prototype.localToWorldRotation = function (localRotation) {
-            var sin = spine.MathUtils.sinDeg(localRotation), cos = spine.MathUtils.cosDeg(localRotation);
-            return Math.atan2(cos * this.c + sin * this.d, cos * this.a + sin * this.b) * spine.MathUtils.radDeg;
-        };
-        Bone.prototype.rotateWorld = function (degrees) {
-            var a = this.a, b = this.b, c = this.c, d = this.d;
-            var cos = spine.MathUtils.cosDeg(degrees), sin = spine.MathUtils.sinDeg(degrees);
-            this.a = cos * a - sin * c;
-            this.b = cos * b - sin * d;
-            this.c = sin * a + cos * c;
-            this.d = sin * b + cos * d;
-            this.appliedValid = false;
-        };
-        return Bone;
-    }());
-    spine.Bone = Bone;
-})(spine || (spine = {}));
-var spine;
-(function (spine) {
-    var BoneData = (function () {
-        function BoneData(index, name, parent) {
-            this.x = 0;
-            this.y = 0;
-            this.rotation = 0;
-            this.scaleX = 1;
-            this.scaleY = 1;
-            this.shearX = 0;
-            this.shearY = 0;
-            this.transformMode = TransformMode.Normal;
-            if (index < 0)
-                throw new Error("index must be >= 0.");
-            if (name == null)
-                throw new Error("name cannot be null.");
-            this.index = index;
-            this.name = name;
-            this.parent = parent;
-        }
-        return BoneData;
-    }());
-    spine.BoneData = BoneData;
-    var TransformMode;
-    (function (TransformMode) {
-        TransformMode[TransformMode["Normal"] = 0] = "Normal";
-        TransformMode[TransformMode["OnlyTranslation"] = 1] = "OnlyTranslation";
-        TransformMode[TransformMode["NoRotationOrReflection"] = 2] = "NoRotationOrReflection";
-        TransformMode[TransformMode["NoScale"] = 3] = "NoScale";
-        TransformMode[TransformMode["NoScaleOrReflection"] = 4] = "NoScaleOrReflection";
-    })(TransformMode = spine.TransformMode || (spine.TransformMode = {}));
-})(spine || (spine = {}));
-var spine;
-(function (spine) {
-    var Event = (function () {
-        function Event(time, data) {
-            if (data == null)
-                throw new Error("data cannot be null.");
-            this.time = time;
-            this.data = data;
-        }
-        return Event;
-    }());
-    spine.Event = Event;
-})(spine || (spine = {}));
-var spine;
-(function (spine) {
-    var EventData = (function () {
-        function EventData(name) {
-            this.name = name;
-        }
-        return EventData;
-    }());
-    spine.EventData = EventData;
-})(spine || (spine = {}));
-var spine;
-(function (spine) {
-    var IkConstraint = (function () {
-        function IkConstraint(data, skeleton) {
-            this.mix = 1;
-            this.bendDirection = 0;
-            if (data == null)
-                throw new Error("data cannot be null.");
-            if (skeleton == null)
-                throw new Error("skeleton cannot be null.");
-            this.data = data;
-            this.mix = data.mix;
-            this.bendDirection = data.bendDirection;
-            this.bones = new Array();
-            for (var i = 0; i < data.bones.length; i++)
-                this.bones.push(skeleton.findBone(data.bones[i].name));
-            this.target = skeleton.findBone(data.target.name);
-        }
-        IkConstraint.prototype.getOrder = function () {
-            return this.data.order;
-        };
-        IkConstraint.prototype.apply = function () {
-            this.update();
-        };
-        IkConstraint.prototype.update = function () {
-            var target = this.target;
-            var bones = this.bones;
-            switch (bones.length) {
-                case 1:
-                    this.apply1(bones[0], target.worldX, target.worldY, this.mix);
-                    break;
-                case 2:
-                    this.apply2(bones[0], bones[1], target.worldX, target.worldY, this.bendDirection, this.mix);
-                    break;
-            }
-        };
-        IkConstraint.prototype.apply1 = function (bone, targetX, targetY, alpha) {
-            if (!bone.appliedValid)
-                bone.updateAppliedTransform();
-            var p = bone.parent;
-            var id = 1 / (p.a * p.d - p.b * p.c);
-            var x = targetX - p.worldX, y = targetY - p.worldY;
-            var tx = (x * p.d - y * p.b) * id - bone.ax, ty = (y * p.a - x * p.c) * id - bone.ay;
-            var rotationIK = Math.atan2(ty, tx) * spine.MathUtils.radDeg - bone.ashearX - bone.arotation;
-            if (bone.ascaleX < 0)
-                rotationIK += 180;
-            if (rotationIK > 180)
-                rotationIK -= 360;
-            else if (rotationIK < -180)
-                rotationIK += 360;
-            bone.updateWorldTransformWith(bone.ax, bone.ay, bone.arotation + rotationIK * alpha, bone.ascaleX, bone.ascaleY, bone.ashearX, bone.ashearY);
-        };
-        IkConstraint.prototype.apply2 = function (parent, child, targetX, targetY, bendDir, alpha) {
-            if (alpha == 0) {
-                child.updateWorldTransform();
-                return;
-            }
-            if (!parent.appliedValid)
-                parent.updateAppliedTransform();
-            if (!child.appliedValid)
-                child.updateAppliedTransform();
-            var px = parent.ax, py = parent.ay, psx = parent.ascaleX, psy = parent.ascaleY, csx = child.ascaleX;
-            var os1 = 0, os2 = 0, s2 = 0;
-            if (psx < 0) {
-                psx = -psx;
-                os1 = 180;
-                s2 = -1;
-            }
-            else {
-                os1 = 0;
-                s2 = 1;
-            }
-            if (psy < 0) {
-                psy = -psy;
-                s2 = -s2;
-            }
-            if (csx < 0) {
-                csx = -csx;
-                os2 = 180;
-            }
-            else
-                os2 = 0;
-            var cx = child.ax, cy = 0, cwx = 0, cwy = 0, a = parent.a, b = parent.b, c = parent.c, d = parent.d;
-            var u = Math.abs(psx - psy) <= 0.0001;
-            if (!u) {
-                cy = 0;
-                cwx = a * cx + parent.worldX;
-                cwy = c * cx + parent.worldY;
-            }
-            else {
-                cy = child.ay;
-                cwx = a * cx + b * cy + parent.worldX;
-                cwy = c * cx + d * cy + parent.worldY;
-            }
-            var pp = parent.parent;
-            a = pp.a;
-            b = pp.b;
-            c = pp.c;
-            d = pp.d;
-            var id = 1 / (a * d - b * c), x = targetX - pp.worldX, y = targetY - pp.worldY;
-            var tx = (x * d - y * b) * id - px, ty = (y * a - x * c) * id - py;
-            x = cwx - pp.worldX;
-            y = cwy - pp.worldY;
-            var dx = (x * d - y * b) * id - px, dy = (y * a - x * c) * id - py;
-            var l1 = Math.sqrt(dx * dx + dy * dy), l2 = child.data.length * csx, a1 = 0, a2 = 0;
-            outer: if (u) {
-                l2 *= psx;
-                var cos = (tx * tx + ty * ty - l1 * l1 - l2 * l2) / (2 * l1 * l2);
-                if (cos < -1)
-                    cos = -1;
-                else if (cos > 1)
-                    cos = 1;
-                a2 = Math.acos(cos) * bendDir;
-                a = l1 + l2 * cos;
-                b = l2 * Math.sin(a2);
-                a1 = Math.atan2(ty * a - tx * b, tx * a + ty * b);
-            }
-            else {
-                a = psx * l2;
-                b = psy * l2;
-                var aa = a * a, bb = b * b, dd = tx * tx + ty * ty, ta = Math.atan2(ty, tx);
-                c = bb * l1 * l1 + aa * dd - aa * bb;
-                var c1 = -2 * bb * l1, c2 = bb - aa;
-                d = c1 * c1 - 4 * c2 * c;
-                if (d >= 0) {
-                    var q = Math.sqrt(d);
-                    if (c1 < 0)
-                        q = -q;
-                    q = -(c1 + q) / 2;
-                    var r0 = q / c2, r1 = c / q;
-                    var r = Math.abs(r0) < Math.abs(r1) ? r0 : r1;
-                    if (r * r <= dd) {
-                        y = Math.sqrt(dd - r * r) * bendDir;
-                        a1 = ta - Math.atan2(y, r);
-                        a2 = Math.atan2(y / psy, (r - l1) / psx);
-                        break outer;
-                    }
-                }
-                var minAngle = spine.MathUtils.PI, minX = l1 - a, minDist = minX * minX, minY = 0;
-                var maxAngle = 0, maxX = l1 + a, maxDist = maxX * maxX, maxY = 0;
-                c = -a * l1 / (aa - bb);
-                if (c >= -1 && c <= 1) {
-                    c = Math.acos(c);
-                    x = a * Math.cos(c) + l1;
-                    y = b * Math.sin(c);
-                    d = x * x + y * y;
-                    if (d < minDist) {
-                        minAngle = c;
-                        minDist = d;
-                        minX = x;
-                        minY = y;
-                    }
-                    if (d > maxDist) {
-                        maxAngle = c;
-                        maxDist = d;
-                        maxX = x;
-                        maxY = y;
-                    }
-                }
-                if (dd <= (minDist + maxDist) / 2) {
-                    a1 = ta - Math.atan2(minY * bendDir, minX);
-                    a2 = minAngle * bendDir;
-                }
-                else {
-                    a1 = ta - Math.atan2(maxY * bendDir, maxX);
-                    a2 = maxAngle * bendDir;
-                }
-            }
-            var os = Math.atan2(cy, cx) * s2;
-            var rotation = parent.arotation;
-            a1 = (a1 - os) * spine.MathUtils.radDeg + os1 - rotation;
-            if (a1 > 180)
-                a1 -= 360;
-            else if (a1 < -180)
-                a1 += 360;
-            parent.updateWorldTransformWith(px, py, rotation + a1 * alpha, parent.ascaleX, parent.ascaleY, 0, 0);
-            rotation = child.arotation;
-            a2 = ((a2 + os) * spine.MathUtils.radDeg - child.ashearX) * s2 + os2 - rotation;
-            if (a2 > 180)
-                a2 -= 360;
-            else if (a2 < -180)
-                a2 += 360;
-            child.updateWorldTransformWith(cx, cy, rotation + a2 * alpha, child.ascaleX, child.ascaleY, child.ashearX, child.ashearY);
-        };
-        return IkConstraint;
-    }());
-    spine.IkConstraint = IkConstraint;
-})(spine || (spine = {}));
-var spine;
-(function (spine) {
-    var IkConstraintData = (function () {
-        function IkConstraintData(name) {
-            this.order = 0;
-            this.bones = new Array();
-            this.bendDirection = 1;
-            this.mix = 1;
-            this.name = name;
-        }
-        return IkConstraintData;
-    }());
-    spine.IkConstraintData = IkConstraintData;
-})(spine || (spine = {}));
-var spine;
-(function (spine) {
-    var PathConstraint = (function () {
-        function PathConstraint(data, skeleton) {
-            this.position = 0;
-            this.spacing = 0;
-            this.rotateMix = 0;
-            this.translateMix = 0;
-            this.spaces = new Array();
-            this.positions = new Array();
-            this.world = new Array();
-            this.curves = new Array();
-            this.lengths = new Array();
-            this.segments = new Array();
-            if (data == null)
-                throw new Error("data cannot be null.");
-            if (skeleton == null)
-                throw new Error("skeleton cannot be null.");
-            this.data = data;
-            this.bones = new Array();
-            for (var i = 0, n = data.bones.length; i < n; i++)
-                this.bones.push(skeleton.findBone(data.bones[i].name));
-            this.target = skeleton.findSlot(data.target.name);
-            this.position = data.position;
-            this.spacing = data.spacing;
-            this.rotateMix = data.rotateMix;
-            this.translateMix = data.translateMix;
-        }
-        PathConstraint.prototype.apply = function () {
-            this.update();
-        };
-        PathConstraint.prototype.update = function () {
-            var attachment = this.target.getAttachment();
-            if (!(attachment instanceof spine.PathAttachment))
-                return;
-            var rotateMix = this.rotateMix, translateMix = this.translateMix;
-            var translate = translateMix > 0, rotate = rotateMix > 0;
-            if (!translate && !rotate)
-                return;
-            var data = this.data;
-            var spacingMode = data.spacingMode;
-            var lengthSpacing = spacingMode == spine.SpacingMode.Length;
-            var rotateMode = data.rotateMode;
-            var tangents = rotateMode == spine.RotateMode.Tangent, scale = rotateMode == spine.RotateMode.ChainScale;
-            var boneCount = this.bones.length, spacesCount = tangents ? boneCount : boneCount + 1;
-            var bones = this.bones;
-            var spaces = spine.Utils.setArraySize(this.spaces, spacesCount), lengths = null;
-            var spacing = this.spacing;
-            if (scale || lengthSpacing) {
-                if (scale)
-                    lengths = spine.Utils.setArraySize(this.lengths, boneCount);
-                for (var i = 0, n = spacesCount - 1; i < n;) {
-                    var bone = bones[i];
-                    var setupLength = bone.data.length;
-                    if (setupLength < PathConstraint.epsilon) {
-                        if (scale)
-                            lengths[i] = 0;
-                        spaces[++i] = 0;
-                    }
-                    else {
-                        var x = setupLength * bone.a, y = setupLength * bone.c;
-                        var length_1 = Math.sqrt(x * x + y * y);
-                        if (scale)
-                            lengths[i] = length_1;
-                        spaces[++i] = (lengthSpacing ? setupLength + spacing : spacing) * length_1 / setupLength;
-                    }
-                }
-            }
-            else {
-                for (var i = 1; i < spacesCount; i++)
-                    spaces[i] = spacing;
-            }
-            var positions = this.computeWorldPositions(attachment, spacesCount, tangents, data.positionMode == spine.PositionMode.Percent, spacingMode == spine.SpacingMode.Percent);
-            var boneX = positions[0], boneY = positions[1], offsetRotation = data.offsetRotation;
-            var tip = false;
-            if (offsetRotation == 0)
-                tip = rotateMode == spine.RotateMode.Chain;
-            else {
-                tip = false;
-                var p = this.target.bone;
-                offsetRotation *= p.a * p.d - p.b * p.c > 0 ? spine.MathUtils.degRad : -spine.MathUtils.degRad;
-            }
-            for (var i = 0, p = 3; i < boneCount; i++, p += 3) {
-                var bone = bones[i];
-                bone.worldX += (boneX - bone.worldX) * translateMix;
-                bone.worldY += (boneY - bone.worldY) * translateMix;
-                var x = positions[p], y = positions[p + 1], dx = x - boneX, dy = y - boneY;
-                if (scale) {
-                    var length_2 = lengths[i];
-                    if (length_2 != 0) {
-                        var s = (Math.sqrt(dx * dx + dy * dy) / length_2 - 1) * rotateMix + 1;
-                        bone.a *= s;
-                        bone.c *= s;
-                    }
-                }
-                boneX = x;
-                boneY = y;
-                if (rotate) {
-                    var a = bone.a, b = bone.b, c = bone.c, d = bone.d, r = 0, cos = 0, sin = 0;
-                    if (tangents)
-                        r = positions[p - 1];
-                    else if (spaces[i + 1] == 0)
-                        r = positions[p + 2];
-                    else
-                        r = Math.atan2(dy, dx);
-                    r -= Math.atan2(c, a);
-                    if (tip) {
-                        cos = Math.cos(r);
-                        sin = Math.sin(r);
-                        var length_3 = bone.data.length;
-                        boneX += (length_3 * (cos * a - sin * c) - dx) * rotateMix;
-                        boneY += (length_3 * (sin * a + cos * c) - dy) * rotateMix;
-                    }
-                    else {
-                        r += offsetRotation;
-                    }
-                    if (r > spine.MathUtils.PI)
-                        r -= spine.MathUtils.PI2;
-                    else if (r < -spine.MathUtils.PI)
-                        r += spine.MathUtils.PI2;
-                    r *= rotateMix;
-                    cos = Math.cos(r);
-                    sin = Math.sin(r);
-                    bone.a = cos * a - sin * c;
-                    bone.b = cos * b - sin * d;
-                    bone.c = sin * a + cos * c;
-                    bone.d = sin * b + cos * d;
-                }
-                bone.appliedValid = false;
-            }
-        };
-        PathConstraint.prototype.computeWorldPositions = function (path, spacesCount, tangents, percentPosition, percentSpacing) {
-            var target = this.target;
-            var position = this.position;
-            var spaces = this.spaces, out = spine.Utils.setArraySize(this.positions, spacesCount * 3 + 2), world = null;
-            var closed = path.closed;
-            var verticesLength = path.worldVerticesLength, curveCount = verticesLength / 6, prevCurve = PathConstraint.NONE;
-            if (!path.constantSpeed) {
-                var lengths = path.lengths;
-                curveCount -= closed ? 1 : 2;
-                var pathLength_1 = lengths[curveCount];
-                if (percentPosition)
-                    position *= pathLength_1;
-                if (percentSpacing) {
-                    for (var i = 0; i < spacesCount; i++)
-                        spaces[i] *= pathLength_1;
-                }
-                world = spine.Utils.setArraySize(this.world, 8);
-                for (var i = 0, o = 0, curve = 0; i < spacesCount; i++, o += 3) {
-                    var space = spaces[i];
-                    position += space;
-                    var p = position;
-                    if (closed) {
-                        p %= pathLength_1;
-                        if (p < 0)
-                            p += pathLength_1;
-                        curve = 0;
-                    }
-                    else if (p < 0) {
-                        if (prevCurve != PathConstraint.BEFORE) {
-                            prevCurve = PathConstraint.BEFORE;
-                            path.computeWorldVertices(target, 2, 4, world, 0, 2);
-                        }
-                        this.addBeforePosition(p, world, 0, out, o);
-                        continue;
-                    }
-                    else if (p > pathLength_1) {
-                        if (prevCurve != PathConstraint.AFTER) {
-                            prevCurve = PathConstraint.AFTER;
-                            path.computeWorldVertices(target, verticesLength - 6, 4, world, 0, 2);
-                        }
-                        this.addAfterPosition(p - pathLength_1, world, 0, out, o);
-                        continue;
-                    }
-                    for (;; curve++) {
-                        var length_4 = lengths[curve];
-                        if (p > length_4)
-                            continue;
-                        if (curve == 0)
-                            p /= length_4;
-                        else {
-                            var prev = lengths[curve - 1];
-                            p = (p - prev) / (length_4 - prev);
-                        }
-                        break;
-                    }
-                    if (curve != prevCurve) {
-                        prevCurve = curve;
-                        if (closed && curve == curveCount) {
-                            path.computeWorldVertices(target, verticesLength - 4, 4, world, 0, 2);
-                            path.computeWorldVertices(target, 0, 4, world, 4, 2);
-                        }
-                        else
-                            path.computeWorldVertices(target, curve * 6 + 2, 8, world, 0, 2);
-                    }
-                    this.addCurvePosition(p, world[0], world[1], world[2], world[3], world[4], world[5], world[6], world[7], out, o, tangents || (i > 0 && space == 0));
-                }
-                return out;
-            }
-            if (closed) {
-                verticesLength += 2;
-                world = spine.Utils.setArraySize(this.world, verticesLength);
-                path.computeWorldVertices(target, 2, verticesLength - 4, world, 0, 2);
-                path.computeWorldVertices(target, 0, 2, world, verticesLength - 4, 2);
-                world[verticesLength - 2] = world[0];
-                world[verticesLength - 1] = world[1];
-            }
-            else {
-                curveCount--;
-                verticesLength -= 4;
-                world = spine.Utils.setArraySize(this.world, verticesLength);
-                path.computeWorldVertices(target, 2, verticesLength, world, 0, 2);
-            }
-            var curves = spine.Utils.setArraySize(this.curves, curveCount);
-            var pathLength = 0;
-            var x1 = world[0], y1 = world[1], cx1 = 0, cy1 = 0, cx2 = 0, cy2 = 0, x2 = 0, y2 = 0;
-            var tmpx = 0, tmpy = 0, dddfx = 0, dddfy = 0, ddfx = 0, ddfy = 0, dfx = 0, dfy = 0;
-            for (var i = 0, w = 2; i < curveCount; i++, w += 6) {
-                cx1 = world[w];
-                cy1 = world[w + 1];
-                cx2 = world[w + 2];
-                cy2 = world[w + 3];
-                x2 = world[w + 4];
-                y2 = world[w + 5];
-                tmpx = (x1 - cx1 * 2 + cx2) * 0.1875;
-                tmpy = (y1 - cy1 * 2 + cy2) * 0.1875;
-                dddfx = ((cx1 - cx2) * 3 - x1 + x2) * 0.09375;
-                dddfy = ((cy1 - cy2) * 3 - y1 + y2) * 0.09375;
-                ddfx = tmpx * 2 + dddfx;
-                ddfy = tmpy * 2 + dddfy;
-                dfx = (cx1 - x1) * 0.75 + tmpx + dddfx * 0.16666667;
-                dfy = (cy1 - y1) * 0.75 + tmpy + dddfy * 0.16666667;
-                pathLength += Math.sqrt(dfx * dfx + dfy * dfy);
-                dfx += ddfx;
-                dfy += ddfy;
-                ddfx += dddfx;
-                ddfy += dddfy;
-                pathLength += Math.sqrt(dfx * dfx + dfy * dfy);
-                dfx += ddfx;
-                dfy += ddfy;
-                pathLength += Math.sqrt(dfx * dfx + dfy * dfy);
-                dfx += ddfx + dddfx;
-                dfy += ddfy + dddfy;
-                pathLength += Math.sqrt(dfx * dfx + dfy * dfy);
-                curves[i] = pathLength;
-                x1 = x2;
-                y1 = y2;
-            }
-            if (percentPosition)
-                position *= pathLength;
-            if (percentSpacing) {
-                for (var i = 0; i < spacesCount; i++)
-                    spaces[i] *= pathLength;
-            }
-            var segments = this.segments;
-            var curveLength = 0;
-            for (var i = 0, o = 0, curve = 0, segment = 0; i < spacesCount; i++, o += 3) {
-                var space = spaces[i];
-                position += space;
-                var p = position;
-                if (closed) {
-                    p %= pathLength;
-                    if (p < 0)
-                        p += pathLength;
-                    curve = 0;
-                }
-                else if (p < 0) {
-                    this.addBeforePosition(p, world, 0, out, o);
-                    continue;
-                }
-                else if (p > pathLength) {
-                    this.addAfterPosition(p - pathLength, world, verticesLength - 4, out, o);
-                    continue;
-                }
-                for (;; curve++) {
-                    var length_5 = curves[curve];
-                    if (p > length_5)
-                        continue;
-                    if (curve == 0)
-                        p /= length_5;
-                    else {
-                        var prev = curves[curve - 1];
-                        p = (p - prev) / (length_5 - prev);
-                    }
-                    break;
-                }
-                if (curve != prevCurve) {
-                    prevCurve = curve;
-                    var ii = curve * 6;
-                    x1 = world[ii];
-                    y1 = world[ii + 1];
-                    cx1 = world[ii + 2];
-                    cy1 = world[ii + 3];
-                    cx2 = world[ii + 4];
-                    cy2 = world[ii + 5];
-                    x2 = world[ii + 6];
-                    y2 = world[ii + 7];
-                    tmpx = (x1 - cx1 * 2 + cx2) * 0.03;
-                    tmpy = (y1 - cy1 * 2 + cy2) * 0.03;
-                    dddfx = ((cx1 - cx2) * 3 - x1 + x2) * 0.006;
-                    dddfy = ((cy1 - cy2) * 3 - y1 + y2) * 0.006;
-                    ddfx = tmpx * 2 + dddfx;
-                    ddfy = tmpy * 2 + dddfy;
-                    dfx = (cx1 - x1) * 0.3 + tmpx + dddfx * 0.16666667;
-                    dfy = (cy1 - y1) * 0.3 + tmpy + dddfy * 0.16666667;
-                    curveLength = Math.sqrt(dfx * dfx + dfy * dfy);
-                    segments[0] = curveLength;
-                    for (ii = 1; ii < 8; ii++) {
-                        dfx += ddfx;
-                        dfy += ddfy;
-                        ddfx += dddfx;
-                        ddfy += dddfy;
-                        curveLength += Math.sqrt(dfx * dfx + dfy * dfy);
-                        segments[ii] = curveLength;
-                    }
-                    dfx += ddfx;
-                    dfy += ddfy;
-                    curveLength += Math.sqrt(dfx * dfx + dfy * dfy);
-                    segments[8] = curveLength;
-                    dfx += ddfx + dddfx;
-                    dfy += ddfy + dddfy;
-                    curveLength += Math.sqrt(dfx * dfx + dfy * dfy);
-                    segments[9] = curveLength;
-                    segment = 0;
-                }
-                p *= curveLength;
-                for (;; segment++) {
-                    var length_6 = segments[segment];
-                    if (p > length_6)
-                        continue;
-                    if (segment == 0)
-                        p /= length_6;
-                    else {
-                        var prev = segments[segment - 1];
-                        p = segment + (p - prev) / (length_6 - prev);
-                    }
-                    break;
-                }
-                this.addCurvePosition(p * 0.1, x1, y1, cx1, cy1, cx2, cy2, x2, y2, out, o, tangents || (i > 0 && space == 0));
-            }
-            return out;
-        };
-        PathConstraint.prototype.addBeforePosition = function (p, temp, i, out, o) {
-            var x1 = temp[i], y1 = temp[i + 1], dx = temp[i + 2] - x1, dy = temp[i + 3] - y1, r = Math.atan2(dy, dx);
-            out[o] = x1 + p * Math.cos(r);
-            out[o + 1] = y1 + p * Math.sin(r);
-            out[o + 2] = r;
-        };
-        PathConstraint.prototype.addAfterPosition = function (p, temp, i, out, o) {
-            var x1 = temp[i + 2], y1 = temp[i + 3], dx = x1 - temp[i], dy = y1 - temp[i + 1], r = Math.atan2(dy, dx);
-            out[o] = x1 + p * Math.cos(r);
-            out[o + 1] = y1 + p * Math.sin(r);
-            out[o + 2] = r;
-        };
-        PathConstraint.prototype.addCurvePosition = function (p, x1, y1, cx1, cy1, cx2, cy2, x2, y2, out, o, tangents) {
-            if (p == 0 || isNaN(p))
-                p = 0.0001;
-            var tt = p * p, ttt = tt * p, u = 1 - p, uu = u * u, uuu = uu * u;
-            var ut = u * p, ut3 = ut * 3, uut3 = u * ut3, utt3 = ut3 * p;
-            var x = x1 * uuu + cx1 * uut3 + cx2 * utt3 + x2 * ttt, y = y1 * uuu + cy1 * uut3 + cy2 * utt3 + y2 * ttt;
-            out[o] = x;
-            out[o + 1] = y;
-            if (tangents)
-                out[o + 2] = Math.atan2(y - (y1 * uu + cy1 * ut * 2 + cy2 * tt), x - (x1 * uu + cx1 * ut * 2 + cx2 * tt));
-        };
-        PathConstraint.prototype.getOrder = function () {
-            return this.data.order;
-        };
-        return PathConstraint;
-    }());
-    PathConstraint.NONE = -1;
-    PathConstraint.BEFORE = -2;
-    PathConstraint.AFTER = -3;
-    PathConstraint.epsilon = 0.00001;
-    spine.PathConstraint = PathConstraint;
-})(spine || (spine = {}));
-var spine;
-(function (spine) {
-    var PathConstraintData = (function () {
-        function PathConstraintData(name) {
-            this.order = 0;
-            this.bones = new Array();
-            this.name = name;
-        }
-        return PathConstraintData;
-    }());
-    spine.PathConstraintData = PathConstraintData;
-    var PositionMode;
-    (function (PositionMode) {
-        PositionMode[PositionMode["Fixed"] = 0] = "Fixed";
-        PositionMode[PositionMode["Percent"] = 1] = "Percent";
-    })(PositionMode = spine.PositionMode || (spine.PositionMode = {}));
-    var SpacingMode;
-    (function (SpacingMode) {
-        SpacingMode[SpacingMode["Length"] = 0] = "Length";
-        SpacingMode[SpacingMode["Fixed"] = 1] = "Fixed";
-        SpacingMode[SpacingMode["Percent"] = 2] = "Percent";
-    })(SpacingMode = spine.SpacingMode || (spine.SpacingMode = {}));
-    var RotateMode;
-    (function (RotateMode) {
-        RotateMode[RotateMode["Tangent"] = 0] = "Tangent";
-        RotateMode[RotateMode["Chain"] = 1] = "Chain";
-        RotateMode[RotateMode["ChainScale"] = 2] = "ChainScale";
-    })(RotateMode = spine.RotateMode || (spine.RotateMode = {}));
-})(spine || (spine = {}));
-(function () {
-    if (!Math.fround) {
-        Math.fround = (function (array) {
-            return function (x) {
-                return array[0] = x, array[0];
-            };
-        })(new Float32Array(1));
-    }
-})();
-var spine;
-(function (spine) {
-    var Assets = (function () {
-        function Assets(clientId) {
-            this.toLoad = new Array();
-            this.assets = {};
-            this.clientId = clientId;
-        }
-        Assets.prototype.loaded = function () {
-            var i = 0;
-            for (var v in this.assets)
-                i++;
-            return i;
-        };
-        return Assets;
-    }());
-    var SharedAssetManager = (function () {
-        function SharedAssetManager(pathPrefix) {
-            if (pathPrefix === void 0) { pathPrefix = ""; }
-            this.clientAssets = {};
-            this.queuedAssets = {};
-            this.rawAssets = {};
-            this.errors = {};
-            this.pathPrefix = pathPrefix;
-        }
-        SharedAssetManager.prototype.queueAsset = function (clientId, textureLoader, path) {
-            var clientAssets = this.clientAssets[clientId];
-            if (clientAssets === null || clientAssets === undefined) {
-                clientAssets = new Assets(clientId);
-                this.clientAssets[clientId] = clientAssets;
-            }
-            if (textureLoader !== null)
-                clientAssets.textureLoader = textureLoader;
-            clientAssets.toLoad.push(path);
-            if (this.queuedAssets[path] === path) {
-                return false;
-            }
-            else {
-                this.queuedAssets[path] = path;
-                return true;
-            }
-        };
-        SharedAssetManager.prototype.loadText = function (clientId, path) {
-            var _this = this;
-            path = this.pathPrefix + path;
-            if (!this.queueAsset(clientId, null, path))
-                return;
-            var request = new XMLHttpRequest();
-            request.onreadystatechange = function () {
-                if (request.readyState == XMLHttpRequest.DONE) {
-                    if (request.status >= 200 && request.status < 300) {
-                        _this.rawAssets[path] = request.responseText;
-                    }
-                    else {
-                        _this.errors[path] = "Couldn't load text " + path + ": status " + request.status + ", " + request.responseText;
-                    }
-                }
-            };
-            request.open("GET", path, true);
-            request.send();
-        };
-        SharedAssetManager.prototype.loadJson = function (clientId, path) {
-            var _this = this;
-            path = this.pathPrefix + path;
-            if (!this.queueAsset(clientId, null, path))
-                return;
-            var request = new XMLHttpRequest();
-            request.onreadystatechange = function () {
-                if (request.readyState == XMLHttpRequest.DONE) {
-                    if (request.status >= 200 && request.status < 300) {
-                        _this.rawAssets[path] = JSON.parse(request.responseText);
-                    }
-                    else {
-                        _this.errors[path] = "Couldn't load text " + path + ": status " + request.status + ", " + request.responseText;
-                    }
-                }
-            };
-            request.open("GET", path, true);
-            request.send();
-        };
-        SharedAssetManager.prototype.loadTexture = function (clientId, textureLoader, path) {
-            var _this = this;
-            path = this.pathPrefix + path;
-            if (!this.queueAsset(clientId, textureLoader, path))
-                return;
-            var img = new Image();
-            img.src = path;
-            img.crossOrigin = "anonymous";
-            img.onload = function (ev) {
-                _this.rawAssets[path] = img;
-            };
-            img.onerror = function (ev) {
-                _this.errors[path] = "Couldn't load image " + path;
-            };
-        };
-        SharedAssetManager.prototype.get = function (clientId, path) {
-            path = this.pathPrefix + path;
-            var clientAssets = this.clientAssets[clientId];
-            if (clientAssets === null || clientAssets === undefined)
-                return true;
-            return clientAssets.assets[path];
-        };
-        SharedAssetManager.prototype.updateClientAssets = function (clientAssets) {
-            for (var i = 0; i < clientAssets.toLoad.length; i++) {
-                var path = clientAssets.toLoad[i];
-                var asset = clientAssets.assets[path];
-                if (asset === null || asset === undefined) {
-                    var rawAsset = this.rawAssets[path];
-                    if (rawAsset === null || rawAsset === undefined)
-                        continue;
-                    if (rawAsset instanceof HTMLImageElement) {
-                        clientAssets.assets[path] = clientAssets.textureLoader(rawAsset);
-                    }
-                    else {
-                        clientAssets.assets[path] = rawAsset;
-                    }
-                }
-            }
-        };
-        SharedAssetManager.prototype.isLoadingComplete = function (clientId) {
-            var clientAssets = this.clientAssets[clientId];
-            if (clientAssets === null || clientAssets === undefined)
-                return true;
-            this.updateClientAssets(clientAssets);
-            return clientAssets.toLoad.length == clientAssets.loaded();
-        };
-        SharedAssetManager.prototype.dispose = function () {
-        };
-        SharedAssetManager.prototype.hasErrors = function () {
-            return Object.keys(this.errors).length > 0;
-        };
-        SharedAssetManager.prototype.getErrors = function () {
-            return this.errors;
-        };
-        return SharedAssetManager;
-    }());
-    spine.SharedAssetManager = SharedAssetManager;
-})(spine || (spine = {}));
-var spine;
-(function (spine) {
-    var Skeleton = (function () {
-        function Skeleton(data) {
-            this._updateCache = new Array();
-            this.updateCacheReset = new Array();
-            this.time = 0;
-            this.flipX = false;
-            this.flipY = false;
-            this.x = 0;
-            this.y = 0;
-            if (data == null)
-                throw new Error("data cannot be null.");
-            this.data = data;
-            this.bones = new Array();
-            for (var i = 0; i < data.bones.length; i++) {
-                var boneData = data.bones[i];
-                var bone = void 0;
-                if (boneData.parent == null)
-                    bone = new spine.Bone(boneData, this, null);
-                else {
-                    var parent_1 = this.bones[boneData.parent.index];
-                    bone = new spine.Bone(boneData, this, parent_1);
-                    parent_1.children.push(bone);
-                }
-                this.bones.push(bone);
-            }
-            this.slots = new Array();
-            this.drawOrder = new Array();
-            for (var i = 0; i < data.slots.length; i++) {
-                var slotData = data.slots[i];
-                var bone = this.bones[slotData.boneData.index];
-                var slot = new spine.Slot(slotData, bone);
-                this.slots.push(slot);
-                this.drawOrder.push(slot);
-            }
-            this.ikConstraints = new Array();
-            for (var i = 0; i < data.ikConstraints.length; i++) {
-                var ikConstraintData = data.ikConstraints[i];
-                this.ikConstraints.push(new spine.IkConstraint(ikConstraintData, this));
-            }
-            this.transformConstraints = new Array();
-            for (var i = 0; i < data.transformConstraints.length; i++) {
-                var transformConstraintData = data.transformConstraints[i];
-                this.transformConstraints.push(new spine.TransformConstraint(transformConstraintData, this));
-            }
-            this.pathConstraints = new Array();
-            for (var i = 0; i < data.pathConstraints.length; i++) {
-                var pathConstraintData = data.pathConstraints[i];
-                this.pathConstraints.push(new spine.PathConstraint(pathConstraintData, this));
-            }
-            this.color = new spine.Color(1, 1, 1, 1);
-            this.updateCache();
-        }
-        Skeleton.prototype.updateCache = function () {
-            var updateCache = this._updateCache;
-            updateCache.length = 0;
-            this.updateCacheReset.length = 0;
-            var bones = this.bones;
-            for (var i = 0, n = bones.length; i < n; i++)
-                bones[i].sorted = false;
-            var ikConstraints = this.ikConstraints;
-            var transformConstraints = this.transformConstraints;
-            var pathConstraints = this.pathConstraints;
-            var ikCount = ikConstraints.length, transformCount = transformConstraints.length, pathCount = pathConstraints.length;
-            var constraintCount = ikCount + transformCount + pathCount;
-            outer: for (var i = 0; i < constraintCount; i++) {
-                for (var ii = 0; ii < ikCount; ii++) {
-                    var constraint = ikConstraints[ii];
-                    if (constraint.data.order == i) {
-                        this.sortIkConstraint(constraint);
-                        continue outer;
-                    }
-                }
-                for (var ii = 0; ii < transformCount; ii++) {
-                    var constraint = transformConstraints[ii];
-                    if (constraint.data.order == i) {
-                        this.sortTransformConstraint(constraint);
-                        continue outer;
-                    }
-                }
-                for (var ii = 0; ii < pathCount; ii++) {
-                    var constraint = pathConstraints[ii];
-                    if (constraint.data.order == i) {
-                        this.sortPathConstraint(constraint);
-                        continue outer;
-                    }
-                }
-            }
-            for (var i = 0, n = bones.length; i < n; i++)
-                this.sortBone(bones[i]);
-        };
-        Skeleton.prototype.sortIkConstraint = function (constraint) {
-            var target = constraint.target;
-            this.sortBone(target);
-            var constrained = constraint.bones;
-            var parent = constrained[0];
-            this.sortBone(parent);
-            if (constrained.length > 1) {
-                var child = constrained[constrained.length - 1];
-                if (!(this._updateCache.indexOf(child) > -1))
-                    this.updateCacheReset.push(child);
-            }
-            this._updateCache.push(constraint);
-            this.sortReset(parent.children);
-            constrained[constrained.length - 1].sorted = true;
-        };
-        Skeleton.prototype.sortPathConstraint = function (constraint) {
-            var slot = constraint.target;
-            var slotIndex = slot.data.index;
-            var slotBone = slot.bone;
-            if (this.skin != null)
-                this.sortPathConstraintAttachment(this.skin, slotIndex, slotBone);
-            if (this.data.defaultSkin != null && this.data.defaultSkin != this.skin)
-                this.sortPathConstraintAttachment(this.data.defaultSkin, slotIndex, slotBone);
-            for (var i = 0, n = this.data.skins.length; i < n; i++)
-                this.sortPathConstraintAttachment(this.data.skins[i], slotIndex, slotBone);
-            var attachment = slot.getAttachment();
-            if (attachment instanceof spine.PathAttachment)
-                this.sortPathConstraintAttachmentWith(attachment, slotBone);
-            var constrained = constraint.bones;
-            var boneCount = constrained.length;
-            for (var i = 0; i < boneCount; i++)
-                this.sortBone(constrained[i]);
-            this._updateCache.push(constraint);
-            for (var i = 0; i < boneCount; i++)
-                this.sortReset(constrained[i].children);
-            for (var i = 0; i < boneCount; i++)
-                constrained[i].sorted = true;
-        };
-        Skeleton.prototype.sortTransformConstraint = function (constraint) {
-            this.sortBone(constraint.target);
-            var constrained = constraint.bones;
-            var boneCount = constrained.length;
-            if (constraint.data.local) {
-                for (var i = 0; i < boneCount; i++) {
-                    var child = constrained[i];
-                    this.sortBone(child.parent);
-                    if (!(this._updateCache.indexOf(child) > -1))
-                        this.updateCacheReset.push(child);
-                }
-            }
-            else {
-                for (var i = 0; i < boneCount; i++) {
-                    this.sortBone(constrained[i]);
-                }
-            }
-            this._updateCache.push(constraint);
-            for (var ii = 0; ii < boneCount; ii++)
-                this.sortReset(constrained[ii].children);
-            for (var ii = 0; ii < boneCount; ii++)
-                constrained[ii].sorted = true;
-        };
-        Skeleton.prototype.sortPathConstraintAttachment = function (skin, slotIndex, slotBone) {
-            var attachments = skin.attachments[slotIndex];
-            if (!attachments)
-                return;
-            for (var key in attachments) {
-                this.sortPathConstraintAttachmentWith(attachments[key], slotBone);
-            }
-        };
-        Skeleton.prototype.sortPathConstraintAttachmentWith = function (attachment, slotBone) {
-            if (!(attachment instanceof spine.PathAttachment))
-                return;
-            var pathBones = attachment.bones;
-            if (pathBones == null)
-                this.sortBone(slotBone);
-            else {
-                var bones = this.bones;
-                var i = 0;
-                while (i < pathBones.length) {
-                    var boneCount = pathBones[i++];
-                    for (var n = i + boneCount; i < n; i++) {
-                        var boneIndex = pathBones[i];
-                        this.sortBone(bones[boneIndex]);
-                    }
-                }
-            }
-        };
-        Skeleton.prototype.sortBone = function (bone) {
-            if (bone.sorted)
-                return;
-            var parent = bone.parent;
-            if (parent != null)
-                this.sortBone(parent);
-            bone.sorted = true;
-            this._updateCache.push(bone);
-        };
-        Skeleton.prototype.sortReset = function (bones) {
-            for (var i = 0, n = bones.length; i < n; i++) {
-                var bone = bones[i];
-                if (bone.sorted)
-                    this.sortReset(bone.children);
-                bone.sorted = false;
-            }
-        };
-        Skeleton.prototype.updateWorldTransform = function () {
-            var updateCacheReset = this.updateCacheReset;
-            for (var i = 0, n = updateCacheReset.length; i < n; i++) {
-                var bone = updateCacheReset[i];
-                bone.ax = bone.x;
-                bone.ay = bone.y;
-                bone.arotation = bone.rotation;
-                bone.ascaleX = bone.scaleX;
-                bone.ascaleY = bone.scaleY;
-                bone.ashearX = bone.shearX;
-                bone.ashearY = bone.shearY;
-                bone.appliedValid = true;
-            }
-            var updateCache = this._updateCache;
-            for (var i = 0, n = updateCache.length; i < n; i++)
-                updateCache[i].update();
-        };
-        Skeleton.prototype.setToSetupPose = function () {
-            this.setBonesToSetupPose();
-            this.setSlotsToSetupPose();
-        };
-        Skeleton.prototype.setBonesToSetupPose = function () {
-            var bones = this.bones;
-            for (var i = 0, n = bones.length; i < n; i++)
-                bones[i].setToSetupPose();
-            var ikConstraints = this.ikConstraints;
-            for (var i = 0, n = ikConstraints.length; i < n; i++) {
-                var constraint = ikConstraints[i];
-                constraint.bendDirection = constraint.data.bendDirection;
-                constraint.mix = constraint.data.mix;
-            }
-            var transformConstraints = this.transformConstraints;
-            for (var i = 0, n = transformConstraints.length; i < n; i++) {
-                var constraint = transformConstraints[i];
-                var data = constraint.data;
-                constraint.rotateMix = data.rotateMix;
-                constraint.translateMix = data.translateMix;
-                constraint.scaleMix = data.scaleMix;
-                constraint.shearMix = data.shearMix;
-            }
-            var pathConstraints = this.pathConstraints;
-            for (var i = 0, n = pathConstraints.length; i < n; i++) {
-                var constraint = pathConstraints[i];
-                var data = constraint.data;
-                constraint.position = data.position;
-                constraint.spacing = data.spacing;
-                constraint.rotateMix = data.rotateMix;
-                constraint.translateMix = data.translateMix;
-            }
-        };
-        Skeleton.prototype.setSlotsToSetupPose = function () {
-            var slots = this.slots;
-            spine.Utils.arrayCopy(slots, 0, this.drawOrder, 0, slots.length);
-            for (var i = 0, n = slots.length; i < n; i++)
-                slots[i].setToSetupPose();
-        };
-        Skeleton.prototype.getRootBone = function () {
-            if (this.bones.length == 0)
-                return null;
-            return this.bones[0];
-        };
-        Skeleton.prototype.findBone = function (boneName) {
-            if (boneName == null)
-                throw new Error("boneName cannot be null.");
-            var bones = this.bones;
-            for (var i = 0, n = bones.length; i < n; i++) {
-                var bone = bones[i];
-                if (bone.data.name == boneName)
-                    return bone;
-            }
-            return null;
-        };
-        Skeleton.prototype.findBoneIndex = function (boneName) {
-            if (boneName == null)
-                throw new Error("boneName cannot be null.");
-            var bones = this.bones;
-            for (var i = 0, n = bones.length; i < n; i++)
-                if (bones[i].data.name == boneName)
-                    return i;
-            return -1;
-        };
-        Skeleton.prototype.findSlot = function (slotName) {
-            if (slotName == null)
-                throw new Error("slotName cannot be null.");
-            var slots = this.slots;
-            for (var i = 0, n = slots.length; i < n; i++) {
-                var slot = slots[i];
-                if (slot.data.name == slotName)
-                    return slot;
-            }
-            return null;
-        };
-        Skeleton.prototype.findSlotIndex = function (slotName) {
-            if (slotName == null)
-                throw new Error("slotName cannot be null.");
-            var slots = this.slots;
-            for (var i = 0, n = slots.length; i < n; i++)
-                if (slots[i].data.name == slotName)
-                    return i;
-            return -1;
-        };
-        Skeleton.prototype.setSkinByName = function (skinName) {
-            var skin = this.data.findSkin(skinName);
-            if (skin == null)
-                throw new Error("Skin not found: " + skinName);
-            this.setSkin(skin);
-        };
-        Skeleton.prototype.setSkin = function (newSkin) {
-            if (newSkin != null) {
-                if (this.skin != null)
-                    newSkin.attachAll(this, this.skin);
-                else {
-                    var slots = this.slots;
-                    for (var i = 0, n = slots.length; i < n; i++) {
-                        var slot = slots[i];
-                        var name_1 = slot.data.attachmentName;
-                        if (name_1 != null) {
-                            var attachment = newSkin.getAttachment(i, name_1);
-                            if (attachment != null)
-                                slot.setAttachment(attachment);
-                        }
-                    }
-                }
-            }
-            this.skin = newSkin;
-        };
-        Skeleton.prototype.getAttachmentByName = function (slotName, attachmentName) {
-            return this.getAttachment(this.data.findSlotIndex(slotName), attachmentName);
-        };
-        Skeleton.prototype.getAttachment = function (slotIndex, attachmentName) {
-            if (attachmentName == null)
-                throw new Error("attachmentName cannot be null.");
-            if (this.skin != null) {
-                var attachment = this.skin.getAttachment(slotIndex, attachmentName);
-                if (attachment != null)
-                    return attachment;
-            }
-            if (this.data.defaultSkin != null)
-                return this.data.defaultSkin.getAttachment(slotIndex, attachmentName);
-            return null;
-        };
-        Skeleton.prototype.setAttachment = function (slotName, attachmentName) {
-            if (slotName == null)
-                throw new Error("slotName cannot be null.");
-            var slots = this.slots;
-            for (var i = 0, n = slots.length; i < n; i++) {
-                var slot = slots[i];
-                if (slot.data.name == slotName) {
-                    var attachment = null;
-                    if (attachmentName != null) {
-                        attachment = this.getAttachment(i, attachmentName);
-                        if (attachment == null)
-                            throw new Error("Attachment not found: " + attachmentName + ", for slot: " + slotName);
-                    }
-                    slot.setAttachment(attachment);
-                    return;
-                }
-            }
-            throw new Error("Slot not found: " + slotName);
-        };
-        Skeleton.prototype.findIkConstraint = function (constraintName) {
-            if (constraintName == null)
-                throw new Error("constraintName cannot be null.");
-            var ikConstraints = this.ikConstraints;
-            for (var i = 0, n = ikConstraints.length; i < n; i++) {
-                var ikConstraint = ikConstraints[i];
-                if (ikConstraint.data.name == constraintName)
-                    return ikConstraint;
-            }
-            return null;
-        };
-        Skeleton.prototype.findTransformConstraint = function (constraintName) {
-            if (constraintName == null)
-                throw new Error("constraintName cannot be null.");
-            var transformConstraints = this.transformConstraints;
-            for (var i = 0, n = transformConstraints.length; i < n; i++) {
-                var constraint = transformConstraints[i];
-                if (constraint.data.name == constraintName)
-                    return constraint;
-            }
-            return null;
-        };
-        Skeleton.prototype.findPathConstraint = function (constraintName) {
-            if (constraintName == null)
-                throw new Error("constraintName cannot be null.");
-            var pathConstraints = this.pathConstraints;
-            for (var i = 0, n = pathConstraints.length; i < n; i++) {
-                var constraint = pathConstraints[i];
-                if (constraint.data.name == constraintName)
-                    return constraint;
-            }
-            return null;
-        };
-        Skeleton.prototype.getBounds = function (offset, size, temp) {
-            if (offset == null)
-                throw new Error("offset cannot be null.");
-            if (size == null)
-                throw new Error("size cannot be null.");
-            var drawOrder = this.drawOrder;
-            var minX = Number.POSITIVE_INFINITY, minY = Number.POSITIVE_INFINITY, maxX = Number.NEGATIVE_INFINITY, maxY = Number.NEGATIVE_INFINITY;
-            for (var i = 0, n = drawOrder.length; i < n; i++) {
-                var slot = drawOrder[i];
-                var verticesLength = 0;
-                var vertices = null;
-                var attachment = slot.getAttachment();
-                if (attachment instanceof spine.RegionAttachment) {
-                    verticesLength = 8;
-                    vertices = spine.Utils.setArraySize(temp, verticesLength, 0);
-                    attachment.computeWorldVertices(slot.bone, vertices, 0, 2);
-                }
-                else if (attachment instanceof spine.MeshAttachment) {
-                    var mesh = attachment;
-                    verticesLength = mesh.worldVerticesLength;
-                    vertices = spine.Utils.setArraySize(temp, verticesLength, 0);
-                    mesh.computeWorldVertices(slot, 0, verticesLength, vertices, 0, 2);
-                }
-                if (vertices != null) {
-                    for (var ii = 0, nn = vertices.length; ii < nn; ii += 2) {
-                        var x = vertices[ii], y = vertices[ii + 1];
-                        minX = Math.min(minX, x);
-                        minY = Math.min(minY, y);
-                        maxX = Math.max(maxX, x);
-                        maxY = Math.max(maxY, y);
-                    }
-                }
-            }
-            offset.set(minX, minY);
-            size.set(maxX - minX, maxY - minY);
-        };
-        Skeleton.prototype.update = function (delta) {
-            this.time += delta;
-        };
-        return Skeleton;
-    }());
-    spine.Skeleton = Skeleton;
-=======
 	var BlendMode;
 	(function (BlendMode) {
 		BlendMode[BlendMode["Normal"] = 0] = "Normal";
@@ -5950,1397 +2477,234 @@
 		TransformMode[TransformMode["NoScale"] = 3] = "NoScale";
 		TransformMode[TransformMode["NoScaleOrReflection"] = 4] = "NoScaleOrReflection";
 	})(TransformMode = spine.TransformMode || (spine.TransformMode = {}));
->>>>>>> cce86c1e
 })(spine || (spine = {}));
 var spine;
 (function (spine) {
-    var SkeletonBounds = (function () {
-        function SkeletonBounds() {
-            this.minX = 0;
-            this.minY = 0;
-            this.maxX = 0;
-            this.maxY = 0;
-            this.boundingBoxes = new Array();
-            this.polygons = new Array();
-            this.polygonPool = new spine.Pool(function () {
-                return spine.Utils.newFloatArray(16);
-            });
-        }
-        SkeletonBounds.prototype.update = function (skeleton, updateAabb) {
-            if (skeleton == null)
-                throw new Error("skeleton cannot be null.");
-            var boundingBoxes = this.boundingBoxes;
-            var polygons = this.polygons;
-            var polygonPool = this.polygonPool;
-            var slots = skeleton.slots;
-            var slotCount = slots.length;
-            boundingBoxes.length = 0;
-            polygonPool.freeAll(polygons);
-            polygons.length = 0;
-            for (var i = 0; i < slotCount; i++) {
-                var slot = slots[i];
-                var attachment = slot.getAttachment();
-                if (attachment instanceof spine.BoundingBoxAttachment) {
-                    var boundingBox = attachment;
-                    boundingBoxes.push(boundingBox);
-                    var polygon = polygonPool.obtain();
-                    if (polygon.length != boundingBox.worldVerticesLength) {
-                        polygon = spine.Utils.newFloatArray(boundingBox.worldVerticesLength);
-                    }
-                    polygons.push(polygon);
-                    boundingBox.computeWorldVertices(slot, 0, boundingBox.worldVerticesLength, polygon, 0, 2);
-                }
-            }
-            if (updateAabb) {
-                this.aabbCompute();
-            }
-            else {
-                this.minX = Number.POSITIVE_INFINITY;
-                this.minY = Number.POSITIVE_INFINITY;
-                this.maxX = Number.NEGATIVE_INFINITY;
-                this.maxY = Number.NEGATIVE_INFINITY;
-            }
-        };
-        SkeletonBounds.prototype.aabbCompute = function () {
-            var minX = Number.POSITIVE_INFINITY, minY = Number.POSITIVE_INFINITY, maxX = Number.NEGATIVE_INFINITY, maxY = Number.NEGATIVE_INFINITY;
-            var polygons = this.polygons;
-            for (var i = 0, n = polygons.length; i < n; i++) {
-                var polygon = polygons[i];
-                var vertices = polygon;
-                for (var ii = 0, nn = polygon.length; ii < nn; ii += 2) {
-                    var x = vertices[ii];
-                    var y = vertices[ii + 1];
-                    minX = Math.min(minX, x);
-                    minY = Math.min(minY, y);
-                    maxX = Math.max(maxX, x);
-                    maxY = Math.max(maxY, y);
-                }
-            }
-            this.minX = minX;
-            this.minY = minY;
-            this.maxX = maxX;
-            this.maxY = maxY;
-        };
-        SkeletonBounds.prototype.aabbContainsPoint = function (x, y) {
-            return x >= this.minX && x <= this.maxX && y >= this.minY && y <= this.maxY;
-        };
-        SkeletonBounds.prototype.aabbIntersectsSegment = function (x1, y1, x2, y2) {
-            var minX = this.minX;
-            var minY = this.minY;
-            var maxX = this.maxX;
-            var maxY = this.maxY;
-            if ((x1 <= minX && x2 <= minX) || (y1 <= minY && y2 <= minY) || (x1 >= maxX && x2 >= maxX) || (y1 >= maxY && y2 >= maxY))
-                return false;
-            var m = (y2 - y1) / (x2 - x1);
-            var y = m * (minX - x1) + y1;
-            if (y > minY && y < maxY)
-                return true;
-            y = m * (maxX - x1) + y1;
-            if (y > minY && y < maxY)
-                return true;
-            var x = (minY - y1) / m + x1;
-            if (x > minX && x < maxX)
-                return true;
-            x = (maxY - y1) / m + x1;
-            if (x > minX && x < maxX)
-                return true;
-            return false;
-        };
-        SkeletonBounds.prototype.aabbIntersectsSkeleton = function (bounds) {
-            return this.minX < bounds.maxX && this.maxX > bounds.minX && this.minY < bounds.maxY && this.maxY > bounds.minY;
-        };
-        SkeletonBounds.prototype.containsPoint = function (x, y) {
-            var polygons = this.polygons;
-            for (var i = 0, n = polygons.length; i < n; i++)
-                if (this.containsPointPolygon(polygons[i], x, y))
-                    return this.boundingBoxes[i];
-            return null;
-        };
-        SkeletonBounds.prototype.containsPointPolygon = function (polygon, x, y) {
-            var vertices = polygon;
-            var nn = polygon.length;
-            var prevIndex = nn - 2;
-            var inside = false;
-            for (var ii = 0; ii < nn; ii += 2) {
-                var vertexY = vertices[ii + 1];
-                var prevY = vertices[prevIndex + 1];
-                if ((vertexY < y && prevY >= y) || (prevY < y && vertexY >= y)) {
-                    var vertexX = vertices[ii];
-                    if (vertexX + (y - vertexY) / (prevY - vertexY) * (vertices[prevIndex] - vertexX) < x)
-                        inside = !inside;
-                }
-                prevIndex = ii;
-            }
-            return inside;
-        };
-        SkeletonBounds.prototype.intersectsSegment = function (x1, y1, x2, y2) {
-            var polygons = this.polygons;
-            for (var i = 0, n = polygons.length; i < n; i++)
-                if (this.intersectsSegmentPolygon(polygons[i], x1, y1, x2, y2))
-                    return this.boundingBoxes[i];
-            return null;
-        };
-        SkeletonBounds.prototype.intersectsSegmentPolygon = function (polygon, x1, y1, x2, y2) {
-            var vertices = polygon;
-            var nn = polygon.length;
-            var width12 = x1 - x2, height12 = y1 - y2;
-            var det1 = x1 * y2 - y1 * x2;
-            var x3 = vertices[nn - 2], y3 = vertices[nn - 1];
-            for (var ii = 0; ii < nn; ii += 2) {
-                var x4 = vertices[ii], y4 = vertices[ii + 1];
-                var det2 = x3 * y4 - y3 * x4;
-                var width34 = x3 - x4, height34 = y3 - y4;
-                var det3 = width12 * height34 - height12 * width34;
-                var x = (det1 * width34 - width12 * det2) / det3;
-                if (((x >= x3 && x <= x4) || (x >= x4 && x <= x3)) && ((x >= x1 && x <= x2) || (x >= x2 && x <= x1))) {
-                    var y = (det1 * height34 - height12 * det2) / det3;
-                    if (((y >= y3 && y <= y4) || (y >= y4 && y <= y3)) && ((y >= y1 && y <= y2) || (y >= y2 && y <= y1)))
-                        return true;
-                }
-                x3 = x4;
-                y3 = y4;
-            }
-            return false;
-        };
-        SkeletonBounds.prototype.getPolygon = function (boundingBox) {
-            if (boundingBox == null)
-                throw new Error("boundingBox cannot be null.");
-            var index = this.boundingBoxes.indexOf(boundingBox);
-            return index == -1 ? null : this.polygons[index];
-        };
-        SkeletonBounds.prototype.getWidth = function () {
-            return this.maxX - this.minX;
-        };
-        SkeletonBounds.prototype.getHeight = function () {
-            return this.maxY - this.minY;
-        };
-        return SkeletonBounds;
-    }());
-    spine.SkeletonBounds = SkeletonBounds;
+	var Event = (function () {
+		function Event(time, data) {
+			if (data == null)
+				throw new Error("data cannot be null.");
+			this.time = time;
+			this.data = data;
+		}
+		return Event;
+	}());
+	spine.Event = Event;
 })(spine || (spine = {}));
 var spine;
 (function (spine) {
-    var SkeletonClipping = (function () {
-        function SkeletonClipping() {
-            this.triangulator = new spine.Triangulator();
-            this.clippingPolygon = new Array();
-            this.clipOutput = new Array();
-            this.clippedVertices = new Array();
-            this.clippedTriangles = new Array();
-            this.scratch = new Array();
-        }
-        SkeletonClipping.prototype.clipStart = function (slot, clip) {
-            if (this.clipAttachment != null)
-                return 0;
-            this.clipAttachment = clip;
-            var n = clip.worldVerticesLength;
-            var vertices = spine.Utils.setArraySize(this.clippingPolygon, n);
-            clip.computeWorldVertices(slot, 0, n, vertices, 0, 2);
-            var clippingPolygon = this.clippingPolygon;
-            SkeletonClipping.makeClockwise(clippingPolygon);
-            var clippingPolygons = this.clippingPolygons = this.triangulator.decompose(clippingPolygon, this.triangulator.triangulate(clippingPolygon));
-            for (var i = 0, n_1 = clippingPolygons.length; i < n_1; i++) {
-                var polygon = clippingPolygons[i];
-                SkeletonClipping.makeClockwise(polygon);
-                polygon.push(polygon[0]);
-                polygon.push(polygon[1]);
-            }
-            return clippingPolygons.length;
-        };
-        SkeletonClipping.prototype.clipEndWithSlot = function (slot) {
-            if (this.clipAttachment != null && this.clipAttachment.endSlot == slot.data)
-                this.clipEnd();
-        };
-        SkeletonClipping.prototype.clipEnd = function () {
-            if (this.clipAttachment == null)
-                return;
-            this.clipAttachment = null;
-            this.clippingPolygons = null;
-            this.clippedVertices.length = 0;
-            this.clippedTriangles.length = 0;
-            this.clippingPolygon.length = 0;
-        };
-        SkeletonClipping.prototype.isClipping = function () {
-            return this.clipAttachment != null;
-        };
-        SkeletonClipping.prototype.clipTriangles = function (vertices, verticesLength, triangles, trianglesLength, uvs, light, dark, twoColor) {
-            var clipOutput = this.clipOutput, clippedVertices = this.clippedVertices;
-            var clippedTriangles = this.clippedTriangles;
-            var polygons = this.clippingPolygons;
-            var polygonsCount = this.clippingPolygons.length;
-            var vertexSize = twoColor ? 12 : 8;
-            var index = 0;
-            clippedVertices.length = 0;
-            clippedTriangles.length = 0;
-            outer: for (var i = 0; i < trianglesLength; i += 3) {
-                var vertexOffset = triangles[i] << 1;
-                var x1 = vertices[vertexOffset], y1 = vertices[vertexOffset + 1];
-                var u1 = uvs[vertexOffset], v1 = uvs[vertexOffset + 1];
-                vertexOffset = triangles[i + 1] << 1;
-                var x2 = vertices[vertexOffset], y2 = vertices[vertexOffset + 1];
-                var u2 = uvs[vertexOffset], v2 = uvs[vertexOffset + 1];
-                vertexOffset = triangles[i + 2] << 1;
-                var x3 = vertices[vertexOffset], y3 = vertices[vertexOffset + 1];
-                var u3 = uvs[vertexOffset], v3 = uvs[vertexOffset + 1];
-                for (var p = 0; p < polygonsCount; p++) {
-                    var s = clippedVertices.length;
-                    if (this.clip(x1, y1, x2, y2, x3, y3, polygons[p], clipOutput)) {
-                        var clipOutputLength = clipOutput.length;
-                        if (clipOutputLength == 0)
-                            continue;
-                        var d0 = y2 - y3, d1 = x3 - x2, d2 = x1 - x3, d4 = y3 - y1;
-                        var d = 1 / (d0 * d2 + d1 * (y1 - y3));
-                        var clipOutputCount = clipOutputLength >> 1;
-                        var clipOutputItems = this.clipOutput;
-                        var clippedVerticesItems = spine.Utils.setArraySize(clippedVertices, s + clipOutputCount * vertexSize);
-                        for (var ii = 0; ii < clipOutputLength; ii += 2) {
-                            var x = clipOutputItems[ii], y = clipOutputItems[ii + 1];
-                            clippedVerticesItems[s] = x;
-                            clippedVerticesItems[s + 1] = y;
-                            clippedVerticesItems[s + 2] = light.r;
-                            clippedVerticesItems[s + 3] = light.g;
-                            clippedVerticesItems[s + 4] = light.b;
-                            clippedVerticesItems[s + 5] = light.a;
-                            var c0 = x - x3, c1 = y - y3;
-                            var a = (d0 * c0 + d1 * c1) * d;
-                            var b = (d4 * c0 + d2 * c1) * d;
-                            var c = 1 - a - b;
-                            clippedVerticesItems[s + 6] = u1 * a + u2 * b + u3 * c;
-                            clippedVerticesItems[s + 7] = v1 * a + v2 * b + v3 * c;
-                            if (twoColor) {
-                                clippedVerticesItems[s + 8] = dark.r;
-                                clippedVerticesItems[s + 9] = dark.g;
-                                clippedVerticesItems[s + 10] = dark.b;
-                                clippedVerticesItems[s + 11] = dark.a;
-                            }
-                            s += vertexSize;
-                        }
-                        s = clippedTriangles.length;
-                        var clippedTrianglesItems = spine.Utils.setArraySize(clippedTriangles, s + 3 * (clipOutputCount - 2));
-                        clipOutputCount--;
-                        for (var ii = 1; ii < clipOutputCount; ii++) {
-                            clippedTrianglesItems[s] = index;
-                            clippedTrianglesItems[s + 1] = (index + ii);
-                            clippedTrianglesItems[s + 2] = (index + ii + 1);
-                            s += 3;
-                        }
-                        index += clipOutputCount + 1;
-                    }
-                    else {
-                        var clippedVerticesItems = spine.Utils.setArraySize(clippedVertices, s + 3 * vertexSize);
-                        clippedVerticesItems[s] = x1;
-                        clippedVerticesItems[s + 1] = y1;
-                        clippedVerticesItems[s + 2] = light.r;
-                        clippedVerticesItems[s + 3] = light.g;
-                        clippedVerticesItems[s + 4] = light.b;
-                        clippedVerticesItems[s + 5] = light.a;
-                        if (!twoColor) {
-                            clippedVerticesItems[s + 6] = u1;
-                            clippedVerticesItems[s + 7] = v1;
-                            clippedVerticesItems[s + 8] = x2;
-                            clippedVerticesItems[s + 9] = y2;
-                            clippedVerticesItems[s + 10] = light.r;
-                            clippedVerticesItems[s + 11] = light.g;
-                            clippedVerticesItems[s + 12] = light.b;
-                            clippedVerticesItems[s + 13] = light.a;
-                            clippedVerticesItems[s + 14] = u2;
-                            clippedVerticesItems[s + 15] = v2;
-                            clippedVerticesItems[s + 16] = x3;
-                            clippedVerticesItems[s + 17] = y3;
-                            clippedVerticesItems[s + 18] = light.r;
-                            clippedVerticesItems[s + 19] = light.g;
-                            clippedVerticesItems[s + 20] = light.b;
-                            clippedVerticesItems[s + 21] = light.a;
-                            clippedVerticesItems[s + 22] = u3;
-                            clippedVerticesItems[s + 23] = v3;
-                        }
-                        else {
-                            clippedVerticesItems[s + 6] = u1;
-                            clippedVerticesItems[s + 7] = v1;
-                            clippedVerticesItems[s + 8] = dark.r;
-                            clippedVerticesItems[s + 9] = dark.g;
-                            clippedVerticesItems[s + 10] = dark.b;
-                            clippedVerticesItems[s + 11] = dark.a;
-                            clippedVerticesItems[s + 12] = x2;
-                            clippedVerticesItems[s + 13] = y2;
-                            clippedVerticesItems[s + 14] = light.r;
-                            clippedVerticesItems[s + 15] = light.g;
-                            clippedVerticesItems[s + 16] = light.b;
-                            clippedVerticesItems[s + 17] = light.a;
-                            clippedVerticesItems[s + 18] = u2;
-                            clippedVerticesItems[s + 19] = v2;
-                            clippedVerticesItems[s + 20] = dark.r;
-                            clippedVerticesItems[s + 21] = dark.g;
-                            clippedVerticesItems[s + 22] = dark.b;
-                            clippedVerticesItems[s + 23] = dark.a;
-                            clippedVerticesItems[s + 24] = x3;
-                            clippedVerticesItems[s + 25] = y3;
-                            clippedVerticesItems[s + 26] = light.r;
-                            clippedVerticesItems[s + 27] = light.g;
-                            clippedVerticesItems[s + 28] = light.b;
-                            clippedVerticesItems[s + 29] = light.a;
-                            clippedVerticesItems[s + 30] = u3;
-                            clippedVerticesItems[s + 31] = v3;
-                            clippedVerticesItems[s + 32] = dark.r;
-                            clippedVerticesItems[s + 33] = dark.g;
-                            clippedVerticesItems[s + 34] = dark.b;
-                            clippedVerticesItems[s + 35] = dark.a;
-                        }
-                        s = clippedTriangles.length;
-                        var clippedTrianglesItems = spine.Utils.setArraySize(clippedTriangles, s + 3);
-                        clippedTrianglesItems[s] = index;
-                        clippedTrianglesItems[s + 1] = (index + 1);
-                        clippedTrianglesItems[s + 2] = (index + 2);
-                        index += 3;
-                        continue outer;
-                    }
-                }
-            }
-        };
-        SkeletonClipping.prototype.clip = function (x1, y1, x2, y2, x3, y3, clippingArea, output) {
-            var originalOutput = output;
-            var clipped = false;
-            var input = null;
-            if (clippingArea.length % 4 >= 2) {
-                input = output;
-                output = this.scratch;
-            }
-            else
-                input = this.scratch;
-            input.length = 0;
-            input.push(x1);
-            input.push(y1);
-            input.push(x2);
-            input.push(y2);
-            input.push(x3);
-            input.push(y3);
-            input.push(x1);
-            input.push(y1);
-            output.length = 0;
-            var clippingVertices = clippingArea;
-            var clippingVerticesLast = clippingArea.length - 4;
-            for (var i = 0;; i += 2) {
-                var edgeX = clippingVertices[i], edgeY = clippingVertices[i + 1];
-                var edgeX2 = clippingVertices[i + 2], edgeY2 = clippingVertices[i + 3];
-                var deltaX = edgeX - edgeX2, deltaY = edgeY - edgeY2;
-                var inputVertices = input;
-                var inputVerticesLength = input.length - 2, outputStart = output.length;
-                for (var ii = 0; ii < inputVerticesLength; ii += 2) {
-                    var inputX = inputVertices[ii], inputY = inputVertices[ii + 1];
-                    var inputX2 = inputVertices[ii + 2], inputY2 = inputVertices[ii + 3];
-                    var side2 = deltaX * (inputY2 - edgeY2) - deltaY * (inputX2 - edgeX2) > 0;
-                    if (deltaX * (inputY - edgeY2) - deltaY * (inputX - edgeX2) > 0) {
-                        if (side2) {
-                            output.push(inputX2);
-                            output.push(inputY2);
-                            continue;
-                        }
-                        var c0 = inputY2 - inputY, c2 = inputX2 - inputX;
-                        var ua = (c2 * (edgeY - inputY) - c0 * (edgeX - inputX)) / (c0 * (edgeX2 - edgeX) - c2 * (edgeY2 - edgeY));
-                        output.push(edgeX + (edgeX2 - edgeX) * ua);
-                        output.push(edgeY + (edgeY2 - edgeY) * ua);
-                    }
-                    else if (side2) {
-                        var c0 = inputY2 - inputY, c2 = inputX2 - inputX;
-                        var ua = (c2 * (edgeY - inputY) - c0 * (edgeX - inputX)) / (c0 * (edgeX2 - edgeX) - c2 * (edgeY2 - edgeY));
-                        output.push(edgeX + (edgeX2 - edgeX) * ua);
-                        output.push(edgeY + (edgeY2 - edgeY) * ua);
-                        output.push(inputX2);
-                        output.push(inputY2);
-                    }
-                    clipped = true;
-                }
-                if (outputStart == output.length) {
-                    originalOutput.length = 0;
-                    return true;
-                }
-                output.push(output[0]);
-                output.push(output[1]);
-                if (i == clippingVerticesLast)
-                    break;
-                var temp = output;
-                output = input;
-                output.length = 0;
-                input = temp;
-            }
-            if (originalOutput != output) {
-                originalOutput.length = 0;
-                for (var i = 0, n = output.length - 2; i < n; i++)
-                    originalOutput[i] = output[i];
-            }
-            else
-                originalOutput.length = originalOutput.length - 2;
-            return clipped;
-        };
-        SkeletonClipping.makeClockwise = function (polygon) {
-            var vertices = polygon;
-            var verticeslength = polygon.length;
-            var area = vertices[verticeslength - 2] * vertices[1] - vertices[0] * vertices[verticeslength - 1], p1x = 0, p1y = 0, p2x = 0, p2y = 0;
-            for (var i = 0, n = verticeslength - 3; i < n; i += 2) {
-                p1x = vertices[i];
-                p1y = vertices[i + 1];
-                p2x = vertices[i + 2];
-                p2y = vertices[i + 3];
-                area += p1x * p2y - p2x * p1y;
-            }
-            if (area < 0)
-                return;
-            for (var i = 0, lastX = verticeslength - 2, n = verticeslength >> 1; i < n; i += 2) {
-                var x = vertices[i], y = vertices[i + 1];
-                var other = lastX - i;
-                vertices[i] = vertices[other];
-                vertices[i + 1] = vertices[other + 1];
-                vertices[other] = x;
-                vertices[other + 1] = y;
-            }
-        };
-        return SkeletonClipping;
-    }());
-    spine.SkeletonClipping = SkeletonClipping;
+	var EventData = (function () {
+		function EventData(name) {
+			this.name = name;
+		}
+		return EventData;
+	}());
+	spine.EventData = EventData;
 })(spine || (spine = {}));
 var spine;
 (function (spine) {
-    var SkeletonData = (function () {
-        function SkeletonData() {
-            this.bones = new Array();
-            this.slots = new Array();
-            this.skins = new Array();
-            this.events = new Array();
-            this.animations = new Array();
-            this.ikConstraints = new Array();
-            this.transformConstraints = new Array();
-            this.pathConstraints = new Array();
-            this.fps = 0;
-        }
-        SkeletonData.prototype.findBone = function (boneName) {
-            if (boneName == null)
-                throw new Error("boneName cannot be null.");
-            var bones = this.bones;
-            for (var i = 0, n = bones.length; i < n; i++) {
-                var bone = bones[i];
-                if (bone.name == boneName)
-                    return bone;
-            }
-            return null;
-        };
-        SkeletonData.prototype.findBoneIndex = function (boneName) {
-            if (boneName == null)
-                throw new Error("boneName cannot be null.");
-            var bones = this.bones;
-            for (var i = 0, n = bones.length; i < n; i++)
-                if (bones[i].name == boneName)
-                    return i;
-            return -1;
-        };
-        SkeletonData.prototype.findSlot = function (slotName) {
-            if (slotName == null)
-                throw new Error("slotName cannot be null.");
-            var slots = this.slots;
-            for (var i = 0, n = slots.length; i < n; i++) {
-                var slot = slots[i];
-                if (slot.name == slotName)
-                    return slot;
-            }
-            return null;
-        };
-        SkeletonData.prototype.findSlotIndex = function (slotName) {
-            if (slotName == null)
-                throw new Error("slotName cannot be null.");
-            var slots = this.slots;
-            for (var i = 0, n = slots.length; i < n; i++)
-                if (slots[i].name == slotName)
-                    return i;
-            return -1;
-        };
-        SkeletonData.prototype.findSkin = function (skinName) {
-            if (skinName == null)
-                throw new Error("skinName cannot be null.");
-            var skins = this.skins;
-            for (var i = 0, n = skins.length; i < n; i++) {
-                var skin = skins[i];
-                if (skin.name == skinName)
-                    return skin;
-            }
-            return null;
-        };
-        SkeletonData.prototype.findEvent = function (eventDataName) {
-            if (eventDataName == null)
-                throw new Error("eventDataName cannot be null.");
-            var events = this.events;
-            for (var i = 0, n = events.length; i < n; i++) {
-                var event_4 = events[i];
-                if (event_4.name == eventDataName)
-                    return event_4;
-            }
-            return null;
-        };
-        SkeletonData.prototype.findAnimation = function (animationName) {
-            if (animationName == null)
-                throw new Error("animationName cannot be null.");
-            var animations = this.animations;
-            for (var i = 0, n = animations.length; i < n; i++) {
-                var animation = animations[i];
-                if (animation.name == animationName)
-                    return animation;
-            }
-            return null;
-        };
-        SkeletonData.prototype.findIkConstraint = function (constraintName) {
-            if (constraintName == null)
-                throw new Error("constraintName cannot be null.");
-            var ikConstraints = this.ikConstraints;
-            for (var i = 0, n = ikConstraints.length; i < n; i++) {
-                var constraint = ikConstraints[i];
-                if (constraint.name == constraintName)
-                    return constraint;
-            }
-            return null;
-        };
-        SkeletonData.prototype.findTransformConstraint = function (constraintName) {
-            if (constraintName == null)
-                throw new Error("constraintName cannot be null.");
-            var transformConstraints = this.transformConstraints;
-            for (var i = 0, n = transformConstraints.length; i < n; i++) {
-                var constraint = transformConstraints[i];
-                if (constraint.name == constraintName)
-                    return constraint;
-            }
-            return null;
-        };
-        SkeletonData.prototype.findPathConstraint = function (constraintName) {
-            if (constraintName == null)
-                throw new Error("constraintName cannot be null.");
-            var pathConstraints = this.pathConstraints;
-            for (var i = 0, n = pathConstraints.length; i < n; i++) {
-                var constraint = pathConstraints[i];
-                if (constraint.name == constraintName)
-                    return constraint;
-            }
-            return null;
-        };
-        SkeletonData.prototype.findPathConstraintIndex = function (pathConstraintName) {
-            if (pathConstraintName == null)
-                throw new Error("pathConstraintName cannot be null.");
-            var pathConstraints = this.pathConstraints;
-            for (var i = 0, n = pathConstraints.length; i < n; i++)
-                if (pathConstraints[i].name == pathConstraintName)
-                    return i;
-            return -1;
-        };
-        return SkeletonData;
-    }());
-    spine.SkeletonData = SkeletonData;
+	var IkConstraint = (function () {
+		function IkConstraint(data, skeleton) {
+			this.mix = 1;
+			this.bendDirection = 0;
+			if (data == null)
+				throw new Error("data cannot be null.");
+			if (skeleton == null)
+				throw new Error("skeleton cannot be null.");
+			this.data = data;
+			this.mix = data.mix;
+			this.bendDirection = data.bendDirection;
+			this.bones = new Array();
+			for (var i = 0; i < data.bones.length; i++)
+				this.bones.push(skeleton.findBone(data.bones[i].name));
+			this.target = skeleton.findBone(data.target.name);
+		}
+		IkConstraint.prototype.getOrder = function () {
+			return this.data.order;
+		};
+		IkConstraint.prototype.apply = function () {
+			this.update();
+		};
+		IkConstraint.prototype.update = function () {
+			var target = this.target;
+			var bones = this.bones;
+			switch (bones.length) {
+				case 1:
+					this.apply1(bones[0], target.worldX, target.worldY, this.mix);
+					break;
+				case 2:
+					this.apply2(bones[0], bones[1], target.worldX, target.worldY, this.bendDirection, this.mix);
+					break;
+			}
+		};
+		IkConstraint.prototype.apply1 = function (bone, targetX, targetY, alpha) {
+			if (!bone.appliedValid)
+				bone.updateAppliedTransform();
+			var p = bone.parent;
+			var id = 1 / (p.a * p.d - p.b * p.c);
+			var x = targetX - p.worldX, y = targetY - p.worldY;
+			var tx = (x * p.d - y * p.b) * id - bone.ax, ty = (y * p.a - x * p.c) * id - bone.ay;
+			var rotationIK = Math.atan2(ty, tx) * spine.MathUtils.radDeg - bone.ashearX - bone.arotation;
+			if (bone.ascaleX < 0)
+				rotationIK += 180;
+			if (rotationIK > 180)
+				rotationIK -= 360;
+			else if (rotationIK < -180)
+				rotationIK += 360;
+			bone.updateWorldTransformWith(bone.ax, bone.ay, bone.arotation + rotationIK * alpha, bone.ascaleX, bone.ascaleY, bone.ashearX, bone.ashearY);
+		};
+		IkConstraint.prototype.apply2 = function (parent, child, targetX, targetY, bendDir, alpha) {
+			if (alpha == 0) {
+				child.updateWorldTransform();
+				return;
+			}
+			if (!parent.appliedValid)
+				parent.updateAppliedTransform();
+			if (!child.appliedValid)
+				child.updateAppliedTransform();
+			var px = parent.ax, py = parent.ay, psx = parent.ascaleX, psy = parent.ascaleY, csx = child.ascaleX;
+			var os1 = 0, os2 = 0, s2 = 0;
+			if (psx < 0) {
+				psx = -psx;
+				os1 = 180;
+				s2 = -1;
+			}
+			else {
+				os1 = 0;
+				s2 = 1;
+			}
+			if (psy < 0) {
+				psy = -psy;
+				s2 = -s2;
+			}
+			if (csx < 0) {
+				csx = -csx;
+				os2 = 180;
+			}
+			else
+				os2 = 0;
+			var cx = child.ax, cy = 0, cwx = 0, cwy = 0, a = parent.a, b = parent.b, c = parent.c, d = parent.d;
+			var u = Math.abs(psx - psy) <= 0.0001;
+			if (!u) {
+				cy = 0;
+				cwx = a * cx + parent.worldX;
+				cwy = c * cx + parent.worldY;
+			}
+			else {
+				cy = child.ay;
+				cwx = a * cx + b * cy + parent.worldX;
+				cwy = c * cx + d * cy + parent.worldY;
+			}
+			var pp = parent.parent;
+			a = pp.a;
+			b = pp.b;
+			c = pp.c;
+			d = pp.d;
+			var id = 1 / (a * d - b * c), x = targetX - pp.worldX, y = targetY - pp.worldY;
+			var tx = (x * d - y * b) * id - px, ty = (y * a - x * c) * id - py;
+			x = cwx - pp.worldX;
+			y = cwy - pp.worldY;
+			var dx = (x * d - y * b) * id - px, dy = (y * a - x * c) * id - py;
+			var l1 = Math.sqrt(dx * dx + dy * dy), l2 = child.data.length * csx, a1 = 0, a2 = 0;
+			outer: if (u) {
+				l2 *= psx;
+				var cos = (tx * tx + ty * ty - l1 * l1 - l2 * l2) / (2 * l1 * l2);
+				if (cos < -1)
+					cos = -1;
+				else if (cos > 1)
+					cos = 1;
+				a2 = Math.acos(cos) * bendDir;
+				a = l1 + l2 * cos;
+				b = l2 * Math.sin(a2);
+				a1 = Math.atan2(ty * a - tx * b, tx * a + ty * b);
+			}
+			else {
+				a = psx * l2;
+				b = psy * l2;
+				var aa = a * a, bb = b * b, dd = tx * tx + ty * ty, ta = Math.atan2(ty, tx);
+				c = bb * l1 * l1 + aa * dd - aa * bb;
+				var c1 = -2 * bb * l1, c2 = bb - aa;
+				d = c1 * c1 - 4 * c2 * c;
+				if (d >= 0) {
+					var q = Math.sqrt(d);
+					if (c1 < 0)
+						q = -q;
+					q = -(c1 + q) / 2;
+					var r0 = q / c2, r1 = c / q;
+					var r = Math.abs(r0) < Math.abs(r1) ? r0 : r1;
+					if (r * r <= dd) {
+						y = Math.sqrt(dd - r * r) * bendDir;
+						a1 = ta - Math.atan2(y, r);
+						a2 = Math.atan2(y / psy, (r - l1) / psx);
+						break outer;
+					}
+				}
+				var minAngle = spine.MathUtils.PI, minX = l1 - a, minDist = minX * minX, minY = 0;
+				var maxAngle = 0, maxX = l1 + a, maxDist = maxX * maxX, maxY = 0;
+				c = -a * l1 / (aa - bb);
+				if (c >= -1 && c <= 1) {
+					c = Math.acos(c);
+					x = a * Math.cos(c) + l1;
+					y = b * Math.sin(c);
+					d = x * x + y * y;
+					if (d < minDist) {
+						minAngle = c;
+						minDist = d;
+						minX = x;
+						minY = y;
+					}
+					if (d > maxDist) {
+						maxAngle = c;
+						maxDist = d;
+						maxX = x;
+						maxY = y;
+					}
+				}
+				if (dd <= (minDist + maxDist) / 2) {
+					a1 = ta - Math.atan2(minY * bendDir, minX);
+					a2 = minAngle * bendDir;
+				}
+				else {
+					a1 = ta - Math.atan2(maxY * bendDir, maxX);
+					a2 = maxAngle * bendDir;
+				}
+			}
+			var os = Math.atan2(cy, cx) * s2;
+			var rotation = parent.arotation;
+			a1 = (a1 - os) * spine.MathUtils.radDeg + os1 - rotation;
+			if (a1 > 180)
+				a1 -= 360;
+			else if (a1 < -180)
+				a1 += 360;
+			parent.updateWorldTransformWith(px, py, rotation + a1 * alpha, parent.ascaleX, parent.ascaleY, 0, 0);
+			rotation = child.arotation;
+			a2 = ((a2 + os) * spine.MathUtils.radDeg - child.ashearX) * s2 + os2 - rotation;
+			if (a2 > 180)
+				a2 -= 360;
+			else if (a2 < -180)
+				a2 += 360;
+			child.updateWorldTransformWith(cx, cy, rotation + a2 * alpha, child.ascaleX, child.ascaleY, child.ashearX, child.ashearY);
+		};
+		return IkConstraint;
+	}());
+	spine.IkConstraint = IkConstraint;
 })(spine || (spine = {}));
 var spine;
 (function (spine) {
-    var SkeletonJson = (function () {
-        function SkeletonJson(attachmentLoader) {
-            this.scale = 1;
-            this.linkedMeshes = new Array();
-            this.attachmentLoader = attachmentLoader;
-        }
-        SkeletonJson.prototype.readSkeletonData = function (json) {
-            var scale = this.scale;
-            var skeletonData = new spine.SkeletonData();
-            var root = typeof (json) === "string" ? JSON.parse(json) : json;
-            var skeletonMap = root.skeleton;
-            if (skeletonMap != null) {
-                skeletonData.hash = skeletonMap.hash;
-                skeletonData.version = skeletonMap.spine;
-                skeletonData.width = skeletonMap.width;
-                skeletonData.height = skeletonMap.height;
-                skeletonData.fps = skeletonMap.fps;
-                skeletonData.imagesPath = skeletonMap.images;
-            }
-            if (root.bones) {
-                for (var i = 0; i < root.bones.length; i++) {
-                    var boneMap = root.bones[i];
-                    var parent_2 = null;
-                    var parentName = this.getValue(boneMap, "parent", null);
-                    if (parentName != null) {
-                        parent_2 = skeletonData.findBone(parentName);
-                        if (parent_2 == null)
-                            throw new Error("Parent bone not found: " + parentName);
-                    }
-                    var data = new spine.BoneData(skeletonData.bones.length, boneMap.name, parent_2);
-                    data.length = this.getValue(boneMap, "length", 0) * scale;
-                    data.x = this.getValue(boneMap, "x", 0) * scale;
-                    data.y = this.getValue(boneMap, "y", 0) * scale;
-                    data.rotation = this.getValue(boneMap, "rotation", 0);
-                    data.scaleX = this.getValue(boneMap, "scaleX", 1);
-                    data.scaleY = this.getValue(boneMap, "scaleY", 1);
-                    data.shearX = this.getValue(boneMap, "shearX", 0);
-                    data.shearY = this.getValue(boneMap, "shearY", 0);
-                    data.transformMode = SkeletonJson.transformModeFromString(this.getValue(boneMap, "transform", "normal"));
-                    skeletonData.bones.push(data);
-                }
-            }
-            if (root.slots) {
-                for (var i = 0; i < root.slots.length; i++) {
-                    var slotMap = root.slots[i];
-                    var slotName = slotMap.name;
-                    var boneName = slotMap.bone;
-                    var boneData = skeletonData.findBone(boneName);
-                    if (boneData == null)
-                        throw new Error("Slot bone not found: " + boneName);
-                    var data = new spine.SlotData(skeletonData.slots.length, slotName, boneData);
-                    var color = this.getValue(slotMap, "color", null);
-                    if (color != null)
-                        data.color.setFromString(color);
-                    var dark = this.getValue(slotMap, "dark", null);
-                    if (dark != null) {
-                        data.darkColor = new spine.Color(1, 1, 1, 1);
-                        data.darkColor.setFromString(dark);
-                    }
-                    data.attachmentName = this.getValue(slotMap, "attachment", null);
-                    data.blendMode = SkeletonJson.blendModeFromString(this.getValue(slotMap, "blend", "normal"));
-                    skeletonData.slots.push(data);
-                }
-            }
-            if (root.ik) {
-                for (var i = 0; i < root.ik.length; i++) {
-                    var constraintMap = root.ik[i];
-                    var data = new spine.IkConstraintData(constraintMap.name);
-                    data.order = this.getValue(constraintMap, "order", 0);
-                    for (var j = 0; j < constraintMap.bones.length; j++) {
-                        var boneName = constraintMap.bones[j];
-                        var bone = skeletonData.findBone(boneName);
-                        if (bone == null)
-                            throw new Error("IK bone not found: " + boneName);
-                        data.bones.push(bone);
-                    }
-                    var targetName = constraintMap.target;
-                    data.target = skeletonData.findBone(targetName);
-                    if (data.target == null)
-                        throw new Error("IK target bone not found: " + targetName);
-                    data.bendDirection = this.getValue(constraintMap, "bendPositive", true) ? 1 : -1;
-                    data.mix = this.getValue(constraintMap, "mix", 1);
-                    skeletonData.ikConstraints.push(data);
-                }
-            }
-            if (root.transform) {
-                for (var i = 0; i < root.transform.length; i++) {
-                    var constraintMap = root.transform[i];
-                    var data = new spine.TransformConstraintData(constraintMap.name);
-                    data.order = this.getValue(constraintMap, "order", 0);
-                    for (var j = 0; j < constraintMap.bones.length; j++) {
-                        var boneName = constraintMap.bones[j];
-                        var bone = skeletonData.findBone(boneName);
-                        if (bone == null)
-                            throw new Error("Transform constraint bone not found: " + boneName);
-                        data.bones.push(bone);
-                    }
-                    var targetName = constraintMap.target;
-                    data.target = skeletonData.findBone(targetName);
-                    if (data.target == null)
-                        throw new Error("Transform constraint target bone not found: " + targetName);
-                    data.local = this.getValue(constraintMap, "local", false);
-                    data.relative = this.getValue(constraintMap, "relative", false);
-                    data.offsetRotation = this.getValue(constraintMap, "rotation", 0);
-                    data.offsetX = this.getValue(constraintMap, "x", 0) * scale;
-                    data.offsetY = this.getValue(constraintMap, "y", 0) * scale;
-                    data.offsetScaleX = this.getValue(constraintMap, "scaleX", 0);
-                    data.offsetScaleY = this.getValue(constraintMap, "scaleY", 0);
-                    data.offsetShearY = this.getValue(constraintMap, "shearY", 0);
-                    data.rotateMix = this.getValue(constraintMap, "rotateMix", 1);
-                    data.translateMix = this.getValue(constraintMap, "translateMix", 1);
-                    data.scaleMix = this.getValue(constraintMap, "scaleMix", 1);
-                    data.shearMix = this.getValue(constraintMap, "shearMix", 1);
-                    skeletonData.transformConstraints.push(data);
-                }
-            }
-            if (root.path) {
-                for (var i = 0; i < root.path.length; i++) {
-                    var constraintMap = root.path[i];
-                    var data = new spine.PathConstraintData(constraintMap.name);
-                    data.order = this.getValue(constraintMap, "order", 0);
-                    for (var j = 0; j < constraintMap.bones.length; j++) {
-                        var boneName = constraintMap.bones[j];
-                        var bone = skeletonData.findBone(boneName);
-                        if (bone == null)
-                            throw new Error("Transform constraint bone not found: " + boneName);
-                        data.bones.push(bone);
-                    }
-                    var targetName = constraintMap.target;
-                    data.target = skeletonData.findSlot(targetName);
-                    if (data.target == null)
-                        throw new Error("Path target slot not found: " + targetName);
-                    data.positionMode = SkeletonJson.positionModeFromString(this.getValue(constraintMap, "positionMode", "percent"));
-                    data.spacingMode = SkeletonJson.spacingModeFromString(this.getValue(constraintMap, "spacingMode", "length"));
-                    data.rotateMode = SkeletonJson.rotateModeFromString(this.getValue(constraintMap, "rotateMode", "tangent"));
-                    data.offsetRotation = this.getValue(constraintMap, "rotation", 0);
-                    data.position = this.getValue(constraintMap, "position", 0);
-                    if (data.positionMode == spine.PositionMode.Fixed)
-                        data.position *= scale;
-                    data.spacing = this.getValue(constraintMap, "spacing", 0);
-                    if (data.spacingMode == spine.SpacingMode.Length || data.spacingMode == spine.SpacingMode.Fixed)
-                        data.spacing *= scale;
-                    data.rotateMix = this.getValue(constraintMap, "rotateMix", 1);
-                    data.translateMix = this.getValue(constraintMap, "translateMix", 1);
-                    skeletonData.pathConstraints.push(data);
-                }
-            }
-            if (root.skins) {
-                for (var skinName in root.skins) {
-                    var skinMap = root.skins[skinName];
-                    var skin = new spine.Skin(skinName);
-                    for (var slotName in skinMap) {
-                        var slotIndex = skeletonData.findSlotIndex(slotName);
-                        if (slotIndex == -1)
-                            throw new Error("Slot not found: " + slotName);
-                        var slotMap = skinMap[slotName];
-                        for (var entryName in slotMap) {
-                            var attachment = this.readAttachment(slotMap[entryName], skin, slotIndex, entryName, skeletonData);
-                            if (attachment != null)
-                                skin.addAttachment(slotIndex, entryName, attachment);
-                        }
-                    }
-                    skeletonData.skins.push(skin);
-                    if (skin.name == "default")
-                        skeletonData.defaultSkin = skin;
-                }
-            }
-            for (var i = 0, n = this.linkedMeshes.length; i < n; i++) {
-                var linkedMesh = this.linkedMeshes[i];
-                var skin = linkedMesh.skin == null ? skeletonData.defaultSkin : skeletonData.findSkin(linkedMesh.skin);
-                if (skin == null)
-                    throw new Error("Skin not found: " + linkedMesh.skin);
-                var parent_3 = skin.getAttachment(linkedMesh.slotIndex, linkedMesh.parent);
-                if (parent_3 == null)
-                    throw new Error("Parent mesh not found: " + linkedMesh.parent);
-                linkedMesh.mesh.setParentMesh(parent_3);
-                linkedMesh.mesh.updateUVs();
-            }
-            this.linkedMeshes.length = 0;
-            if (root.events) {
-                for (var eventName in root.events) {
-                    var eventMap = root.events[eventName];
-                    var data = new spine.EventData(eventName);
-                    data.intValue = this.getValue(eventMap, "int", 0);
-                    data.floatValue = this.getValue(eventMap, "float", 0);
-                    data.stringValue = this.getValue(eventMap, "string", "");
-                    skeletonData.events.push(data);
-                }
-            }
-            if (root.animations) {
-                for (var animationName in root.animations) {
-                    var animationMap = root.animations[animationName];
-                    this.readAnimation(animationMap, animationName, skeletonData);
-                }
-            }
-            return skeletonData;
-        };
-        SkeletonJson.prototype.readAttachment = function (map, skin, slotIndex, name, skeletonData) {
-            var scale = this.scale;
-            name = this.getValue(map, "name", name);
-            var type = this.getValue(map, "type", "region");
-            switch (type) {
-                case "region": {
-                    var path = this.getValue(map, "path", name);
-                    var region = this.attachmentLoader.newRegionAttachment(skin, name, path);
-                    if (region == null)
-                        return null;
-                    region.path = path;
-                    region.x = this.getValue(map, "x", 0) * scale;
-                    region.y = this.getValue(map, "y", 0) * scale;
-                    region.scaleX = this.getValue(map, "scaleX", 1);
-                    region.scaleY = this.getValue(map, "scaleY", 1);
-                    region.rotation = this.getValue(map, "rotation", 0);
-                    region.width = map.width * scale;
-                    region.height = map.height * scale;
-                    var color = this.getValue(map, "color", null);
-                    if (color != null)
-                        region.color.setFromString(color);
-                    region.updateOffset();
-                    return region;
-                }
-                case "boundingbox": {
-                    var box = this.attachmentLoader.newBoundingBoxAttachment(skin, name);
-                    if (box == null)
-                        return null;
-                    this.readVertices(map, box, map.vertexCount << 1);
-                    var color = this.getValue(map, "color", null);
-                    if (color != null)
-                        box.color.setFromString(color);
-                    return box;
-                }
-                case "mesh":
-                case "linkedmesh": {
-                    var path = this.getValue(map, "path", name);
-                    var mesh = this.attachmentLoader.newMeshAttachment(skin, name, path);
-                    if (mesh == null)
-                        return null;
-                    mesh.path = path;
-                    var color = this.getValue(map, "color", null);
-                    if (color != null)
-                        mesh.color.setFromString(color);
-                    var parent_4 = this.getValue(map, "parent", null);
-                    if (parent_4 != null) {
-                        mesh.inheritDeform = this.getValue(map, "deform", true);
-                        this.linkedMeshes.push(new LinkedMesh(mesh, this.getValue(map, "skin", null), slotIndex, parent_4));
-                        return mesh;
-                    }
-                    var uvs = map.uvs;
-                    this.readVertices(map, mesh, uvs.length);
-                    mesh.triangles = map.triangles;
-                    mesh.regionUVs = uvs;
-                    mesh.updateUVs();
-                    mesh.hullLength = this.getValue(map, "hull", 0) * 2;
-                    return mesh;
-                }
-                case "path": {
-                    var path = this.attachmentLoader.newPathAttachment(skin, name);
-                    if (path == null)
-                        return null;
-                    path.closed = this.getValue(map, "closed", false);
-                    path.constantSpeed = this.getValue(map, "constantSpeed", true);
-                    var vertexCount = map.vertexCount;
-                    this.readVertices(map, path, vertexCount << 1);
-                    var lengths = spine.Utils.newArray(vertexCount / 3, 0);
-                    for (var i = 0; i < map.lengths.length; i++)
-                        lengths[i] = map.lengths[i] * scale;
-                    path.lengths = lengths;
-                    var color = this.getValue(map, "color", null);
-                    if (color != null)
-                        path.color.setFromString(color);
-                    return path;
-                }
-                case "point": {
-                    var point = this.attachmentLoader.newPointAttachment(skin, name);
-                    if (point == null)
-                        return null;
-                    point.x = this.getValue(map, "x", 0) * scale;
-                    point.y = this.getValue(map, "y", 0) * scale;
-                    point.rotation = this.getValue(map, "rotation", 0);
-                    var color = this.getValue(map, "color", null);
-                    if (color != null)
-                        point.color.setFromString(color);
-                    return point;
-                }
-                case "clipping": {
-                    var clip = this.attachmentLoader.newClippingAttachment(skin, name);
-                    if (clip == null)
-                        return null;
-                    var end = this.getValue(map, "end", null);
-                    if (end != null) {
-                        var slot = skeletonData.findSlot(end);
-                        if (slot == null)
-                            throw new Error("Clipping end slot not found: " + end);
-                        clip.endSlot = slot;
-                    }
-                    var vertexCount = map.vertexCount;
-                    this.readVertices(map, clip, vertexCount << 1);
-                    var color = this.getValue(map, "color", null);
-                    if (color != null)
-                        clip.color.setFromString(color);
-                    return clip;
-                }
-            }
-            return null;
-        };
-        SkeletonJson.prototype.readVertices = function (map, attachment, verticesLength) {
-            var scale = this.scale;
-            attachment.worldVerticesLength = verticesLength;
-            var vertices = map.vertices;
-            if (verticesLength == vertices.length) {
-                var scaledVertices = spine.Utils.toFloatArray(vertices);
-                if (scale != 1) {
-                    for (var i = 0, n = vertices.length; i < n; i++)
-                        scaledVertices[i] *= scale;
-                }
-                attachment.vertices = scaledVertices;
-                return;
-            }
-            var weights = new Array();
-            var bones = new Array();
-            for (var i = 0, n = vertices.length; i < n;) {
-                var boneCount = vertices[i++];
-                bones.push(boneCount);
-                for (var nn = i + boneCount * 4; i < nn; i += 4) {
-                    bones.push(vertices[i]);
-                    weights.push(vertices[i + 1] * scale);
-                    weights.push(vertices[i + 2] * scale);
-                    weights.push(vertices[i + 3]);
-                }
-            }
-            attachment.bones = bones;
-            attachment.vertices = spine.Utils.toFloatArray(weights);
-        };
-        SkeletonJson.prototype.readAnimation = function (map, name, skeletonData) {
-            var scale = this.scale;
-            var timelines = new Array();
-            var duration = 0;
-            if (map.slots) {
-                for (var slotName in map.slots) {
-                    var slotMap = map.slots[slotName];
-                    var slotIndex = skeletonData.findSlotIndex(slotName);
-                    if (slotIndex == -1)
-                        throw new Error("Slot not found: " + slotName);
-                    for (var timelineName in slotMap) {
-                        var timelineMap = slotMap[timelineName];
-                        if (timelineName == "attachment") {
-                            var timeline = new spine.AttachmentTimeline(timelineMap.length);
-                            timeline.slotIndex = slotIndex;
-                            var frameIndex = 0;
-                            for (var i = 0; i < timelineMap.length; i++) {
-                                var valueMap = timelineMap[i];
-                                timeline.setFrame(frameIndex++, valueMap.time, valueMap.name);
-                            }
-                            timelines.push(timeline);
-                            duration = Math.max(duration, timeline.frames[timeline.getFrameCount() - 1]);
-                        }
-                        else if (timelineName == "color") {
-                            var timeline = new spine.ColorTimeline(timelineMap.length);
-                            timeline.slotIndex = slotIndex;
-                            var frameIndex = 0;
-                            for (var i = 0; i < timelineMap.length; i++) {
-                                var valueMap = timelineMap[i];
-                                var color = new spine.Color();
-                                color.setFromString(valueMap.color);
-                                timeline.setFrame(frameIndex, valueMap.time, color.r, color.g, color.b, color.a);
-                                this.readCurve(valueMap, timeline, frameIndex);
-                                frameIndex++;
-                            }
-                            timelines.push(timeline);
-                            duration = Math.max(duration, timeline.frames[(timeline.getFrameCount() - 1) * spine.ColorTimeline.ENTRIES]);
-                        }
-                        else if (timelineName == "twoColor") {
-                            var timeline = new spine.TwoColorTimeline(timelineMap.length);
-                            timeline.slotIndex = slotIndex;
-                            var frameIndex = 0;
-                            for (var i = 0; i < timelineMap.length; i++) {
-                                var valueMap = timelineMap[i];
-                                var light = new spine.Color();
-                                var dark = new spine.Color();
-                                light.setFromString(valueMap.light);
-                                dark.setFromString(valueMap.dark);
-                                timeline.setFrame(frameIndex, valueMap.time, light.r, light.g, light.b, light.a, dark.r, dark.g, dark.b);
-                                this.readCurve(valueMap, timeline, frameIndex);
-                                frameIndex++;
-                            }
-                            timelines.push(timeline);
-                            duration = Math.max(duration, timeline.frames[(timeline.getFrameCount() - 1) * spine.TwoColorTimeline.ENTRIES]);
-                        }
-                        else
-                            throw new Error("Invalid timeline type for a slot: " + timelineName + " (" + slotName + ")");
-                    }
-                }
-            }
-            if (map.bones) {
-                for (var boneName in map.bones) {
-                    var boneMap = map.bones[boneName];
-                    var boneIndex = skeletonData.findBoneIndex(boneName);
-                    if (boneIndex == -1)
-                        throw new Error("Bone not found: " + boneName);
-                    for (var timelineName in boneMap) {
-                        var timelineMap = boneMap[timelineName];
-                        if (timelineName === "rotate") {
-                            var timeline = new spine.RotateTimeline(timelineMap.length);
-                            timeline.boneIndex = boneIndex;
-                            var frameIndex = 0;
-                            for (var i = 0; i < timelineMap.length; i++) {
-                                var valueMap = timelineMap[i];
-                                timeline.setFrame(frameIndex, valueMap.time, valueMap.angle);
-                                this.readCurve(valueMap, timeline, frameIndex);
-                                frameIndex++;
-                            }
-                            timelines.push(timeline);
-                            duration = Math.max(duration, timeline.frames[(timeline.getFrameCount() - 1) * spine.RotateTimeline.ENTRIES]);
-                        }
-                        else if (timelineName === "translate" || timelineName === "scale" || timelineName === "shear") {
-                            var timeline = null;
-                            var timelineScale = 1;
-                            if (timelineName === "scale")
-                                timeline = new spine.ScaleTimeline(timelineMap.length);
-                            else if (timelineName === "shear")
-                                timeline = new spine.ShearTimeline(timelineMap.length);
-                            else {
-                                timeline = new spine.TranslateTimeline(timelineMap.length);
-                                timelineScale = scale;
-                            }
-                            timeline.boneIndex = boneIndex;
-                            var frameIndex = 0;
-                            for (var i = 0; i < timelineMap.length; i++) {
-                                var valueMap = timelineMap[i];
-                                var x = this.getValue(valueMap, "x", 0), y = this.getValue(valueMap, "y", 0);
-                                timeline.setFrame(frameIndex, valueMap.time, x * timelineScale, y * timelineScale);
-                                this.readCurve(valueMap, timeline, frameIndex);
-                                frameIndex++;
-                            }
-                            timelines.push(timeline);
-                            duration = Math.max(duration, timeline.frames[(timeline.getFrameCount() - 1) * spine.TranslateTimeline.ENTRIES]);
-                        }
-                        else
-                            throw new Error("Invalid timeline type for a bone: " + timelineName + " (" + boneName + ")");
-                    }
-                }
-            }
-            if (map.ik) {
-                for (var constraintName in map.ik) {
-                    var constraintMap = map.ik[constraintName];
-                    var constraint = skeletonData.findIkConstraint(constraintName);
-                    var timeline = new spine.IkConstraintTimeline(constraintMap.length);
-                    timeline.ikConstraintIndex = skeletonData.ikConstraints.indexOf(constraint);
-                    var frameIndex = 0;
-                    for (var i = 0; i < constraintMap.length; i++) {
-                        var valueMap = constraintMap[i];
-                        timeline.setFrame(frameIndex, valueMap.time, this.getValue(valueMap, "mix", 1), this.getValue(valueMap, "bendPositive", true) ? 1 : -1);
-                        this.readCurve(valueMap, timeline, frameIndex);
-                        frameIndex++;
-                    }
-                    timelines.push(timeline);
-                    duration = Math.max(duration, timeline.frames[(timeline.getFrameCount() - 1) * spine.IkConstraintTimeline.ENTRIES]);
-                }
-            }
-            if (map.transform) {
-                for (var constraintName in map.transform) {
-                    var constraintMap = map.transform[constraintName];
-                    var constraint = skeletonData.findTransformConstraint(constraintName);
-                    var timeline = new spine.TransformConstraintTimeline(constraintMap.length);
-                    timeline.transformConstraintIndex = skeletonData.transformConstraints.indexOf(constraint);
-                    var frameIndex = 0;
-                    for (var i = 0; i < constraintMap.length; i++) {
-                        var valueMap = constraintMap[i];
-                        timeline.setFrame(frameIndex, valueMap.time, this.getValue(valueMap, "rotateMix", 1), this.getValue(valueMap, "translateMix", 1), this.getValue(valueMap, "scaleMix", 1), this.getValue(valueMap, "shearMix", 1));
-                        this.readCurve(valueMap, timeline, frameIndex);
-                        frameIndex++;
-                    }
-                    timelines.push(timeline);
-                    duration = Math.max(duration, timeline.frames[(timeline.getFrameCount() - 1) * spine.TransformConstraintTimeline.ENTRIES]);
-                }
-            }
-            if (map.paths) {
-                for (var constraintName in map.paths) {
-                    var constraintMap = map.paths[constraintName];
-                    var index = skeletonData.findPathConstraintIndex(constraintName);
-                    if (index == -1)
-                        throw new Error("Path constraint not found: " + constraintName);
-                    var data = skeletonData.pathConstraints[index];
-                    for (var timelineName in constraintMap) {
-                        var timelineMap = constraintMap[timelineName];
-                        if (timelineName === "position" || timelineName === "spacing") {
-                            var timeline = null;
-                            var timelineScale = 1;
-                            if (timelineName === "spacing") {
-                                timeline = new spine.PathConstraintSpacingTimeline(timelineMap.length);
-                                if (data.spacingMode == spine.SpacingMode.Length || data.spacingMode == spine.SpacingMode.Fixed)
-                                    timelineScale = scale;
-                            }
-                            else {
-                                timeline = new spine.PathConstraintPositionTimeline(timelineMap.length);
-                                if (data.positionMode == spine.PositionMode.Fixed)
-                                    timelineScale = scale;
-                            }
-                            timeline.pathConstraintIndex = index;
-                            var frameIndex = 0;
-                            for (var i = 0; i < timelineMap.length; i++) {
-                                var valueMap = timelineMap[i];
-                                timeline.setFrame(frameIndex, valueMap.time, this.getValue(valueMap, timelineName, 0) * timelineScale);
-                                this.readCurve(valueMap, timeline, frameIndex);
-                                frameIndex++;
-                            }
-                            timelines.push(timeline);
-                            duration = Math.max(duration, timeline.frames[(timeline.getFrameCount() - 1) * spine.PathConstraintPositionTimeline.ENTRIES]);
-                        }
-                        else if (timelineName === "mix") {
-                            var timeline = new spine.PathConstraintMixTimeline(timelineMap.length);
-                            timeline.pathConstraintIndex = index;
-                            var frameIndex = 0;
-                            for (var i = 0; i < timelineMap.length; i++) {
-                                var valueMap = timelineMap[i];
-                                timeline.setFrame(frameIndex, valueMap.time, this.getValue(valueMap, "rotateMix", 1), this.getValue(valueMap, "translateMix", 1));
-                                this.readCurve(valueMap, timeline, frameIndex);
-                                frameIndex++;
-                            }
-                            timelines.push(timeline);
-                            duration = Math.max(duration, timeline.frames[(timeline.getFrameCount() - 1) * spine.PathConstraintMixTimeline.ENTRIES]);
-                        }
-                    }
-                }
-            }
-            if (map.deform) {
-                for (var deformName in map.deform) {
-                    var deformMap = map.deform[deformName];
-                    var skin = skeletonData.findSkin(deformName);
-                    if (skin == null)
-                        throw new Error("Skin not found: " + deformName);
-                    for (var slotName in deformMap) {
-                        var slotMap = deformMap[slotName];
-                        var slotIndex = skeletonData.findSlotIndex(slotName);
-                        if (slotIndex == -1)
-                            throw new Error("Slot not found: " + slotMap.name);
-                        for (var timelineName in slotMap) {
-                            var timelineMap = slotMap[timelineName];
-                            var attachment = skin.getAttachment(slotIndex, timelineName);
-                            if (attachment == null)
-                                throw new Error("Deform attachment not found: " + timelineMap.name);
-                            var weighted = attachment.bones != null;
-                            var vertices = attachment.vertices;
-                            var deformLength = weighted ? vertices.length / 3 * 2 : vertices.length;
-                            var timeline = new spine.DeformTimeline(timelineMap.length);
-                            timeline.slotIndex = slotIndex;
-                            timeline.attachment = attachment;
-                            var frameIndex = 0;
-                            for (var j = 0; j < timelineMap.length; j++) {
-                                var valueMap = timelineMap[j];
-                                var deform = void 0;
-                                var verticesValue = this.getValue(valueMap, "vertices", null);
-                                if (verticesValue == null)
-                                    deform = weighted ? spine.Utils.newFloatArray(deformLength) : vertices;
-                                else {
-                                    deform = spine.Utils.newFloatArray(deformLength);
-                                    var start = this.getValue(valueMap, "offset", 0);
-                                    spine.Utils.arrayCopy(verticesValue, 0, deform, start, verticesValue.length);
-                                    if (scale != 1) {
-                                        for (var i = start, n = i + verticesValue.length; i < n; i++)
-                                            deform[i] *= scale;
-                                    }
-                                    if (!weighted) {
-                                        for (var i = 0; i < deformLength; i++)
-                                            deform[i] += vertices[i];
-                                    }
-                                }
-                                timeline.setFrame(frameIndex, valueMap.time, deform);
-                                this.readCurve(valueMap, timeline, frameIndex);
-                                frameIndex++;
-                            }
-                            timelines.push(timeline);
-                            duration = Math.max(duration, timeline.frames[timeline.getFrameCount() - 1]);
-                        }
-                    }
-                }
-            }
-            var drawOrderNode = map.drawOrder;
-            if (drawOrderNode == null)
-                drawOrderNode = map.draworder;
-            if (drawOrderNode != null) {
-                var timeline = new spine.DrawOrderTimeline(drawOrderNode.length);
-                var slotCount = skeletonData.slots.length;
-                var frameIndex = 0;
-                for (var j = 0; j < drawOrderNode.length; j++) {
-                    var drawOrderMap = drawOrderNode[j];
-                    var drawOrder = null;
-                    var offsets = this.getValue(drawOrderMap, "offsets", null);
-                    if (offsets != null) {
-                        drawOrder = spine.Utils.newArray(slotCount, -1);
-                        var unchanged = spine.Utils.newArray(slotCount - offsets.length, 0);
-                        var originalIndex = 0, unchangedIndex = 0;
-                        for (var i = 0; i < offsets.length; i++) {
-                            var offsetMap = offsets[i];
-                            var slotIndex = skeletonData.findSlotIndex(offsetMap.slot);
-                            if (slotIndex == -1)
-                                throw new Error("Slot not found: " + offsetMap.slot);
-                            while (originalIndex != slotIndex)
-                                unchanged[unchangedIndex++] = originalIndex++;
-                            drawOrder[originalIndex + offsetMap.offset] = originalIndex++;
-                        }
-                        while (originalIndex < slotCount)
-                            unchanged[unchangedIndex++] = originalIndex++;
-                        for (var i = slotCount - 1; i >= 0; i--)
-                            if (drawOrder[i] == -1)
-                                drawOrder[i] = unchanged[--unchangedIndex];
-                    }
-                    timeline.setFrame(frameIndex++, drawOrderMap.time, drawOrder);
-                }
-                timelines.push(timeline);
-                duration = Math.max(duration, timeline.frames[timeline.getFrameCount() - 1]);
-            }
-            if (map.events) {
-                var timeline = new spine.EventTimeline(map.events.length);
-                var frameIndex = 0;
-                for (var i = 0; i < map.events.length; i++) {
-                    var eventMap = map.events[i];
-                    var eventData = skeletonData.findEvent(eventMap.name);
-                    if (eventData == null)
-                        throw new Error("Event not found: " + eventMap.name);
-                    var event_5 = new spine.Event(spine.Utils.toSinglePrecision(eventMap.time), eventData);
-                    event_5.intValue = this.getValue(eventMap, "int", eventData.intValue);
-                    event_5.floatValue = this.getValue(eventMap, "float", eventData.floatValue);
-                    event_5.stringValue = this.getValue(eventMap, "string", eventData.stringValue);
-                    timeline.setFrame(frameIndex++, event_5);
-                }
-                timelines.push(timeline);
-                duration = Math.max(duration, timeline.frames[timeline.getFrameCount() - 1]);
-            }
-            if (isNaN(duration)) {
-                throw new Error("Error while parsing animation, duration is NaN");
-            }
-            skeletonData.animations.push(new spine.Animation(name, timelines, duration));
-        };
-        SkeletonJson.prototype.readCurve = function (map, timeline, frameIndex) {
-            if (!map.curve)
-                return;
-            if (map.curve === "stepped")
-                timeline.setStepped(frameIndex);
-            else if (Object.prototype.toString.call(map.curve) === '[object Array]') {
-                var curve = map.curve;
-                timeline.setCurve(frameIndex, curve[0], curve[1], curve[2], curve[3]);
-            }
-        };
-        SkeletonJson.prototype.getValue = function (map, prop, defaultValue) {
-            return map[prop] !== undefined ? map[prop] : defaultValue;
-        };
-        SkeletonJson.blendModeFromString = function (str) {
-            str = str.toLowerCase();
-            if (str == "normal")
-                return spine.BlendMode.Normal;
-            if (str == "additive")
-                return spine.BlendMode.Additive;
-            if (str == "multiply")
-                return spine.BlendMode.Multiply;
-            if (str == "screen")
-                return spine.BlendMode.Screen;
-            throw new Error("Unknown blend mode: " + str);
-        };
-        SkeletonJson.positionModeFromString = function (str) {
-            str = str.toLowerCase();
-            if (str == "fixed")
-                return spine.PositionMode.Fixed;
-            if (str == "percent")
-                return spine.PositionMode.Percent;
-            throw new Error("Unknown position mode: " + str);
-        };
-        SkeletonJson.spacingModeFromString = function (str) {
-            str = str.toLowerCase();
-            if (str == "length")
-                return spine.SpacingMode.Length;
-            if (str == "fixed")
-                return spine.SpacingMode.Fixed;
-            if (str == "percent")
-                return spine.SpacingMode.Percent;
-            throw new Error("Unknown position mode: " + str);
-        };
-        SkeletonJson.rotateModeFromString = function (str) {
-            str = str.toLowerCase();
-            if (str == "tangent")
-                return spine.RotateMode.Tangent;
-            if (str == "chain")
-                return spine.RotateMode.Chain;
-            if (str == "chainscale")
-                return spine.RotateMode.ChainScale;
-            throw new Error("Unknown rotate mode: " + str);
-        };
-        SkeletonJson.transformModeFromString = function (str) {
-            str = str.toLowerCase();
-            if (str == "normal")
-                return spine.TransformMode.Normal;
-            if (str == "onlytranslation")
-                return spine.TransformMode.OnlyTranslation;
-            if (str == "norotationorreflection")
-                return spine.TransformMode.NoRotationOrReflection;
-            if (str == "noscale")
-                return spine.TransformMode.NoScale;
-            if (str == "noscaleorreflection")
-                return spine.TransformMode.NoScaleOrReflection;
-            throw new Error("Unknown transform mode: " + str);
-        };
-        return SkeletonJson;
-    }());
-    spine.SkeletonJson = SkeletonJson;
-    var LinkedMesh = (function () {
-        function LinkedMesh(mesh, skin, slotIndex, parent) {
-            this.mesh = mesh;
-            this.skin = skin;
-            this.slotIndex = slotIndex;
-            this.parent = parent;
-        }
-        return LinkedMesh;
-    }());
+	var IkConstraintData = (function () {
+		function IkConstraintData(name) {
+			this.order = 0;
+			this.bones = new Array();
+			this.bendDirection = 1;
+			this.mix = 1;
+			this.name = name;
+		}
+		return IkConstraintData;
+	}());
+	spine.IkConstraintData = IkConstraintData;
 })(spine || (spine = {}));
 var spine;
 (function (spine) {
-<<<<<<< HEAD
-    var Skin = (function () {
-        function Skin(name) {
-            this.attachments = new Array();
-            if (name == null)
-                throw new Error("name cannot be null.");
-            this.name = name;
-        }
-        Skin.prototype.addAttachment = function (slotIndex, name, attachment) {
-            if (attachment == null)
-                throw new Error("attachment cannot be null.");
-            var attachments = this.attachments;
-            if (slotIndex >= attachments.length)
-                attachments.length = slotIndex + 1;
-            if (!attachments[slotIndex])
-                attachments[slotIndex] = {};
-            attachments[slotIndex][name] = attachment;
-        };
-        Skin.prototype.getAttachment = function (slotIndex, name) {
-            var dictionary = this.attachments[slotIndex];
-            return dictionary ? dictionary[name] : null;
-        };
-        Skin.prototype.attachAll = function (skeleton, oldSkin) {
-            var slotIndex = 0;
-            for (var i = 0; i < skeleton.slots.length; i++) {
-                var slot = skeleton.slots[i];
-                var slotAttachment = slot.getAttachment();
-                if (slotAttachment && slotIndex < oldSkin.attachments.length) {
-                    var dictionary = oldSkin.attachments[slotIndex];
-                    for (var key in dictionary) {
-                        var skinAttachment = dictionary[key];
-                        if (slotAttachment == skinAttachment) {
-                            var attachment = this.getAttachment(slotIndex, key);
-                            if (attachment != null)
-                                slot.setAttachment(attachment);
-                            break;
-                        }
-                    }
-                }
-                slotIndex++;
-            }
-        };
-        return Skin;
-    }());
-    spine.Skin = Skin;
-})(spine || (spine = {}));
-var spine;
-(function (spine) {
-    var Slot = (function () {
-        function Slot(data, bone) {
-            this.attachmentVertices = new Array();
-            if (data == null)
-                throw new Error("data cannot be null.");
-            if (bone == null)
-                throw new Error("bone cannot be null.");
-            this.data = data;
-            this.bone = bone;
-            this.color = new spine.Color();
-            this.darkColor = data.darkColor == null ? null : new spine.Color();
-            this.setToSetupPose();
-        }
-        Slot.prototype.getAttachment = function () {
-            return this.attachment;
-        };
-        Slot.prototype.setAttachment = function (attachment) {
-            if (this.attachment == attachment)
-                return;
-            this.attachment = attachment;
-            this.attachmentTime = this.bone.skeleton.time;
-            this.attachmentVertices.length = 0;
-        };
-        Slot.prototype.setAttachmentTime = function (time) {
-            this.attachmentTime = this.bone.skeleton.time - time;
-        };
-        Slot.prototype.getAttachmentTime = function () {
-            return this.bone.skeleton.time - this.attachmentTime;
-        };
-        Slot.prototype.setToSetupPose = function () {
-            this.color.setFromColor(this.data.color);
-            if (this.darkColor != null)
-                this.darkColor.setFromColor(this.data.darkColor);
-            if (this.data.attachmentName == null)
-                this.attachment = null;
-            else {
-                this.attachment = null;
-                this.setAttachment(this.bone.skeleton.getAttachment(this.data.index, this.data.attachmentName));
-            }
-        };
-        return Slot;
-    }());
-    spine.Slot = Slot;
-=======
 	var PathConstraint = (function () {
 		function PathConstraint(data, skeleton) {
 			this.position = 0;
@@ -7743,1221 +3107,1995 @@
 		RotateMode[RotateMode["Chain"] = 1] = "Chain";
 		RotateMode[RotateMode["ChainScale"] = 2] = "ChainScale";
 	})(RotateMode = spine.RotateMode || (spine.RotateMode = {}));
->>>>>>> cce86c1e
+})(spine || (spine = {}));
+(function () {
+	if (!Math.fround) {
+		Math.fround = (function (array) {
+			return function (x) {
+				return array[0] = x, array[0];
+			};
+		})(new Float32Array(1));
+	}
+})();
+var spine;
+(function (spine) {
+	var Assets = (function () {
+		function Assets(clientId) {
+			this.toLoad = new Array();
+			this.assets = {};
+			this.clientId = clientId;
+		}
+		Assets.prototype.loaded = function () {
+			var i = 0;
+			for (var v in this.assets)
+				i++;
+			return i;
+		};
+		return Assets;
+	}());
+	var SharedAssetManager = (function () {
+		function SharedAssetManager(pathPrefix) {
+			if (pathPrefix === void 0) { pathPrefix = ""; }
+			this.clientAssets = {};
+			this.queuedAssets = {};
+			this.rawAssets = {};
+			this.errors = {};
+			this.pathPrefix = pathPrefix;
+		}
+		SharedAssetManager.prototype.queueAsset = function (clientId, textureLoader, path) {
+			var clientAssets = this.clientAssets[clientId];
+			if (clientAssets === null || clientAssets === undefined) {
+				clientAssets = new Assets(clientId);
+				this.clientAssets[clientId] = clientAssets;
+			}
+			if (textureLoader !== null)
+				clientAssets.textureLoader = textureLoader;
+			clientAssets.toLoad.push(path);
+			if (this.queuedAssets[path] === path) {
+				return false;
+			}
+			else {
+				this.queuedAssets[path] = path;
+				return true;
+			}
+		};
+		SharedAssetManager.prototype.loadText = function (clientId, path) {
+			var _this = this;
+			path = this.pathPrefix + path;
+			if (!this.queueAsset(clientId, null, path))
+				return;
+			var request = new XMLHttpRequest();
+			request.onreadystatechange = function () {
+				if (request.readyState == XMLHttpRequest.DONE) {
+					if (request.status >= 200 && request.status < 300) {
+						_this.rawAssets[path] = request.responseText;
+					}
+					else {
+						_this.errors[path] = "Couldn't load text " + path + ": status " + request.status + ", " + request.responseText;
+					}
+				}
+			};
+			request.open("GET", path, true);
+			request.send();
+		};
+		SharedAssetManager.prototype.loadJson = function (clientId, path) {
+			var _this = this;
+			path = this.pathPrefix + path;
+			if (!this.queueAsset(clientId, null, path))
+				return;
+			var request = new XMLHttpRequest();
+			request.onreadystatechange = function () {
+				if (request.readyState == XMLHttpRequest.DONE) {
+					if (request.status >= 200 && request.status < 300) {
+						_this.rawAssets[path] = JSON.parse(request.responseText);
+					}
+					else {
+						_this.errors[path] = "Couldn't load text " + path + ": status " + request.status + ", " + request.responseText;
+					}
+				}
+			};
+			request.open("GET", path, true);
+			request.send();
+		};
+		SharedAssetManager.prototype.loadTexture = function (clientId, textureLoader, path) {
+			var _this = this;
+			path = this.pathPrefix + path;
+			if (!this.queueAsset(clientId, textureLoader, path))
+				return;
+			var img = new Image();
+			img.src = path;
+			img.crossOrigin = "anonymous";
+			img.onload = function (ev) {
+				_this.rawAssets[path] = img;
+			};
+			img.onerror = function (ev) {
+				_this.errors[path] = "Couldn't load image " + path;
+			};
+		};
+		SharedAssetManager.prototype.get = function (clientId, path) {
+			path = this.pathPrefix + path;
+			var clientAssets = this.clientAssets[clientId];
+			if (clientAssets === null || clientAssets === undefined)
+				return true;
+			return clientAssets.assets[path];
+		};
+		SharedAssetManager.prototype.updateClientAssets = function (clientAssets) {
+			for (var i = 0; i < clientAssets.toLoad.length; i++) {
+				var path = clientAssets.toLoad[i];
+				var asset = clientAssets.assets[path];
+				if (asset === null || asset === undefined) {
+					var rawAsset = this.rawAssets[path];
+					if (rawAsset === null || rawAsset === undefined)
+						continue;
+					if (rawAsset instanceof HTMLImageElement) {
+						clientAssets.assets[path] = clientAssets.textureLoader(rawAsset);
+					}
+					else {
+						clientAssets.assets[path] = rawAsset;
+					}
+				}
+			}
+		};
+		SharedAssetManager.prototype.isLoadingComplete = function (clientId) {
+			var clientAssets = this.clientAssets[clientId];
+			if (clientAssets === null || clientAssets === undefined)
+				return true;
+			this.updateClientAssets(clientAssets);
+			return clientAssets.toLoad.length == clientAssets.loaded();
+		};
+		SharedAssetManager.prototype.dispose = function () {
+		};
+		SharedAssetManager.prototype.hasErrors = function () {
+			return Object.keys(this.errors).length > 0;
+		};
+		SharedAssetManager.prototype.getErrors = function () {
+			return this.errors;
+		};
+		return SharedAssetManager;
+	}());
+	spine.SharedAssetManager = SharedAssetManager;
 })(spine || (spine = {}));
 var spine;
 (function (spine) {
-    var SlotData = (function () {
-        function SlotData(index, name, boneData) {
-            this.color = new spine.Color(1, 1, 1, 1);
-            if (index < 0)
-                throw new Error("index must be >= 0.");
-            if (name == null)
-                throw new Error("name cannot be null.");
-            if (boneData == null)
-                throw new Error("boneData cannot be null.");
-            this.index = index;
-            this.name = name;
-            this.boneData = boneData;
-        }
-        return SlotData;
-    }());
-    spine.SlotData = SlotData;
+	var Skeleton = (function () {
+		function Skeleton(data) {
+			this._updateCache = new Array();
+			this.updateCacheReset = new Array();
+			this.time = 0;
+			this.flipX = false;
+			this.flipY = false;
+			this.x = 0;
+			this.y = 0;
+			if (data == null)
+				throw new Error("data cannot be null.");
+			this.data = data;
+			this.bones = new Array();
+			for (var i = 0; i < data.bones.length; i++) {
+				var boneData = data.bones[i];
+				var bone = void 0;
+				if (boneData.parent == null)
+					bone = new spine.Bone(boneData, this, null);
+				else {
+					var parent_1 = this.bones[boneData.parent.index];
+					bone = new spine.Bone(boneData, this, parent_1);
+					parent_1.children.push(bone);
+				}
+				this.bones.push(bone);
+			}
+			this.slots = new Array();
+			this.drawOrder = new Array();
+			for (var i = 0; i < data.slots.length; i++) {
+				var slotData = data.slots[i];
+				var bone = this.bones[slotData.boneData.index];
+				var slot = new spine.Slot(slotData, bone);
+				this.slots.push(slot);
+				this.drawOrder.push(slot);
+			}
+			this.ikConstraints = new Array();
+			for (var i = 0; i < data.ikConstraints.length; i++) {
+				var ikConstraintData = data.ikConstraints[i];
+				this.ikConstraints.push(new spine.IkConstraint(ikConstraintData, this));
+			}
+			this.transformConstraints = new Array();
+			for (var i = 0; i < data.transformConstraints.length; i++) {
+				var transformConstraintData = data.transformConstraints[i];
+				this.transformConstraints.push(new spine.TransformConstraint(transformConstraintData, this));
+			}
+			this.pathConstraints = new Array();
+			for (var i = 0; i < data.pathConstraints.length; i++) {
+				var pathConstraintData = data.pathConstraints[i];
+				this.pathConstraints.push(new spine.PathConstraint(pathConstraintData, this));
+			}
+			this.color = new spine.Color(1, 1, 1, 1);
+			this.updateCache();
+		}
+		Skeleton.prototype.updateCache = function () {
+			var updateCache = this._updateCache;
+			updateCache.length = 0;
+			this.updateCacheReset.length = 0;
+			var bones = this.bones;
+			for (var i = 0, n = bones.length; i < n; i++)
+				bones[i].sorted = false;
+			var ikConstraints = this.ikConstraints;
+			var transformConstraints = this.transformConstraints;
+			var pathConstraints = this.pathConstraints;
+			var ikCount = ikConstraints.length, transformCount = transformConstraints.length, pathCount = pathConstraints.length;
+			var constraintCount = ikCount + transformCount + pathCount;
+			outer: for (var i = 0; i < constraintCount; i++) {
+				for (var ii = 0; ii < ikCount; ii++) {
+					var constraint = ikConstraints[ii];
+					if (constraint.data.order == i) {
+						this.sortIkConstraint(constraint);
+						continue outer;
+					}
+				}
+				for (var ii = 0; ii < transformCount; ii++) {
+					var constraint = transformConstraints[ii];
+					if (constraint.data.order == i) {
+						this.sortTransformConstraint(constraint);
+						continue outer;
+					}
+				}
+				for (var ii = 0; ii < pathCount; ii++) {
+					var constraint = pathConstraints[ii];
+					if (constraint.data.order == i) {
+						this.sortPathConstraint(constraint);
+						continue outer;
+					}
+				}
+			}
+			for (var i = 0, n = bones.length; i < n; i++)
+				this.sortBone(bones[i]);
+		};
+		Skeleton.prototype.sortIkConstraint = function (constraint) {
+			var target = constraint.target;
+			this.sortBone(target);
+			var constrained = constraint.bones;
+			var parent = constrained[0];
+			this.sortBone(parent);
+			if (constrained.length > 1) {
+				var child = constrained[constrained.length - 1];
+				if (!(this._updateCache.indexOf(child) > -1))
+					this.updateCacheReset.push(child);
+			}
+			this._updateCache.push(constraint);
+			this.sortReset(parent.children);
+			constrained[constrained.length - 1].sorted = true;
+		};
+		Skeleton.prototype.sortPathConstraint = function (constraint) {
+			var slot = constraint.target;
+			var slotIndex = slot.data.index;
+			var slotBone = slot.bone;
+			if (this.skin != null)
+				this.sortPathConstraintAttachment(this.skin, slotIndex, slotBone);
+			if (this.data.defaultSkin != null && this.data.defaultSkin != this.skin)
+				this.sortPathConstraintAttachment(this.data.defaultSkin, slotIndex, slotBone);
+			for (var i = 0, n = this.data.skins.length; i < n; i++)
+				this.sortPathConstraintAttachment(this.data.skins[i], slotIndex, slotBone);
+			var attachment = slot.getAttachment();
+			if (attachment instanceof spine.PathAttachment)
+				this.sortPathConstraintAttachmentWith(attachment, slotBone);
+			var constrained = constraint.bones;
+			var boneCount = constrained.length;
+			for (var i = 0; i < boneCount; i++)
+				this.sortBone(constrained[i]);
+			this._updateCache.push(constraint);
+			for (var i = 0; i < boneCount; i++)
+				this.sortReset(constrained[i].children);
+			for (var i = 0; i < boneCount; i++)
+				constrained[i].sorted = true;
+		};
+		Skeleton.prototype.sortTransformConstraint = function (constraint) {
+			this.sortBone(constraint.target);
+			var constrained = constraint.bones;
+			var boneCount = constrained.length;
+			if (constraint.data.local) {
+				for (var i = 0; i < boneCount; i++) {
+					var child = constrained[i];
+					this.sortBone(child.parent);
+					if (!(this._updateCache.indexOf(child) > -1))
+						this.updateCacheReset.push(child);
+				}
+			}
+			else {
+				for (var i = 0; i < boneCount; i++) {
+					this.sortBone(constrained[i]);
+				}
+			}
+			this._updateCache.push(constraint);
+			for (var ii = 0; ii < boneCount; ii++)
+				this.sortReset(constrained[ii].children);
+			for (var ii = 0; ii < boneCount; ii++)
+				constrained[ii].sorted = true;
+		};
+		Skeleton.prototype.sortPathConstraintAttachment = function (skin, slotIndex, slotBone) {
+			var attachments = skin.attachments[slotIndex];
+			if (!attachments)
+				return;
+			for (var key in attachments) {
+				this.sortPathConstraintAttachmentWith(attachments[key], slotBone);
+			}
+		};
+		Skeleton.prototype.sortPathConstraintAttachmentWith = function (attachment, slotBone) {
+			if (!(attachment instanceof spine.PathAttachment))
+				return;
+			var pathBones = attachment.bones;
+			if (pathBones == null)
+				this.sortBone(slotBone);
+			else {
+				var bones = this.bones;
+				var i = 0;
+				while (i < pathBones.length) {
+					var boneCount = pathBones[i++];
+					for (var n = i + boneCount; i < n; i++) {
+						var boneIndex = pathBones[i];
+						this.sortBone(bones[boneIndex]);
+					}
+				}
+			}
+		};
+		Skeleton.prototype.sortBone = function (bone) {
+			if (bone.sorted)
+				return;
+			var parent = bone.parent;
+			if (parent != null)
+				this.sortBone(parent);
+			bone.sorted = true;
+			this._updateCache.push(bone);
+		};
+		Skeleton.prototype.sortReset = function (bones) {
+			for (var i = 0, n = bones.length; i < n; i++) {
+				var bone = bones[i];
+				if (bone.sorted)
+					this.sortReset(bone.children);
+				bone.sorted = false;
+			}
+		};
+		Skeleton.prototype.updateWorldTransform = function () {
+			var updateCacheReset = this.updateCacheReset;
+			for (var i = 0, n = updateCacheReset.length; i < n; i++) {
+				var bone = updateCacheReset[i];
+				bone.ax = bone.x;
+				bone.ay = bone.y;
+				bone.arotation = bone.rotation;
+				bone.ascaleX = bone.scaleX;
+				bone.ascaleY = bone.scaleY;
+				bone.ashearX = bone.shearX;
+				bone.ashearY = bone.shearY;
+				bone.appliedValid = true;
+			}
+			var updateCache = this._updateCache;
+			for (var i = 0, n = updateCache.length; i < n; i++)
+				updateCache[i].update();
+		};
+		Skeleton.prototype.setToSetupPose = function () {
+			this.setBonesToSetupPose();
+			this.setSlotsToSetupPose();
+		};
+		Skeleton.prototype.setBonesToSetupPose = function () {
+			var bones = this.bones;
+			for (var i = 0, n = bones.length; i < n; i++)
+				bones[i].setToSetupPose();
+			var ikConstraints = this.ikConstraints;
+			for (var i = 0, n = ikConstraints.length; i < n; i++) {
+				var constraint = ikConstraints[i];
+				constraint.bendDirection = constraint.data.bendDirection;
+				constraint.mix = constraint.data.mix;
+			}
+			var transformConstraints = this.transformConstraints;
+			for (var i = 0, n = transformConstraints.length; i < n; i++) {
+				var constraint = transformConstraints[i];
+				var data = constraint.data;
+				constraint.rotateMix = data.rotateMix;
+				constraint.translateMix = data.translateMix;
+				constraint.scaleMix = data.scaleMix;
+				constraint.shearMix = data.shearMix;
+			}
+			var pathConstraints = this.pathConstraints;
+			for (var i = 0, n = pathConstraints.length; i < n; i++) {
+				var constraint = pathConstraints[i];
+				var data = constraint.data;
+				constraint.position = data.position;
+				constraint.spacing = data.spacing;
+				constraint.rotateMix = data.rotateMix;
+				constraint.translateMix = data.translateMix;
+			}
+		};
+		Skeleton.prototype.setSlotsToSetupPose = function () {
+			var slots = this.slots;
+			spine.Utils.arrayCopy(slots, 0, this.drawOrder, 0, slots.length);
+			for (var i = 0, n = slots.length; i < n; i++)
+				slots[i].setToSetupPose();
+		};
+		Skeleton.prototype.getRootBone = function () {
+			if (this.bones.length == 0)
+				return null;
+			return this.bones[0];
+		};
+		Skeleton.prototype.findBone = function (boneName) {
+			if (boneName == null)
+				throw new Error("boneName cannot be null.");
+			var bones = this.bones;
+			for (var i = 0, n = bones.length; i < n; i++) {
+				var bone = bones[i];
+				if (bone.data.name == boneName)
+					return bone;
+			}
+			return null;
+		};
+		Skeleton.prototype.findBoneIndex = function (boneName) {
+			if (boneName == null)
+				throw new Error("boneName cannot be null.");
+			var bones = this.bones;
+			for (var i = 0, n = bones.length; i < n; i++)
+				if (bones[i].data.name == boneName)
+					return i;
+			return -1;
+		};
+		Skeleton.prototype.findSlot = function (slotName) {
+			if (slotName == null)
+				throw new Error("slotName cannot be null.");
+			var slots = this.slots;
+			for (var i = 0, n = slots.length; i < n; i++) {
+				var slot = slots[i];
+				if (slot.data.name == slotName)
+					return slot;
+			}
+			return null;
+		};
+		Skeleton.prototype.findSlotIndex = function (slotName) {
+			if (slotName == null)
+				throw new Error("slotName cannot be null.");
+			var slots = this.slots;
+			for (var i = 0, n = slots.length; i < n; i++)
+				if (slots[i].data.name == slotName)
+					return i;
+			return -1;
+		};
+		Skeleton.prototype.setSkinByName = function (skinName) {
+			var skin = this.data.findSkin(skinName);
+			if (skin == null)
+				throw new Error("Skin not found: " + skinName);
+			this.setSkin(skin);
+		};
+		Skeleton.prototype.setSkin = function (newSkin) {
+			if (newSkin != null) {
+				if (this.skin != null)
+					newSkin.attachAll(this, this.skin);
+				else {
+					var slots = this.slots;
+					for (var i = 0, n = slots.length; i < n; i++) {
+						var slot = slots[i];
+						var name_1 = slot.data.attachmentName;
+						if (name_1 != null) {
+							var attachment = newSkin.getAttachment(i, name_1);
+							if (attachment != null)
+								slot.setAttachment(attachment);
+						}
+					}
+				}
+			}
+			this.skin = newSkin;
+		};
+		Skeleton.prototype.getAttachmentByName = function (slotName, attachmentName) {
+			return this.getAttachment(this.data.findSlotIndex(slotName), attachmentName);
+		};
+		Skeleton.prototype.getAttachment = function (slotIndex, attachmentName) {
+			if (attachmentName == null)
+				throw new Error("attachmentName cannot be null.");
+			if (this.skin != null) {
+				var attachment = this.skin.getAttachment(slotIndex, attachmentName);
+				if (attachment != null)
+					return attachment;
+			}
+			if (this.data.defaultSkin != null)
+				return this.data.defaultSkin.getAttachment(slotIndex, attachmentName);
+			return null;
+		};
+		Skeleton.prototype.setAttachment = function (slotName, attachmentName) {
+			if (slotName == null)
+				throw new Error("slotName cannot be null.");
+			var slots = this.slots;
+			for (var i = 0, n = slots.length; i < n; i++) {
+				var slot = slots[i];
+				if (slot.data.name == slotName) {
+					var attachment = null;
+					if (attachmentName != null) {
+						attachment = this.getAttachment(i, attachmentName);
+						if (attachment == null)
+							throw new Error("Attachment not found: " + attachmentName + ", for slot: " + slotName);
+					}
+					slot.setAttachment(attachment);
+					return;
+				}
+			}
+			throw new Error("Slot not found: " + slotName);
+		};
+		Skeleton.prototype.findIkConstraint = function (constraintName) {
+			if (constraintName == null)
+				throw new Error("constraintName cannot be null.");
+			var ikConstraints = this.ikConstraints;
+			for (var i = 0, n = ikConstraints.length; i < n; i++) {
+				var ikConstraint = ikConstraints[i];
+				if (ikConstraint.data.name == constraintName)
+					return ikConstraint;
+			}
+			return null;
+		};
+		Skeleton.prototype.findTransformConstraint = function (constraintName) {
+			if (constraintName == null)
+				throw new Error("constraintName cannot be null.");
+			var transformConstraints = this.transformConstraints;
+			for (var i = 0, n = transformConstraints.length; i < n; i++) {
+				var constraint = transformConstraints[i];
+				if (constraint.data.name == constraintName)
+					return constraint;
+			}
+			return null;
+		};
+		Skeleton.prototype.findPathConstraint = function (constraintName) {
+			if (constraintName == null)
+				throw new Error("constraintName cannot be null.");
+			var pathConstraints = this.pathConstraints;
+			for (var i = 0, n = pathConstraints.length; i < n; i++) {
+				var constraint = pathConstraints[i];
+				if (constraint.data.name == constraintName)
+					return constraint;
+			}
+			return null;
+		};
+		Skeleton.prototype.getBounds = function (offset, size, temp) {
+			if (offset == null)
+				throw new Error("offset cannot be null.");
+			if (size == null)
+				throw new Error("size cannot be null.");
+			var drawOrder = this.drawOrder;
+			var minX = Number.POSITIVE_INFINITY, minY = Number.POSITIVE_INFINITY, maxX = Number.NEGATIVE_INFINITY, maxY = Number.NEGATIVE_INFINITY;
+			for (var i = 0, n = drawOrder.length; i < n; i++) {
+				var slot = drawOrder[i];
+				var verticesLength = 0;
+				var vertices = null;
+				var attachment = slot.getAttachment();
+				if (attachment instanceof spine.RegionAttachment) {
+					verticesLength = 8;
+					vertices = spine.Utils.setArraySize(temp, verticesLength, 0);
+					attachment.computeWorldVertices(slot.bone, vertices, 0, 2);
+				}
+				else if (attachment instanceof spine.MeshAttachment) {
+					var mesh = attachment;
+					verticesLength = mesh.worldVerticesLength;
+					vertices = spine.Utils.setArraySize(temp, verticesLength, 0);
+					mesh.computeWorldVertices(slot, 0, verticesLength, vertices, 0, 2);
+				}
+				if (vertices != null) {
+					for (var ii = 0, nn = vertices.length; ii < nn; ii += 2) {
+						var x = vertices[ii], y = vertices[ii + 1];
+						minX = Math.min(minX, x);
+						minY = Math.min(minY, y);
+						maxX = Math.max(maxX, x);
+						maxY = Math.max(maxY, y);
+					}
+				}
+			}
+			offset.set(minX, minY);
+			size.set(maxX - minX, maxY - minY);
+		};
+		Skeleton.prototype.update = function (delta) {
+			this.time += delta;
+		};
+		return Skeleton;
+	}());
+	spine.Skeleton = Skeleton;
 })(spine || (spine = {}));
 var spine;
 (function (spine) {
-    var Texture = (function () {
-        function Texture(image) {
-            this._image = image;
-        }
-        Texture.prototype.getImage = function () {
-            return this._image;
-        };
-        Texture.filterFromString = function (text) {
-            switch (text.toLowerCase()) {
-                case "nearest": return TextureFilter.Nearest;
-                case "linear": return TextureFilter.Linear;
-                case "mipmap": return TextureFilter.MipMap;
-                case "mipmapnearestnearest": return TextureFilter.MipMapNearestNearest;
-                case "mipmaplinearnearest": return TextureFilter.MipMapLinearNearest;
-                case "mipmapnearestlinear": return TextureFilter.MipMapNearestLinear;
-                case "mipmaplinearlinear": return TextureFilter.MipMapLinearLinear;
-                default: throw new Error("Unknown texture filter " + text);
-            }
-        };
-        Texture.wrapFromString = function (text) {
-            switch (text.toLowerCase()) {
-                case "mirroredtepeat": return TextureWrap.MirroredRepeat;
-                case "clamptoedge": return TextureWrap.ClampToEdge;
-                case "repeat": return TextureWrap.Repeat;
-                default: throw new Error("Unknown texture wrap " + text);
-            }
-        };
-        return Texture;
-    }());
-    spine.Texture = Texture;
-    var TextureFilter;
-    (function (TextureFilter) {
-        TextureFilter[TextureFilter["Nearest"] = 9728] = "Nearest";
-        TextureFilter[TextureFilter["Linear"] = 9729] = "Linear";
-        TextureFilter[TextureFilter["MipMap"] = 9987] = "MipMap";
-        TextureFilter[TextureFilter["MipMapNearestNearest"] = 9984] = "MipMapNearestNearest";
-        TextureFilter[TextureFilter["MipMapLinearNearest"] = 9985] = "MipMapLinearNearest";
-        TextureFilter[TextureFilter["MipMapNearestLinear"] = 9986] = "MipMapNearestLinear";
-        TextureFilter[TextureFilter["MipMapLinearLinear"] = 9987] = "MipMapLinearLinear";
-    })(TextureFilter = spine.TextureFilter || (spine.TextureFilter = {}));
-    var TextureWrap;
-    (function (TextureWrap) {
-        TextureWrap[TextureWrap["MirroredRepeat"] = 33648] = "MirroredRepeat";
-        TextureWrap[TextureWrap["ClampToEdge"] = 33071] = "ClampToEdge";
-        TextureWrap[TextureWrap["Repeat"] = 10497] = "Repeat";
-    })(TextureWrap = spine.TextureWrap || (spine.TextureWrap = {}));
-    var TextureRegion = (function () {
-        function TextureRegion() {
-            this.u = 0;
-            this.v = 0;
-            this.u2 = 0;
-            this.v2 = 0;
-            this.width = 0;
-            this.height = 0;
-            this.rotate = false;
-            this.offsetX = 0;
-            this.offsetY = 0;
-            this.originalWidth = 0;
-            this.originalHeight = 0;
-        }
-        return TextureRegion;
-    }());
-    spine.TextureRegion = TextureRegion;
+	var SkeletonBounds = (function () {
+		function SkeletonBounds() {
+			this.minX = 0;
+			this.minY = 0;
+			this.maxX = 0;
+			this.maxY = 0;
+			this.boundingBoxes = new Array();
+			this.polygons = new Array();
+			this.polygonPool = new spine.Pool(function () {
+				return spine.Utils.newFloatArray(16);
+			});
+		}
+		SkeletonBounds.prototype.update = function (skeleton, updateAabb) {
+			if (skeleton == null)
+				throw new Error("skeleton cannot be null.");
+			var boundingBoxes = this.boundingBoxes;
+			var polygons = this.polygons;
+			var polygonPool = this.polygonPool;
+			var slots = skeleton.slots;
+			var slotCount = slots.length;
+			boundingBoxes.length = 0;
+			polygonPool.freeAll(polygons);
+			polygons.length = 0;
+			for (var i = 0; i < slotCount; i++) {
+				var slot = slots[i];
+				var attachment = slot.getAttachment();
+				if (attachment instanceof spine.BoundingBoxAttachment) {
+					var boundingBox = attachment;
+					boundingBoxes.push(boundingBox);
+					var polygon = polygonPool.obtain();
+					if (polygon.length != boundingBox.worldVerticesLength) {
+						polygon = spine.Utils.newFloatArray(boundingBox.worldVerticesLength);
+					}
+					polygons.push(polygon);
+					boundingBox.computeWorldVertices(slot, 0, boundingBox.worldVerticesLength, polygon, 0, 2);
+				}
+			}
+			if (updateAabb) {
+				this.aabbCompute();
+			}
+			else {
+				this.minX = Number.POSITIVE_INFINITY;
+				this.minY = Number.POSITIVE_INFINITY;
+				this.maxX = Number.NEGATIVE_INFINITY;
+				this.maxY = Number.NEGATIVE_INFINITY;
+			}
+		};
+		SkeletonBounds.prototype.aabbCompute = function () {
+			var minX = Number.POSITIVE_INFINITY, minY = Number.POSITIVE_INFINITY, maxX = Number.NEGATIVE_INFINITY, maxY = Number.NEGATIVE_INFINITY;
+			var polygons = this.polygons;
+			for (var i = 0, n = polygons.length; i < n; i++) {
+				var polygon = polygons[i];
+				var vertices = polygon;
+				for (var ii = 0, nn = polygon.length; ii < nn; ii += 2) {
+					var x = vertices[ii];
+					var y = vertices[ii + 1];
+					minX = Math.min(minX, x);
+					minY = Math.min(minY, y);
+					maxX = Math.max(maxX, x);
+					maxY = Math.max(maxY, y);
+				}
+			}
+			this.minX = minX;
+			this.minY = minY;
+			this.maxX = maxX;
+			this.maxY = maxY;
+		};
+		SkeletonBounds.prototype.aabbContainsPoint = function (x, y) {
+			return x >= this.minX && x <= this.maxX && y >= this.minY && y <= this.maxY;
+		};
+		SkeletonBounds.prototype.aabbIntersectsSegment = function (x1, y1, x2, y2) {
+			var minX = this.minX;
+			var minY = this.minY;
+			var maxX = this.maxX;
+			var maxY = this.maxY;
+			if ((x1 <= minX && x2 <= minX) || (y1 <= minY && y2 <= minY) || (x1 >= maxX && x2 >= maxX) || (y1 >= maxY && y2 >= maxY))
+				return false;
+			var m = (y2 - y1) / (x2 - x1);
+			var y = m * (minX - x1) + y1;
+			if (y > minY && y < maxY)
+				return true;
+			y = m * (maxX - x1) + y1;
+			if (y > minY && y < maxY)
+				return true;
+			var x = (minY - y1) / m + x1;
+			if (x > minX && x < maxX)
+				return true;
+			x = (maxY - y1) / m + x1;
+			if (x > minX && x < maxX)
+				return true;
+			return false;
+		};
+		SkeletonBounds.prototype.aabbIntersectsSkeleton = function (bounds) {
+			return this.minX < bounds.maxX && this.maxX > bounds.minX && this.minY < bounds.maxY && this.maxY > bounds.minY;
+		};
+		SkeletonBounds.prototype.containsPoint = function (x, y) {
+			var polygons = this.polygons;
+			for (var i = 0, n = polygons.length; i < n; i++)
+				if (this.containsPointPolygon(polygons[i], x, y))
+					return this.boundingBoxes[i];
+			return null;
+		};
+		SkeletonBounds.prototype.containsPointPolygon = function (polygon, x, y) {
+			var vertices = polygon;
+			var nn = polygon.length;
+			var prevIndex = nn - 2;
+			var inside = false;
+			for (var ii = 0; ii < nn; ii += 2) {
+				var vertexY = vertices[ii + 1];
+				var prevY = vertices[prevIndex + 1];
+				if ((vertexY < y && prevY >= y) || (prevY < y && vertexY >= y)) {
+					var vertexX = vertices[ii];
+					if (vertexX + (y - vertexY) / (prevY - vertexY) * (vertices[prevIndex] - vertexX) < x)
+						inside = !inside;
+				}
+				prevIndex = ii;
+			}
+			return inside;
+		};
+		SkeletonBounds.prototype.intersectsSegment = function (x1, y1, x2, y2) {
+			var polygons = this.polygons;
+			for (var i = 0, n = polygons.length; i < n; i++)
+				if (this.intersectsSegmentPolygon(polygons[i], x1, y1, x2, y2))
+					return this.boundingBoxes[i];
+			return null;
+		};
+		SkeletonBounds.prototype.intersectsSegmentPolygon = function (polygon, x1, y1, x2, y2) {
+			var vertices = polygon;
+			var nn = polygon.length;
+			var width12 = x1 - x2, height12 = y1 - y2;
+			var det1 = x1 * y2 - y1 * x2;
+			var x3 = vertices[nn - 2], y3 = vertices[nn - 1];
+			for (var ii = 0; ii < nn; ii += 2) {
+				var x4 = vertices[ii], y4 = vertices[ii + 1];
+				var det2 = x3 * y4 - y3 * x4;
+				var width34 = x3 - x4, height34 = y3 - y4;
+				var det3 = width12 * height34 - height12 * width34;
+				var x = (det1 * width34 - width12 * det2) / det3;
+				if (((x >= x3 && x <= x4) || (x >= x4 && x <= x3)) && ((x >= x1 && x <= x2) || (x >= x2 && x <= x1))) {
+					var y = (det1 * height34 - height12 * det2) / det3;
+					if (((y >= y3 && y <= y4) || (y >= y4 && y <= y3)) && ((y >= y1 && y <= y2) || (y >= y2 && y <= y1)))
+						return true;
+				}
+				x3 = x4;
+				y3 = y4;
+			}
+			return false;
+		};
+		SkeletonBounds.prototype.getPolygon = function (boundingBox) {
+			if (boundingBox == null)
+				throw new Error("boundingBox cannot be null.");
+			var index = this.boundingBoxes.indexOf(boundingBox);
+			return index == -1 ? null : this.polygons[index];
+		};
+		SkeletonBounds.prototype.getWidth = function () {
+			return this.maxX - this.minX;
+		};
+		SkeletonBounds.prototype.getHeight = function () {
+			return this.maxY - this.minY;
+		};
+		return SkeletonBounds;
+	}());
+	spine.SkeletonBounds = SkeletonBounds;
 })(spine || (spine = {}));
 var spine;
 (function (spine) {
-    var TextureAtlas = (function () {
-        function TextureAtlas(atlasText, textureLoader) {
-            this.pages = new Array();
-            this.regions = new Array();
-            this.load(atlasText, textureLoader);
-        }
-        TextureAtlas.prototype.load = function (atlasText, textureLoader) {
-            if (textureLoader == null)
-                throw new Error("textureLoader cannot be null.");
-            var reader = new TextureAtlasReader(atlasText);
-            var tuple = new Array(4);
-            var page = null;
-            while (true) {
-                var line = reader.readLine();
-                if (line == null)
-                    break;
-                line = line.trim();
-                if (line.length == 0)
-                    page = null;
-                else if (!page) {
-                    page = new TextureAtlasPage();
-                    page.name = line;
-                    if (reader.readTuple(tuple) == 2) {
-                        page.width = parseInt(tuple[0]);
-                        page.height = parseInt(tuple[1]);
-                        reader.readTuple(tuple);
-                    }
-                    reader.readTuple(tuple);
-                    page.minFilter = spine.Texture.filterFromString(tuple[0]);
-                    page.magFilter = spine.Texture.filterFromString(tuple[1]);
-                    var direction = reader.readValue();
-                    page.uWrap = spine.TextureWrap.ClampToEdge;
-                    page.vWrap = spine.TextureWrap.ClampToEdge;
-                    if (direction == "x")
-                        page.uWrap = spine.TextureWrap.Repeat;
-                    else if (direction == "y")
-                        page.vWrap = spine.TextureWrap.Repeat;
-                    else if (direction == "xy")
-                        page.uWrap = page.vWrap = spine.TextureWrap.Repeat;
-                    page.texture = textureLoader(line);
-                    page.texture.setFilters(page.minFilter, page.magFilter);
-                    page.texture.setWraps(page.uWrap, page.vWrap);
-                    page.width = page.texture.getImage().width;
-                    page.height = page.texture.getImage().height;
-                    this.pages.push(page);
-                }
-                else {
-                    var region = new TextureAtlasRegion();
-                    region.name = line;
-                    region.page = page;
-                    region.rotate = reader.readValue() == "true";
-                    reader.readTuple(tuple);
-                    var x = parseInt(tuple[0]);
-                    var y = parseInt(tuple[1]);
-                    reader.readTuple(tuple);
-                    var width = parseInt(tuple[0]);
-                    var height = parseInt(tuple[1]);
-                    region.u = x / page.width;
-                    region.v = y / page.height;
-                    if (region.rotate) {
-                        region.u2 = (x + height) / page.width;
-                        region.v2 = (y + width) / page.height;
-                    }
-                    else {
-                        region.u2 = (x + width) / page.width;
-                        region.v2 = (y + height) / page.height;
-                    }
-                    region.x = x;
-                    region.y = y;
-                    region.width = Math.abs(width);
-                    region.height = Math.abs(height);
-                    if (reader.readTuple(tuple) == 4) {
-                        if (reader.readTuple(tuple) == 4) {
-                            reader.readTuple(tuple);
-                        }
-                    }
-                    region.originalWidth = parseInt(tuple[0]);
-                    region.originalHeight = parseInt(tuple[1]);
-                    reader.readTuple(tuple);
-                    region.offsetX = parseInt(tuple[0]);
-                    region.offsetY = parseInt(tuple[1]);
-                    region.index = parseInt(reader.readValue());
-                    region.texture = page.texture;
-                    this.regions.push(region);
-                }
-            }
-        };
-        TextureAtlas.prototype.findRegion = function (name) {
-            for (var i = 0; i < this.regions.length; i++) {
-                if (this.regions[i].name == name) {
-                    return this.regions[i];
-                }
-            }
-            return null;
-        };
-        TextureAtlas.prototype.dispose = function () {
-            for (var i = 0; i < this.pages.length; i++) {
-                this.pages[i].texture.dispose();
-            }
-        };
-        return TextureAtlas;
-    }());
-    spine.TextureAtlas = TextureAtlas;
-    var TextureAtlasReader = (function () {
-        function TextureAtlasReader(text) {
-            this.index = 0;
-            this.lines = text.split(/\r\n|\r|\n/);
-        }
-        TextureAtlasReader.prototype.readLine = function () {
-            if (this.index >= this.lines.length)
-                return null;
-            return this.lines[this.index++];
-        };
-        TextureAtlasReader.prototype.readValue = function () {
-            var line = this.readLine();
-            var colon = line.indexOf(":");
-            if (colon == -1)
-                throw new Error("Invalid line: " + line);
-            return line.substring(colon + 1).trim();
-        };
-        TextureAtlasReader.prototype.readTuple = function (tuple) {
-            var line = this.readLine();
-            var colon = line.indexOf(":");
-            if (colon == -1)
-                throw new Error("Invalid line: " + line);
-            var i = 0, lastMatch = colon + 1;
-            for (; i < 3; i++) {
-                var comma = line.indexOf(",", lastMatch);
-                if (comma == -1)
-                    break;
-                tuple[i] = line.substr(lastMatch, comma - lastMatch).trim();
-                lastMatch = comma + 1;
-            }
-            tuple[i] = line.substring(lastMatch).trim();
-            return i + 1;
-        };
-        return TextureAtlasReader;
-    }());
-    var TextureAtlasPage = (function () {
-        function TextureAtlasPage() {
-        }
-        return TextureAtlasPage;
-    }());
-    spine.TextureAtlasPage = TextureAtlasPage;
-    var TextureAtlasRegion = (function (_super) {
-        __extends(TextureAtlasRegion, _super);
-        function TextureAtlasRegion() {
-            return _super !== null && _super.apply(this, arguments) || this;
-        }
-        return TextureAtlasRegion;
-    }(spine.TextureRegion));
-    spine.TextureAtlasRegion = TextureAtlasRegion;
+	var SkeletonClipping = (function () {
+		function SkeletonClipping() {
+			this.triangulator = new spine.Triangulator();
+			this.clippingPolygon = new Array();
+			this.clipOutput = new Array();
+			this.clippedVertices = new Array();
+			this.clippedTriangles = new Array();
+			this.scratch = new Array();
+		}
+		SkeletonClipping.prototype.clipStart = function (slot, clip) {
+			if (this.clipAttachment != null)
+				return 0;
+			this.clipAttachment = clip;
+			var n = clip.worldVerticesLength;
+			var vertices = spine.Utils.setArraySize(this.clippingPolygon, n);
+			clip.computeWorldVertices(slot, 0, n, vertices, 0, 2);
+			var clippingPolygon = this.clippingPolygon;
+			SkeletonClipping.makeClockwise(clippingPolygon);
+			var clippingPolygons = this.clippingPolygons = this.triangulator.decompose(clippingPolygon, this.triangulator.triangulate(clippingPolygon));
+			for (var i = 0, n_1 = clippingPolygons.length; i < n_1; i++) {
+				var polygon = clippingPolygons[i];
+				SkeletonClipping.makeClockwise(polygon);
+				polygon.push(polygon[0]);
+				polygon.push(polygon[1]);
+			}
+			return clippingPolygons.length;
+		};
+		SkeletonClipping.prototype.clipEndWithSlot = function (slot) {
+			if (this.clipAttachment != null && this.clipAttachment.endSlot == slot.data)
+				this.clipEnd();
+		};
+		SkeletonClipping.prototype.clipEnd = function () {
+			if (this.clipAttachment == null)
+				return;
+			this.clipAttachment = null;
+			this.clippingPolygons = null;
+			this.clippedVertices.length = 0;
+			this.clippedTriangles.length = 0;
+			this.clippingPolygon.length = 0;
+		};
+		SkeletonClipping.prototype.isClipping = function () {
+			return this.clipAttachment != null;
+		};
+		SkeletonClipping.prototype.clipTriangles = function (vertices, verticesLength, triangles, trianglesLength, uvs, light, dark, twoColor) {
+			var clipOutput = this.clipOutput, clippedVertices = this.clippedVertices;
+			var clippedTriangles = this.clippedTriangles;
+			var polygons = this.clippingPolygons;
+			var polygonsCount = this.clippingPolygons.length;
+			var vertexSize = twoColor ? 12 : 8;
+			var index = 0;
+			clippedVertices.length = 0;
+			clippedTriangles.length = 0;
+			outer: for (var i = 0; i < trianglesLength; i += 3) {
+				var vertexOffset = triangles[i] << 1;
+				var x1 = vertices[vertexOffset], y1 = vertices[vertexOffset + 1];
+				var u1 = uvs[vertexOffset], v1 = uvs[vertexOffset + 1];
+				vertexOffset = triangles[i + 1] << 1;
+				var x2 = vertices[vertexOffset], y2 = vertices[vertexOffset + 1];
+				var u2 = uvs[vertexOffset], v2 = uvs[vertexOffset + 1];
+				vertexOffset = triangles[i + 2] << 1;
+				var x3 = vertices[vertexOffset], y3 = vertices[vertexOffset + 1];
+				var u3 = uvs[vertexOffset], v3 = uvs[vertexOffset + 1];
+				for (var p = 0; p < polygonsCount; p++) {
+					var s = clippedVertices.length;
+					if (this.clip(x1, y1, x2, y2, x3, y3, polygons[p], clipOutput)) {
+						var clipOutputLength = clipOutput.length;
+						if (clipOutputLength == 0)
+							continue;
+						var d0 = y2 - y3, d1 = x3 - x2, d2 = x1 - x3, d4 = y3 - y1;
+						var d = 1 / (d0 * d2 + d1 * (y1 - y3));
+						var clipOutputCount = clipOutputLength >> 1;
+						var clipOutputItems = this.clipOutput;
+						var clippedVerticesItems = spine.Utils.setArraySize(clippedVertices, s + clipOutputCount * vertexSize);
+						for (var ii = 0; ii < clipOutputLength; ii += 2) {
+							var x = clipOutputItems[ii], y = clipOutputItems[ii + 1];
+							clippedVerticesItems[s] = x;
+							clippedVerticesItems[s + 1] = y;
+							clippedVerticesItems[s + 2] = light.r;
+							clippedVerticesItems[s + 3] = light.g;
+							clippedVerticesItems[s + 4] = light.b;
+							clippedVerticesItems[s + 5] = light.a;
+							var c0 = x - x3, c1 = y - y3;
+							var a = (d0 * c0 + d1 * c1) * d;
+							var b = (d4 * c0 + d2 * c1) * d;
+							var c = 1 - a - b;
+							clippedVerticesItems[s + 6] = u1 * a + u2 * b + u3 * c;
+							clippedVerticesItems[s + 7] = v1 * a + v2 * b + v3 * c;
+							if (twoColor) {
+								clippedVerticesItems[s + 8] = dark.r;
+								clippedVerticesItems[s + 9] = dark.g;
+								clippedVerticesItems[s + 10] = dark.b;
+								clippedVerticesItems[s + 11] = dark.a;
+							}
+							s += vertexSize;
+						}
+						s = clippedTriangles.length;
+						var clippedTrianglesItems = spine.Utils.setArraySize(clippedTriangles, s + 3 * (clipOutputCount - 2));
+						clipOutputCount--;
+						for (var ii = 1; ii < clipOutputCount; ii++) {
+							clippedTrianglesItems[s] = index;
+							clippedTrianglesItems[s + 1] = (index + ii);
+							clippedTrianglesItems[s + 2] = (index + ii + 1);
+							s += 3;
+						}
+						index += clipOutputCount + 1;
+					}
+					else {
+						var clippedVerticesItems = spine.Utils.setArraySize(clippedVertices, s + 3 * vertexSize);
+						clippedVerticesItems[s] = x1;
+						clippedVerticesItems[s + 1] = y1;
+						clippedVerticesItems[s + 2] = light.r;
+						clippedVerticesItems[s + 3] = light.g;
+						clippedVerticesItems[s + 4] = light.b;
+						clippedVerticesItems[s + 5] = light.a;
+						if (!twoColor) {
+							clippedVerticesItems[s + 6] = u1;
+							clippedVerticesItems[s + 7] = v1;
+							clippedVerticesItems[s + 8] = x2;
+							clippedVerticesItems[s + 9] = y2;
+							clippedVerticesItems[s + 10] = light.r;
+							clippedVerticesItems[s + 11] = light.g;
+							clippedVerticesItems[s + 12] = light.b;
+							clippedVerticesItems[s + 13] = light.a;
+							clippedVerticesItems[s + 14] = u2;
+							clippedVerticesItems[s + 15] = v2;
+							clippedVerticesItems[s + 16] = x3;
+							clippedVerticesItems[s + 17] = y3;
+							clippedVerticesItems[s + 18] = light.r;
+							clippedVerticesItems[s + 19] = light.g;
+							clippedVerticesItems[s + 20] = light.b;
+							clippedVerticesItems[s + 21] = light.a;
+							clippedVerticesItems[s + 22] = u3;
+							clippedVerticesItems[s + 23] = v3;
+						}
+						else {
+							clippedVerticesItems[s + 6] = u1;
+							clippedVerticesItems[s + 7] = v1;
+							clippedVerticesItems[s + 8] = dark.r;
+							clippedVerticesItems[s + 9] = dark.g;
+							clippedVerticesItems[s + 10] = dark.b;
+							clippedVerticesItems[s + 11] = dark.a;
+							clippedVerticesItems[s + 12] = x2;
+							clippedVerticesItems[s + 13] = y2;
+							clippedVerticesItems[s + 14] = light.r;
+							clippedVerticesItems[s + 15] = light.g;
+							clippedVerticesItems[s + 16] = light.b;
+							clippedVerticesItems[s + 17] = light.a;
+							clippedVerticesItems[s + 18] = u2;
+							clippedVerticesItems[s + 19] = v2;
+							clippedVerticesItems[s + 20] = dark.r;
+							clippedVerticesItems[s + 21] = dark.g;
+							clippedVerticesItems[s + 22] = dark.b;
+							clippedVerticesItems[s + 23] = dark.a;
+							clippedVerticesItems[s + 24] = x3;
+							clippedVerticesItems[s + 25] = y3;
+							clippedVerticesItems[s + 26] = light.r;
+							clippedVerticesItems[s + 27] = light.g;
+							clippedVerticesItems[s + 28] = light.b;
+							clippedVerticesItems[s + 29] = light.a;
+							clippedVerticesItems[s + 30] = u3;
+							clippedVerticesItems[s + 31] = v3;
+							clippedVerticesItems[s + 32] = dark.r;
+							clippedVerticesItems[s + 33] = dark.g;
+							clippedVerticesItems[s + 34] = dark.b;
+							clippedVerticesItems[s + 35] = dark.a;
+						}
+						s = clippedTriangles.length;
+						var clippedTrianglesItems = spine.Utils.setArraySize(clippedTriangles, s + 3);
+						clippedTrianglesItems[s] = index;
+						clippedTrianglesItems[s + 1] = (index + 1);
+						clippedTrianglesItems[s + 2] = (index + 2);
+						index += 3;
+						continue outer;
+					}
+				}
+			}
+		};
+		SkeletonClipping.prototype.clip = function (x1, y1, x2, y2, x3, y3, clippingArea, output) {
+			var originalOutput = output;
+			var clipped = false;
+			var input = null;
+			if (clippingArea.length % 4 >= 2) {
+				input = output;
+				output = this.scratch;
+			}
+			else
+				input = this.scratch;
+			input.length = 0;
+			input.push(x1);
+			input.push(y1);
+			input.push(x2);
+			input.push(y2);
+			input.push(x3);
+			input.push(y3);
+			input.push(x1);
+			input.push(y1);
+			output.length = 0;
+			var clippingVertices = clippingArea;
+			var clippingVerticesLast = clippingArea.length - 4;
+			for (var i = 0;; i += 2) {
+				var edgeX = clippingVertices[i], edgeY = clippingVertices[i + 1];
+				var edgeX2 = clippingVertices[i + 2], edgeY2 = clippingVertices[i + 3];
+				var deltaX = edgeX - edgeX2, deltaY = edgeY - edgeY2;
+				var inputVertices = input;
+				var inputVerticesLength = input.length - 2, outputStart = output.length;
+				for (var ii = 0; ii < inputVerticesLength; ii += 2) {
+					var inputX = inputVertices[ii], inputY = inputVertices[ii + 1];
+					var inputX2 = inputVertices[ii + 2], inputY2 = inputVertices[ii + 3];
+					var side2 = deltaX * (inputY2 - edgeY2) - deltaY * (inputX2 - edgeX2) > 0;
+					if (deltaX * (inputY - edgeY2) - deltaY * (inputX - edgeX2) > 0) {
+						if (side2) {
+							output.push(inputX2);
+							output.push(inputY2);
+							continue;
+						}
+						var c0 = inputY2 - inputY, c2 = inputX2 - inputX;
+						var ua = (c2 * (edgeY - inputY) - c0 * (edgeX - inputX)) / (c0 * (edgeX2 - edgeX) - c2 * (edgeY2 - edgeY));
+						output.push(edgeX + (edgeX2 - edgeX) * ua);
+						output.push(edgeY + (edgeY2 - edgeY) * ua);
+					}
+					else if (side2) {
+						var c0 = inputY2 - inputY, c2 = inputX2 - inputX;
+						var ua = (c2 * (edgeY - inputY) - c0 * (edgeX - inputX)) / (c0 * (edgeX2 - edgeX) - c2 * (edgeY2 - edgeY));
+						output.push(edgeX + (edgeX2 - edgeX) * ua);
+						output.push(edgeY + (edgeY2 - edgeY) * ua);
+						output.push(inputX2);
+						output.push(inputY2);
+					}
+					clipped = true;
+				}
+				if (outputStart == output.length) {
+					originalOutput.length = 0;
+					return true;
+				}
+				output.push(output[0]);
+				output.push(output[1]);
+				if (i == clippingVerticesLast)
+					break;
+				var temp = output;
+				output = input;
+				output.length = 0;
+				input = temp;
+			}
+			if (originalOutput != output) {
+				originalOutput.length = 0;
+				for (var i = 0, n = output.length - 2; i < n; i++)
+					originalOutput[i] = output[i];
+			}
+			else
+				originalOutput.length = originalOutput.length - 2;
+			return clipped;
+		};
+		SkeletonClipping.makeClockwise = function (polygon) {
+			var vertices = polygon;
+			var verticeslength = polygon.length;
+			var area = vertices[verticeslength - 2] * vertices[1] - vertices[0] * vertices[verticeslength - 1], p1x = 0, p1y = 0, p2x = 0, p2y = 0;
+			for (var i = 0, n = verticeslength - 3; i < n; i += 2) {
+				p1x = vertices[i];
+				p1y = vertices[i + 1];
+				p2x = vertices[i + 2];
+				p2y = vertices[i + 3];
+				area += p1x * p2y - p2x * p1y;
+			}
+			if (area < 0)
+				return;
+			for (var i = 0, lastX = verticeslength - 2, n = verticeslength >> 1; i < n; i += 2) {
+				var x = vertices[i], y = vertices[i + 1];
+				var other = lastX - i;
+				vertices[i] = vertices[other];
+				vertices[i + 1] = vertices[other + 1];
+				vertices[other] = x;
+				vertices[other + 1] = y;
+			}
+		};
+		return SkeletonClipping;
+	}());
+	spine.SkeletonClipping = SkeletonClipping;
 })(spine || (spine = {}));
 var spine;
 (function (spine) {
-    var TransformConstraint = (function () {
-        function TransformConstraint(data, skeleton) {
-            this.rotateMix = 0;
-            this.translateMix = 0;
-            this.scaleMix = 0;
-            this.shearMix = 0;
-            this.temp = new spine.Vector2();
-            if (data == null)
-                throw new Error("data cannot be null.");
-            if (skeleton == null)
-                throw new Error("skeleton cannot be null.");
-            this.data = data;
-            this.rotateMix = data.rotateMix;
-            this.translateMix = data.translateMix;
-            this.scaleMix = data.scaleMix;
-            this.shearMix = data.shearMix;
-            this.bones = new Array();
-            for (var i = 0; i < data.bones.length; i++)
-                this.bones.push(skeleton.findBone(data.bones[i].name));
-            this.target = skeleton.findBone(data.target.name);
-        }
-        TransformConstraint.prototype.apply = function () {
-            this.update();
-        };
-        TransformConstraint.prototype.update = function () {
-            if (this.data.local) {
-                if (this.data.relative)
-                    this.applyRelativeLocal();
-                else
-                    this.applyAbsoluteLocal();
-            }
-            else {
-                if (this.data.relative)
-                    this.applyRelativeWorld();
-                else
-                    this.applyAbsoluteWorld();
-            }
-        };
-        TransformConstraint.prototype.applyAbsoluteWorld = function () {
-            var rotateMix = this.rotateMix, translateMix = this.translateMix, scaleMix = this.scaleMix, shearMix = this.shearMix;
-            var target = this.target;
-            var ta = target.a, tb = target.b, tc = target.c, td = target.d;
-            var degRadReflect = ta * td - tb * tc > 0 ? spine.MathUtils.degRad : -spine.MathUtils.degRad;
-            var offsetRotation = this.data.offsetRotation * degRadReflect;
-            var offsetShearY = this.data.offsetShearY * degRadReflect;
-            var bones = this.bones;
-            for (var i = 0, n = bones.length; i < n; i++) {
-                var bone = bones[i];
-                var modified = false;
-                if (rotateMix != 0) {
-                    var a = bone.a, b = bone.b, c = bone.c, d = bone.d;
-                    var r = Math.atan2(tc, ta) - Math.atan2(c, a) + offsetRotation;
-                    if (r > spine.MathUtils.PI)
-                        r -= spine.MathUtils.PI2;
-                    else if (r < -spine.MathUtils.PI)
-                        r += spine.MathUtils.PI2;
-                    r *= rotateMix;
-                    var cos = Math.cos(r), sin = Math.sin(r);
-                    bone.a = cos * a - sin * c;
-                    bone.b = cos * b - sin * d;
-                    bone.c = sin * a + cos * c;
-                    bone.d = sin * b + cos * d;
-                    modified = true;
-                }
-                if (translateMix != 0) {
-                    var temp = this.temp;
-                    target.localToWorld(temp.set(this.data.offsetX, this.data.offsetY));
-                    bone.worldX += (temp.x - bone.worldX) * translateMix;
-                    bone.worldY += (temp.y - bone.worldY) * translateMix;
-                    modified = true;
-                }
-                if (scaleMix > 0) {
-                    var s = Math.sqrt(bone.a * bone.a + bone.c * bone.c);
-                    var ts = Math.sqrt(ta * ta + tc * tc);
-                    if (s > 0.00001)
-                        s = (s + (ts - s + this.data.offsetScaleX) * scaleMix) / s;
-                    bone.a *= s;
-                    bone.c *= s;
-                    s = Math.sqrt(bone.b * bone.b + bone.d * bone.d);
-                    ts = Math.sqrt(tb * tb + td * td);
-                    if (s > 0.00001)
-                        s = (s + (ts - s + this.data.offsetScaleY) * scaleMix) / s;
-                    bone.b *= s;
-                    bone.d *= s;
-                    modified = true;
-                }
-                if (shearMix > 0) {
-                    var b = bone.b, d = bone.d;
-                    var by = Math.atan2(d, b);
-                    var r = Math.atan2(td, tb) - Math.atan2(tc, ta) - (by - Math.atan2(bone.c, bone.a));
-                    if (r > spine.MathUtils.PI)
-                        r -= spine.MathUtils.PI2;
-                    else if (r < -spine.MathUtils.PI)
-                        r += spine.MathUtils.PI2;
-                    r = by + (r + offsetShearY) * shearMix;
-                    var s = Math.sqrt(b * b + d * d);
-                    bone.b = Math.cos(r) * s;
-                    bone.d = Math.sin(r) * s;
-                    modified = true;
-                }
-                if (modified)
-                    bone.appliedValid = false;
-            }
-        };
-        TransformConstraint.prototype.applyRelativeWorld = function () {
-            var rotateMix = this.rotateMix, translateMix = this.translateMix, scaleMix = this.scaleMix, shearMix = this.shearMix;
-            var target = this.target;
-            var ta = target.a, tb = target.b, tc = target.c, td = target.d;
-            var degRadReflect = ta * td - tb * tc > 0 ? spine.MathUtils.degRad : -spine.MathUtils.degRad;
-            var offsetRotation = this.data.offsetRotation * degRadReflect, offsetShearY = this.data.offsetShearY * degRadReflect;
-            var bones = this.bones;
-            for (var i = 0, n = bones.length; i < n; i++) {
-                var bone = bones[i];
-                var modified = false;
-                if (rotateMix != 0) {
-                    var a = bone.a, b = bone.b, c = bone.c, d = bone.d;
-                    var r = Math.atan2(tc, ta) + offsetRotation;
-                    if (r > spine.MathUtils.PI)
-                        r -= spine.MathUtils.PI2;
-                    else if (r < -spine.MathUtils.PI)
-                        r += spine.MathUtils.PI2;
-                    r *= rotateMix;
-                    var cos = Math.cos(r), sin = Math.sin(r);
-                    bone.a = cos * a - sin * c;
-                    bone.b = cos * b - sin * d;
-                    bone.c = sin * a + cos * c;
-                    bone.d = sin * b + cos * d;
-                    modified = true;
-                }
-                if (translateMix != 0) {
-                    var temp = this.temp;
-                    target.localToWorld(temp.set(this.data.offsetX, this.data.offsetY));
-                    bone.worldX += temp.x * translateMix;
-                    bone.worldY += temp.y * translateMix;
-                    modified = true;
-                }
-                if (scaleMix > 0) {
-                    var s = (Math.sqrt(ta * ta + tc * tc) - 1 + this.data.offsetScaleX) * scaleMix + 1;
-                    bone.a *= s;
-                    bone.c *= s;
-                    s = (Math.sqrt(tb * tb + td * td) - 1 + this.data.offsetScaleY) * scaleMix + 1;
-                    bone.b *= s;
-                    bone.d *= s;
-                    modified = true;
-                }
-                if (shearMix > 0) {
-                    var r = Math.atan2(td, tb) - Math.atan2(tc, ta);
-                    if (r > spine.MathUtils.PI)
-                        r -= spine.MathUtils.PI2;
-                    else if (r < -spine.MathUtils.PI)
-                        r += spine.MathUtils.PI2;
-                    var b = bone.b, d = bone.d;
-                    r = Math.atan2(d, b) + (r - spine.MathUtils.PI / 2 + offsetShearY) * shearMix;
-                    var s = Math.sqrt(b * b + d * d);
-                    bone.b = Math.cos(r) * s;
-                    bone.d = Math.sin(r) * s;
-                    modified = true;
-                }
-                if (modified)
-                    bone.appliedValid = false;
-            }
-        };
-        TransformConstraint.prototype.applyAbsoluteLocal = function () {
-            var rotateMix = this.rotateMix, translateMix = this.translateMix, scaleMix = this.scaleMix, shearMix = this.shearMix;
-            var target = this.target;
-            if (!target.appliedValid)
-                target.updateAppliedTransform();
-            var bones = this.bones;
-            for (var i = 0, n = bones.length; i < n; i++) {
-                var bone = bones[i];
-                if (!bone.appliedValid)
-                    bone.updateAppliedTransform();
-                var rotation = bone.arotation;
-                if (rotateMix != 0) {
-                    var r = target.arotation - rotation + this.data.offsetRotation;
-                    r -= (16384 - ((16384.499999999996 - r / 360) | 0)) * 360;
-                    rotation += r * rotateMix;
-                }
-                var x = bone.ax, y = bone.ay;
-                if (translateMix != 0) {
-                    x += (target.ax - x + this.data.offsetX) * translateMix;
-                    y += (target.ay - y + this.data.offsetY) * translateMix;
-                }
-                var scaleX = bone.ascaleX, scaleY = bone.ascaleY;
-                if (scaleMix > 0) {
-                    if (scaleX > 0.00001)
-                        scaleX = (scaleX + (target.ascaleX - scaleX + this.data.offsetScaleX) * scaleMix) / scaleX;
-                    if (scaleY > 0.00001)
-                        scaleY = (scaleY + (target.ascaleY - scaleY + this.data.offsetScaleY) * scaleMix) / scaleY;
-                }
-                var shearY = bone.ashearY;
-                if (shearMix > 0) {
-                    var r = target.ashearY - shearY + this.data.offsetShearY;
-                    r -= (16384 - ((16384.499999999996 - r / 360) | 0)) * 360;
-                    bone.shearY += r * shearMix;
-                }
-                bone.updateWorldTransformWith(x, y, rotation, scaleX, scaleY, bone.ashearX, shearY);
-            }
-        };
-        TransformConstraint.prototype.applyRelativeLocal = function () {
-            var rotateMix = this.rotateMix, translateMix = this.translateMix, scaleMix = this.scaleMix, shearMix = this.shearMix;
-            var target = this.target;
-            if (!target.appliedValid)
-                target.updateAppliedTransform();
-            var bones = this.bones;
-            for (var i = 0, n = bones.length; i < n; i++) {
-                var bone = bones[i];
-                if (!bone.appliedValid)
-                    bone.updateAppliedTransform();
-                var rotation = bone.arotation;
-                if (rotateMix != 0)
-                    rotation += (target.arotation + this.data.offsetRotation) * rotateMix;
-                var x = bone.ax, y = bone.ay;
-                if (translateMix != 0) {
-                    x += (target.ax + this.data.offsetX) * translateMix;
-                    y += (target.ay + this.data.offsetY) * translateMix;
-                }
-                var scaleX = bone.ascaleX, scaleY = bone.ascaleY;
-                if (scaleMix > 0) {
-                    if (scaleX > 0.00001)
-                        scaleX *= ((target.ascaleX - 1 + this.data.offsetScaleX) * scaleMix) + 1;
-                    if (scaleY > 0.00001)
-                        scaleY *= ((target.ascaleY - 1 + this.data.offsetScaleY) * scaleMix) + 1;
-                }
-                var shearY = bone.ashearY;
-                if (shearMix > 0)
-                    shearY += (target.ashearY + this.data.offsetShearY) * shearMix;
-                bone.updateWorldTransformWith(x, y, rotation, scaleX, scaleY, bone.ashearX, shearY);
-            }
-        };
-        TransformConstraint.prototype.getOrder = function () {
-            return this.data.order;
-        };
-        return TransformConstraint;
-    }());
-    spine.TransformConstraint = TransformConstraint;
+	var SkeletonData = (function () {
+		function SkeletonData() {
+			this.bones = new Array();
+			this.slots = new Array();
+			this.skins = new Array();
+			this.events = new Array();
+			this.animations = new Array();
+			this.ikConstraints = new Array();
+			this.transformConstraints = new Array();
+			this.pathConstraints = new Array();
+			this.fps = 0;
+		}
+		SkeletonData.prototype.findBone = function (boneName) {
+			if (boneName == null)
+				throw new Error("boneName cannot be null.");
+			var bones = this.bones;
+			for (var i = 0, n = bones.length; i < n; i++) {
+				var bone = bones[i];
+				if (bone.name == boneName)
+					return bone;
+			}
+			return null;
+		};
+		SkeletonData.prototype.findBoneIndex = function (boneName) {
+			if (boneName == null)
+				throw new Error("boneName cannot be null.");
+			var bones = this.bones;
+			for (var i = 0, n = bones.length; i < n; i++)
+				if (bones[i].name == boneName)
+					return i;
+			return -1;
+		};
+		SkeletonData.prototype.findSlot = function (slotName) {
+			if (slotName == null)
+				throw new Error("slotName cannot be null.");
+			var slots = this.slots;
+			for (var i = 0, n = slots.length; i < n; i++) {
+				var slot = slots[i];
+				if (slot.name == slotName)
+					return slot;
+			}
+			return null;
+		};
+		SkeletonData.prototype.findSlotIndex = function (slotName) {
+			if (slotName == null)
+				throw new Error("slotName cannot be null.");
+			var slots = this.slots;
+			for (var i = 0, n = slots.length; i < n; i++)
+				if (slots[i].name == slotName)
+					return i;
+			return -1;
+		};
+		SkeletonData.prototype.findSkin = function (skinName) {
+			if (skinName == null)
+				throw new Error("skinName cannot be null.");
+			var skins = this.skins;
+			for (var i = 0, n = skins.length; i < n; i++) {
+				var skin = skins[i];
+				if (skin.name == skinName)
+					return skin;
+			}
+			return null;
+		};
+		SkeletonData.prototype.findEvent = function (eventDataName) {
+			if (eventDataName == null)
+				throw new Error("eventDataName cannot be null.");
+			var events = this.events;
+			for (var i = 0, n = events.length; i < n; i++) {
+				var event_4 = events[i];
+				if (event_4.name == eventDataName)
+					return event_4;
+			}
+			return null;
+		};
+		SkeletonData.prototype.findAnimation = function (animationName) {
+			if (animationName == null)
+				throw new Error("animationName cannot be null.");
+			var animations = this.animations;
+			for (var i = 0, n = animations.length; i < n; i++) {
+				var animation = animations[i];
+				if (animation.name == animationName)
+					return animation;
+			}
+			return null;
+		};
+		SkeletonData.prototype.findIkConstraint = function (constraintName) {
+			if (constraintName == null)
+				throw new Error("constraintName cannot be null.");
+			var ikConstraints = this.ikConstraints;
+			for (var i = 0, n = ikConstraints.length; i < n; i++) {
+				var constraint = ikConstraints[i];
+				if (constraint.name == constraintName)
+					return constraint;
+			}
+			return null;
+		};
+		SkeletonData.prototype.findTransformConstraint = function (constraintName) {
+			if (constraintName == null)
+				throw new Error("constraintName cannot be null.");
+			var transformConstraints = this.transformConstraints;
+			for (var i = 0, n = transformConstraints.length; i < n; i++) {
+				var constraint = transformConstraints[i];
+				if (constraint.name == constraintName)
+					return constraint;
+			}
+			return null;
+		};
+		SkeletonData.prototype.findPathConstraint = function (constraintName) {
+			if (constraintName == null)
+				throw new Error("constraintName cannot be null.");
+			var pathConstraints = this.pathConstraints;
+			for (var i = 0, n = pathConstraints.length; i < n; i++) {
+				var constraint = pathConstraints[i];
+				if (constraint.name == constraintName)
+					return constraint;
+			}
+			return null;
+		};
+		SkeletonData.prototype.findPathConstraintIndex = function (pathConstraintName) {
+			if (pathConstraintName == null)
+				throw new Error("pathConstraintName cannot be null.");
+			var pathConstraints = this.pathConstraints;
+			for (var i = 0, n = pathConstraints.length; i < n; i++)
+				if (pathConstraints[i].name == pathConstraintName)
+					return i;
+			return -1;
+		};
+		return SkeletonData;
+	}());
+	spine.SkeletonData = SkeletonData;
 })(spine || (spine = {}));
 var spine;
 (function (spine) {
-    var TransformConstraintData = (function () {
-        function TransformConstraintData(name) {
-            this.order = 0;
-            this.bones = new Array();
-            this.rotateMix = 0;
-            this.translateMix = 0;
-            this.scaleMix = 0;
-            this.shearMix = 0;
-            this.offsetRotation = 0;
-            this.offsetX = 0;
-            this.offsetY = 0;
-            this.offsetScaleX = 0;
-            this.offsetScaleY = 0;
-            this.offsetShearY = 0;
-            this.relative = false;
-            this.local = false;
-            if (name == null)
-                throw new Error("name cannot be null.");
-            this.name = name;
-        }
-        return TransformConstraintData;
-    }());
-    spine.TransformConstraintData = TransformConstraintData;
+	var SkeletonJson = (function () {
+		function SkeletonJson(attachmentLoader) {
+			this.scale = 1;
+			this.linkedMeshes = new Array();
+			this.attachmentLoader = attachmentLoader;
+		}
+		SkeletonJson.prototype.readSkeletonData = function (json) {
+			var scale = this.scale;
+			var skeletonData = new spine.SkeletonData();
+			var root = typeof (json) === "string" ? JSON.parse(json) : json;
+			var skeletonMap = root.skeleton;
+			if (skeletonMap != null) {
+				skeletonData.hash = skeletonMap.hash;
+				skeletonData.version = skeletonMap.spine;
+				skeletonData.width = skeletonMap.width;
+				skeletonData.height = skeletonMap.height;
+				skeletonData.fps = skeletonMap.fps;
+				skeletonData.imagesPath = skeletonMap.images;
+			}
+			if (root.bones) {
+				for (var i = 0; i < root.bones.length; i++) {
+					var boneMap = root.bones[i];
+					var parent_2 = null;
+					var parentName = this.getValue(boneMap, "parent", null);
+					if (parentName != null) {
+						parent_2 = skeletonData.findBone(parentName);
+						if (parent_2 == null)
+							throw new Error("Parent bone not found: " + parentName);
+					}
+					var data = new spine.BoneData(skeletonData.bones.length, boneMap.name, parent_2);
+					data.length = this.getValue(boneMap, "length", 0) * scale;
+					data.x = this.getValue(boneMap, "x", 0) * scale;
+					data.y = this.getValue(boneMap, "y", 0) * scale;
+					data.rotation = this.getValue(boneMap, "rotation", 0);
+					data.scaleX = this.getValue(boneMap, "scaleX", 1);
+					data.scaleY = this.getValue(boneMap, "scaleY", 1);
+					data.shearX = this.getValue(boneMap, "shearX", 0);
+					data.shearY = this.getValue(boneMap, "shearY", 0);
+					data.transformMode = SkeletonJson.transformModeFromString(this.getValue(boneMap, "transform", "normal"));
+					skeletonData.bones.push(data);
+				}
+			}
+			if (root.slots) {
+				for (var i = 0; i < root.slots.length; i++) {
+					var slotMap = root.slots[i];
+					var slotName = slotMap.name;
+					var boneName = slotMap.bone;
+					var boneData = skeletonData.findBone(boneName);
+					if (boneData == null)
+						throw new Error("Slot bone not found: " + boneName);
+					var data = new spine.SlotData(skeletonData.slots.length, slotName, boneData);
+					var color = this.getValue(slotMap, "color", null);
+					if (color != null)
+						data.color.setFromString(color);
+					var dark = this.getValue(slotMap, "dark", null);
+					if (dark != null) {
+						data.darkColor = new spine.Color(1, 1, 1, 1);
+						data.darkColor.setFromString(dark);
+					}
+					data.attachmentName = this.getValue(slotMap, "attachment", null);
+					data.blendMode = SkeletonJson.blendModeFromString(this.getValue(slotMap, "blend", "normal"));
+					skeletonData.slots.push(data);
+				}
+			}
+			if (root.ik) {
+				for (var i = 0; i < root.ik.length; i++) {
+					var constraintMap = root.ik[i];
+					var data = new spine.IkConstraintData(constraintMap.name);
+					data.order = this.getValue(constraintMap, "order", 0);
+					for (var j = 0; j < constraintMap.bones.length; j++) {
+						var boneName = constraintMap.bones[j];
+						var bone = skeletonData.findBone(boneName);
+						if (bone == null)
+							throw new Error("IK bone not found: " + boneName);
+						data.bones.push(bone);
+					}
+					var targetName = constraintMap.target;
+					data.target = skeletonData.findBone(targetName);
+					if (data.target == null)
+						throw new Error("IK target bone not found: " + targetName);
+					data.bendDirection = this.getValue(constraintMap, "bendPositive", true) ? 1 : -1;
+					data.mix = this.getValue(constraintMap, "mix", 1);
+					skeletonData.ikConstraints.push(data);
+				}
+			}
+			if (root.transform) {
+				for (var i = 0; i < root.transform.length; i++) {
+					var constraintMap = root.transform[i];
+					var data = new spine.TransformConstraintData(constraintMap.name);
+					data.order = this.getValue(constraintMap, "order", 0);
+					for (var j = 0; j < constraintMap.bones.length; j++) {
+						var boneName = constraintMap.bones[j];
+						var bone = skeletonData.findBone(boneName);
+						if (bone == null)
+							throw new Error("Transform constraint bone not found: " + boneName);
+						data.bones.push(bone);
+					}
+					var targetName = constraintMap.target;
+					data.target = skeletonData.findBone(targetName);
+					if (data.target == null)
+						throw new Error("Transform constraint target bone not found: " + targetName);
+					data.local = this.getValue(constraintMap, "local", false);
+					data.relative = this.getValue(constraintMap, "relative", false);
+					data.offsetRotation = this.getValue(constraintMap, "rotation", 0);
+					data.offsetX = this.getValue(constraintMap, "x", 0) * scale;
+					data.offsetY = this.getValue(constraintMap, "y", 0) * scale;
+					data.offsetScaleX = this.getValue(constraintMap, "scaleX", 0);
+					data.offsetScaleY = this.getValue(constraintMap, "scaleY", 0);
+					data.offsetShearY = this.getValue(constraintMap, "shearY", 0);
+					data.rotateMix = this.getValue(constraintMap, "rotateMix", 1);
+					data.translateMix = this.getValue(constraintMap, "translateMix", 1);
+					data.scaleMix = this.getValue(constraintMap, "scaleMix", 1);
+					data.shearMix = this.getValue(constraintMap, "shearMix", 1);
+					skeletonData.transformConstraints.push(data);
+				}
+			}
+			if (root.path) {
+				for (var i = 0; i < root.path.length; i++) {
+					var constraintMap = root.path[i];
+					var data = new spine.PathConstraintData(constraintMap.name);
+					data.order = this.getValue(constraintMap, "order", 0);
+					for (var j = 0; j < constraintMap.bones.length; j++) {
+						var boneName = constraintMap.bones[j];
+						var bone = skeletonData.findBone(boneName);
+						if (bone == null)
+							throw new Error("Transform constraint bone not found: " + boneName);
+						data.bones.push(bone);
+					}
+					var targetName = constraintMap.target;
+					data.target = skeletonData.findSlot(targetName);
+					if (data.target == null)
+						throw new Error("Path target slot not found: " + targetName);
+					data.positionMode = SkeletonJson.positionModeFromString(this.getValue(constraintMap, "positionMode", "percent"));
+					data.spacingMode = SkeletonJson.spacingModeFromString(this.getValue(constraintMap, "spacingMode", "length"));
+					data.rotateMode = SkeletonJson.rotateModeFromString(this.getValue(constraintMap, "rotateMode", "tangent"));
+					data.offsetRotation = this.getValue(constraintMap, "rotation", 0);
+					data.position = this.getValue(constraintMap, "position", 0);
+					if (data.positionMode == spine.PositionMode.Fixed)
+						data.position *= scale;
+					data.spacing = this.getValue(constraintMap, "spacing", 0);
+					if (data.spacingMode == spine.SpacingMode.Length || data.spacingMode == spine.SpacingMode.Fixed)
+						data.spacing *= scale;
+					data.rotateMix = this.getValue(constraintMap, "rotateMix", 1);
+					data.translateMix = this.getValue(constraintMap, "translateMix", 1);
+					skeletonData.pathConstraints.push(data);
+				}
+			}
+			if (root.skins) {
+				for (var skinName in root.skins) {
+					var skinMap = root.skins[skinName];
+					var skin = new spine.Skin(skinName);
+					for (var slotName in skinMap) {
+						var slotIndex = skeletonData.findSlotIndex(slotName);
+						if (slotIndex == -1)
+							throw new Error("Slot not found: " + slotName);
+						var slotMap = skinMap[slotName];
+						for (var entryName in slotMap) {
+							var attachment = this.readAttachment(slotMap[entryName], skin, slotIndex, entryName, skeletonData);
+							if (attachment != null)
+								skin.addAttachment(slotIndex, entryName, attachment);
+						}
+					}
+					skeletonData.skins.push(skin);
+					if (skin.name == "default")
+						skeletonData.defaultSkin = skin;
+				}
+			}
+			for (var i = 0, n = this.linkedMeshes.length; i < n; i++) {
+				var linkedMesh = this.linkedMeshes[i];
+				var skin = linkedMesh.skin == null ? skeletonData.defaultSkin : skeletonData.findSkin(linkedMesh.skin);
+				if (skin == null)
+					throw new Error("Skin not found: " + linkedMesh.skin);
+				var parent_3 = skin.getAttachment(linkedMesh.slotIndex, linkedMesh.parent);
+				if (parent_3 == null)
+					throw new Error("Parent mesh not found: " + linkedMesh.parent);
+				linkedMesh.mesh.setParentMesh(parent_3);
+				linkedMesh.mesh.updateUVs();
+			}
+			this.linkedMeshes.length = 0;
+			if (root.events) {
+				for (var eventName in root.events) {
+					var eventMap = root.events[eventName];
+					var data = new spine.EventData(eventName);
+					data.intValue = this.getValue(eventMap, "int", 0);
+					data.floatValue = this.getValue(eventMap, "float", 0);
+					data.stringValue = this.getValue(eventMap, "string", "");
+					skeletonData.events.push(data);
+				}
+			}
+			if (root.animations) {
+				for (var animationName in root.animations) {
+					var animationMap = root.animations[animationName];
+					this.readAnimation(animationMap, animationName, skeletonData);
+				}
+			}
+			return skeletonData;
+		};
+		SkeletonJson.prototype.readAttachment = function (map, skin, slotIndex, name, skeletonData) {
+			var scale = this.scale;
+			name = this.getValue(map, "name", name);
+			var type = this.getValue(map, "type", "region");
+			switch (type) {
+				case "region": {
+					var path = this.getValue(map, "path", name);
+					var region = this.attachmentLoader.newRegionAttachment(skin, name, path);
+					if (region == null)
+						return null;
+					region.path = path;
+					region.x = this.getValue(map, "x", 0) * scale;
+					region.y = this.getValue(map, "y", 0) * scale;
+					region.scaleX = this.getValue(map, "scaleX", 1);
+					region.scaleY = this.getValue(map, "scaleY", 1);
+					region.rotation = this.getValue(map, "rotation", 0);
+					region.width = map.width * scale;
+					region.height = map.height * scale;
+					var color = this.getValue(map, "color", null);
+					if (color != null)
+						region.color.setFromString(color);
+					region.updateOffset();
+					return region;
+				}
+				case "boundingbox": {
+					var box = this.attachmentLoader.newBoundingBoxAttachment(skin, name);
+					if (box == null)
+						return null;
+					this.readVertices(map, box, map.vertexCount << 1);
+					var color = this.getValue(map, "color", null);
+					if (color != null)
+						box.color.setFromString(color);
+					return box;
+				}
+				case "mesh":
+				case "linkedmesh": {
+					var path = this.getValue(map, "path", name);
+					var mesh = this.attachmentLoader.newMeshAttachment(skin, name, path);
+					if (mesh == null)
+						return null;
+					mesh.path = path;
+					var color = this.getValue(map, "color", null);
+					if (color != null)
+						mesh.color.setFromString(color);
+					var parent_4 = this.getValue(map, "parent", null);
+					if (parent_4 != null) {
+						mesh.inheritDeform = this.getValue(map, "deform", true);
+						this.linkedMeshes.push(new LinkedMesh(mesh, this.getValue(map, "skin", null), slotIndex, parent_4));
+						return mesh;
+					}
+					var uvs = map.uvs;
+					this.readVertices(map, mesh, uvs.length);
+					mesh.triangles = map.triangles;
+					mesh.regionUVs = uvs;
+					mesh.updateUVs();
+					mesh.hullLength = this.getValue(map, "hull", 0) * 2;
+					return mesh;
+				}
+				case "path": {
+					var path = this.attachmentLoader.newPathAttachment(skin, name);
+					if (path == null)
+						return null;
+					path.closed = this.getValue(map, "closed", false);
+					path.constantSpeed = this.getValue(map, "constantSpeed", true);
+					var vertexCount = map.vertexCount;
+					this.readVertices(map, path, vertexCount << 1);
+					var lengths = spine.Utils.newArray(vertexCount / 3, 0);
+					for (var i = 0; i < map.lengths.length; i++)
+						lengths[i] = map.lengths[i] * scale;
+					path.lengths = lengths;
+					var color = this.getValue(map, "color", null);
+					if (color != null)
+						path.color.setFromString(color);
+					return path;
+				}
+				case "point": {
+					var point = this.attachmentLoader.newPointAttachment(skin, name);
+					if (point == null)
+						return null;
+					point.x = this.getValue(map, "x", 0) * scale;
+					point.y = this.getValue(map, "y", 0) * scale;
+					point.rotation = this.getValue(map, "rotation", 0);
+					var color = this.getValue(map, "color", null);
+					if (color != null)
+						point.color.setFromString(color);
+					return point;
+				}
+				case "clipping": {
+					var clip = this.attachmentLoader.newClippingAttachment(skin, name);
+					if (clip == null)
+						return null;
+					var end = this.getValue(map, "end", null);
+					if (end != null) {
+						var slot = skeletonData.findSlot(end);
+						if (slot == null)
+							throw new Error("Clipping end slot not found: " + end);
+						clip.endSlot = slot;
+					}
+					var vertexCount = map.vertexCount;
+					this.readVertices(map, clip, vertexCount << 1);
+					var color = this.getValue(map, "color", null);
+					if (color != null)
+						clip.color.setFromString(color);
+					return clip;
+				}
+			}
+			return null;
+		};
+		SkeletonJson.prototype.readVertices = function (map, attachment, verticesLength) {
+			var scale = this.scale;
+			attachment.worldVerticesLength = verticesLength;
+			var vertices = map.vertices;
+			if (verticesLength == vertices.length) {
+				var scaledVertices = spine.Utils.toFloatArray(vertices);
+				if (scale != 1) {
+					for (var i = 0, n = vertices.length; i < n; i++)
+						scaledVertices[i] *= scale;
+				}
+				attachment.vertices = scaledVertices;
+				return;
+			}
+			var weights = new Array();
+			var bones = new Array();
+			for (var i = 0, n = vertices.length; i < n;) {
+				var boneCount = vertices[i++];
+				bones.push(boneCount);
+				for (var nn = i + boneCount * 4; i < nn; i += 4) {
+					bones.push(vertices[i]);
+					weights.push(vertices[i + 1] * scale);
+					weights.push(vertices[i + 2] * scale);
+					weights.push(vertices[i + 3]);
+				}
+			}
+			attachment.bones = bones;
+			attachment.vertices = spine.Utils.toFloatArray(weights);
+		};
+		SkeletonJson.prototype.readAnimation = function (map, name, skeletonData) {
+			var scale = this.scale;
+			var timelines = new Array();
+			var duration = 0;
+			if (map.slots) {
+				for (var slotName in map.slots) {
+					var slotMap = map.slots[slotName];
+					var slotIndex = skeletonData.findSlotIndex(slotName);
+					if (slotIndex == -1)
+						throw new Error("Slot not found: " + slotName);
+					for (var timelineName in slotMap) {
+						var timelineMap = slotMap[timelineName];
+						if (timelineName == "attachment") {
+							var timeline = new spine.AttachmentTimeline(timelineMap.length);
+							timeline.slotIndex = slotIndex;
+							var frameIndex = 0;
+							for (var i = 0; i < timelineMap.length; i++) {
+								var valueMap = timelineMap[i];
+								timeline.setFrame(frameIndex++, valueMap.time, valueMap.name);
+							}
+							timelines.push(timeline);
+							duration = Math.max(duration, timeline.frames[timeline.getFrameCount() - 1]);
+						}
+						else if (timelineName == "color") {
+							var timeline = new spine.ColorTimeline(timelineMap.length);
+							timeline.slotIndex = slotIndex;
+							var frameIndex = 0;
+							for (var i = 0; i < timelineMap.length; i++) {
+								var valueMap = timelineMap[i];
+								var color = new spine.Color();
+								color.setFromString(valueMap.color);
+								timeline.setFrame(frameIndex, valueMap.time, color.r, color.g, color.b, color.a);
+								this.readCurve(valueMap, timeline, frameIndex);
+								frameIndex++;
+							}
+							timelines.push(timeline);
+							duration = Math.max(duration, timeline.frames[(timeline.getFrameCount() - 1) * spine.ColorTimeline.ENTRIES]);
+						}
+						else if (timelineName == "twoColor") {
+							var timeline = new spine.TwoColorTimeline(timelineMap.length);
+							timeline.slotIndex = slotIndex;
+							var frameIndex = 0;
+							for (var i = 0; i < timelineMap.length; i++) {
+								var valueMap = timelineMap[i];
+								var light = new spine.Color();
+								var dark = new spine.Color();
+								light.setFromString(valueMap.light);
+								dark.setFromString(valueMap.dark);
+								timeline.setFrame(frameIndex, valueMap.time, light.r, light.g, light.b, light.a, dark.r, dark.g, dark.b);
+								this.readCurve(valueMap, timeline, frameIndex);
+								frameIndex++;
+							}
+							timelines.push(timeline);
+							duration = Math.max(duration, timeline.frames[(timeline.getFrameCount() - 1) * spine.TwoColorTimeline.ENTRIES]);
+						}
+						else
+							throw new Error("Invalid timeline type for a slot: " + timelineName + " (" + slotName + ")");
+					}
+				}
+			}
+			if (map.bones) {
+				for (var boneName in map.bones) {
+					var boneMap = map.bones[boneName];
+					var boneIndex = skeletonData.findBoneIndex(boneName);
+					if (boneIndex == -1)
+						throw new Error("Bone not found: " + boneName);
+					for (var timelineName in boneMap) {
+						var timelineMap = boneMap[timelineName];
+						if (timelineName === "rotate") {
+							var timeline = new spine.RotateTimeline(timelineMap.length);
+							timeline.boneIndex = boneIndex;
+							var frameIndex = 0;
+							for (var i = 0; i < timelineMap.length; i++) {
+								var valueMap = timelineMap[i];
+								timeline.setFrame(frameIndex, valueMap.time, valueMap.angle);
+								this.readCurve(valueMap, timeline, frameIndex);
+								frameIndex++;
+							}
+							timelines.push(timeline);
+							duration = Math.max(duration, timeline.frames[(timeline.getFrameCount() - 1) * spine.RotateTimeline.ENTRIES]);
+						}
+						else if (timelineName === "translate" || timelineName === "scale" || timelineName === "shear") {
+							var timeline = null;
+							var timelineScale = 1;
+							if (timelineName === "scale")
+								timeline = new spine.ScaleTimeline(timelineMap.length);
+							else if (timelineName === "shear")
+								timeline = new spine.ShearTimeline(timelineMap.length);
+							else {
+								timeline = new spine.TranslateTimeline(timelineMap.length);
+								timelineScale = scale;
+							}
+							timeline.boneIndex = boneIndex;
+							var frameIndex = 0;
+							for (var i = 0; i < timelineMap.length; i++) {
+								var valueMap = timelineMap[i];
+								var x = this.getValue(valueMap, "x", 0), y = this.getValue(valueMap, "y", 0);
+								timeline.setFrame(frameIndex, valueMap.time, x * timelineScale, y * timelineScale);
+								this.readCurve(valueMap, timeline, frameIndex);
+								frameIndex++;
+							}
+							timelines.push(timeline);
+							duration = Math.max(duration, timeline.frames[(timeline.getFrameCount() - 1) * spine.TranslateTimeline.ENTRIES]);
+						}
+						else
+							throw new Error("Invalid timeline type for a bone: " + timelineName + " (" + boneName + ")");
+					}
+				}
+			}
+			if (map.ik) {
+				for (var constraintName in map.ik) {
+					var constraintMap = map.ik[constraintName];
+					var constraint = skeletonData.findIkConstraint(constraintName);
+					var timeline = new spine.IkConstraintTimeline(constraintMap.length);
+					timeline.ikConstraintIndex = skeletonData.ikConstraints.indexOf(constraint);
+					var frameIndex = 0;
+					for (var i = 0; i < constraintMap.length; i++) {
+						var valueMap = constraintMap[i];
+						timeline.setFrame(frameIndex, valueMap.time, this.getValue(valueMap, "mix", 1), this.getValue(valueMap, "bendPositive", true) ? 1 : -1);
+						this.readCurve(valueMap, timeline, frameIndex);
+						frameIndex++;
+					}
+					timelines.push(timeline);
+					duration = Math.max(duration, timeline.frames[(timeline.getFrameCount() - 1) * spine.IkConstraintTimeline.ENTRIES]);
+				}
+			}
+			if (map.transform) {
+				for (var constraintName in map.transform) {
+					var constraintMap = map.transform[constraintName];
+					var constraint = skeletonData.findTransformConstraint(constraintName);
+					var timeline = new spine.TransformConstraintTimeline(constraintMap.length);
+					timeline.transformConstraintIndex = skeletonData.transformConstraints.indexOf(constraint);
+					var frameIndex = 0;
+					for (var i = 0; i < constraintMap.length; i++) {
+						var valueMap = constraintMap[i];
+						timeline.setFrame(frameIndex, valueMap.time, this.getValue(valueMap, "rotateMix", 1), this.getValue(valueMap, "translateMix", 1), this.getValue(valueMap, "scaleMix", 1), this.getValue(valueMap, "shearMix", 1));
+						this.readCurve(valueMap, timeline, frameIndex);
+						frameIndex++;
+					}
+					timelines.push(timeline);
+					duration = Math.max(duration, timeline.frames[(timeline.getFrameCount() - 1) * spine.TransformConstraintTimeline.ENTRIES]);
+				}
+			}
+			if (map.paths) {
+				for (var constraintName in map.paths) {
+					var constraintMap = map.paths[constraintName];
+					var index = skeletonData.findPathConstraintIndex(constraintName);
+					if (index == -1)
+						throw new Error("Path constraint not found: " + constraintName);
+					var data = skeletonData.pathConstraints[index];
+					for (var timelineName in constraintMap) {
+						var timelineMap = constraintMap[timelineName];
+						if (timelineName === "position" || timelineName === "spacing") {
+							var timeline = null;
+							var timelineScale = 1;
+							if (timelineName === "spacing") {
+								timeline = new spine.PathConstraintSpacingTimeline(timelineMap.length);
+								if (data.spacingMode == spine.SpacingMode.Length || data.spacingMode == spine.SpacingMode.Fixed)
+									timelineScale = scale;
+							}
+							else {
+								timeline = new spine.PathConstraintPositionTimeline(timelineMap.length);
+								if (data.positionMode == spine.PositionMode.Fixed)
+									timelineScale = scale;
+							}
+							timeline.pathConstraintIndex = index;
+							var frameIndex = 0;
+							for (var i = 0; i < timelineMap.length; i++) {
+								var valueMap = timelineMap[i];
+								timeline.setFrame(frameIndex, valueMap.time, this.getValue(valueMap, timelineName, 0) * timelineScale);
+								this.readCurve(valueMap, timeline, frameIndex);
+								frameIndex++;
+							}
+							timelines.push(timeline);
+							duration = Math.max(duration, timeline.frames[(timeline.getFrameCount() - 1) * spine.PathConstraintPositionTimeline.ENTRIES]);
+						}
+						else if (timelineName === "mix") {
+							var timeline = new spine.PathConstraintMixTimeline(timelineMap.length);
+							timeline.pathConstraintIndex = index;
+							var frameIndex = 0;
+							for (var i = 0; i < timelineMap.length; i++) {
+								var valueMap = timelineMap[i];
+								timeline.setFrame(frameIndex, valueMap.time, this.getValue(valueMap, "rotateMix", 1), this.getValue(valueMap, "translateMix", 1));
+								this.readCurve(valueMap, timeline, frameIndex);
+								frameIndex++;
+							}
+							timelines.push(timeline);
+							duration = Math.max(duration, timeline.frames[(timeline.getFrameCount() - 1) * spine.PathConstraintMixTimeline.ENTRIES]);
+						}
+					}
+				}
+			}
+			if (map.deform) {
+				for (var deformName in map.deform) {
+					var deformMap = map.deform[deformName];
+					var skin = skeletonData.findSkin(deformName);
+					if (skin == null)
+						throw new Error("Skin not found: " + deformName);
+					for (var slotName in deformMap) {
+						var slotMap = deformMap[slotName];
+						var slotIndex = skeletonData.findSlotIndex(slotName);
+						if (slotIndex == -1)
+							throw new Error("Slot not found: " + slotMap.name);
+						for (var timelineName in slotMap) {
+							var timelineMap = slotMap[timelineName];
+							var attachment = skin.getAttachment(slotIndex, timelineName);
+							if (attachment == null)
+								throw new Error("Deform attachment not found: " + timelineMap.name);
+							var weighted = attachment.bones != null;
+							var vertices = attachment.vertices;
+							var deformLength = weighted ? vertices.length / 3 * 2 : vertices.length;
+							var timeline = new spine.DeformTimeline(timelineMap.length);
+							timeline.slotIndex = slotIndex;
+							timeline.attachment = attachment;
+							var frameIndex = 0;
+							for (var j = 0; j < timelineMap.length; j++) {
+								var valueMap = timelineMap[j];
+								var deform = void 0;
+								var verticesValue = this.getValue(valueMap, "vertices", null);
+								if (verticesValue == null)
+									deform = weighted ? spine.Utils.newFloatArray(deformLength) : vertices;
+								else {
+									deform = spine.Utils.newFloatArray(deformLength);
+									var start = this.getValue(valueMap, "offset", 0);
+									spine.Utils.arrayCopy(verticesValue, 0, deform, start, verticesValue.length);
+									if (scale != 1) {
+										for (var i = start, n = i + verticesValue.length; i < n; i++)
+											deform[i] *= scale;
+									}
+									if (!weighted) {
+										for (var i = 0; i < deformLength; i++)
+											deform[i] += vertices[i];
+									}
+								}
+								timeline.setFrame(frameIndex, valueMap.time, deform);
+								this.readCurve(valueMap, timeline, frameIndex);
+								frameIndex++;
+							}
+							timelines.push(timeline);
+							duration = Math.max(duration, timeline.frames[timeline.getFrameCount() - 1]);
+						}
+					}
+				}
+			}
+			var drawOrderNode = map.drawOrder;
+			if (drawOrderNode == null)
+				drawOrderNode = map.draworder;
+			if (drawOrderNode != null) {
+				var timeline = new spine.DrawOrderTimeline(drawOrderNode.length);
+				var slotCount = skeletonData.slots.length;
+				var frameIndex = 0;
+				for (var j = 0; j < drawOrderNode.length; j++) {
+					var drawOrderMap = drawOrderNode[j];
+					var drawOrder = null;
+					var offsets = this.getValue(drawOrderMap, "offsets", null);
+					if (offsets != null) {
+						drawOrder = spine.Utils.newArray(slotCount, -1);
+						var unchanged = spine.Utils.newArray(slotCount - offsets.length, 0);
+						var originalIndex = 0, unchangedIndex = 0;
+						for (var i = 0; i < offsets.length; i++) {
+							var offsetMap = offsets[i];
+							var slotIndex = skeletonData.findSlotIndex(offsetMap.slot);
+							if (slotIndex == -1)
+								throw new Error("Slot not found: " + offsetMap.slot);
+							while (originalIndex != slotIndex)
+								unchanged[unchangedIndex++] = originalIndex++;
+							drawOrder[originalIndex + offsetMap.offset] = originalIndex++;
+						}
+						while (originalIndex < slotCount)
+							unchanged[unchangedIndex++] = originalIndex++;
+						for (var i = slotCount - 1; i >= 0; i--)
+							if (drawOrder[i] == -1)
+								drawOrder[i] = unchanged[--unchangedIndex];
+					}
+					timeline.setFrame(frameIndex++, drawOrderMap.time, drawOrder);
+				}
+				timelines.push(timeline);
+				duration = Math.max(duration, timeline.frames[timeline.getFrameCount() - 1]);
+			}
+			if (map.events) {
+				var timeline = new spine.EventTimeline(map.events.length);
+				var frameIndex = 0;
+				for (var i = 0; i < map.events.length; i++) {
+					var eventMap = map.events[i];
+					var eventData = skeletonData.findEvent(eventMap.name);
+					if (eventData == null)
+						throw new Error("Event not found: " + eventMap.name);
+					var event_5 = new spine.Event(spine.Utils.toSinglePrecision(eventMap.time), eventData);
+					event_5.intValue = this.getValue(eventMap, "int", eventData.intValue);
+					event_5.floatValue = this.getValue(eventMap, "float", eventData.floatValue);
+					event_5.stringValue = this.getValue(eventMap, "string", eventData.stringValue);
+					timeline.setFrame(frameIndex++, event_5);
+				}
+				timelines.push(timeline);
+				duration = Math.max(duration, timeline.frames[timeline.getFrameCount() - 1]);
+			}
+			if (isNaN(duration)) {
+				throw new Error("Error while parsing animation, duration is NaN");
+			}
+			skeletonData.animations.push(new spine.Animation(name, timelines, duration));
+		};
+		SkeletonJson.prototype.readCurve = function (map, timeline, frameIndex) {
+			if (!map.curve)
+				return;
+			if (map.curve === "stepped")
+				timeline.setStepped(frameIndex);
+			else if (Object.prototype.toString.call(map.curve) === '[object Array]') {
+				var curve = map.curve;
+				timeline.setCurve(frameIndex, curve[0], curve[1], curve[2], curve[3]);
+			}
+		};
+		SkeletonJson.prototype.getValue = function (map, prop, defaultValue) {
+			return map[prop] !== undefined ? map[prop] : defaultValue;
+		};
+		SkeletonJson.blendModeFromString = function (str) {
+			str = str.toLowerCase();
+			if (str == "normal")
+				return spine.BlendMode.Normal;
+			if (str == "additive")
+				return spine.BlendMode.Additive;
+			if (str == "multiply")
+				return spine.BlendMode.Multiply;
+			if (str == "screen")
+				return spine.BlendMode.Screen;
+			throw new Error("Unknown blend mode: " + str);
+		};
+		SkeletonJson.positionModeFromString = function (str) {
+			str = str.toLowerCase();
+			if (str == "fixed")
+				return spine.PositionMode.Fixed;
+			if (str == "percent")
+				return spine.PositionMode.Percent;
+			throw new Error("Unknown position mode: " + str);
+		};
+		SkeletonJson.spacingModeFromString = function (str) {
+			str = str.toLowerCase();
+			if (str == "length")
+				return spine.SpacingMode.Length;
+			if (str == "fixed")
+				return spine.SpacingMode.Fixed;
+			if (str == "percent")
+				return spine.SpacingMode.Percent;
+			throw new Error("Unknown position mode: " + str);
+		};
+		SkeletonJson.rotateModeFromString = function (str) {
+			str = str.toLowerCase();
+			if (str == "tangent")
+				return spine.RotateMode.Tangent;
+			if (str == "chain")
+				return spine.RotateMode.Chain;
+			if (str == "chainscale")
+				return spine.RotateMode.ChainScale;
+			throw new Error("Unknown rotate mode: " + str);
+		};
+		SkeletonJson.transformModeFromString = function (str) {
+			str = str.toLowerCase();
+			if (str == "normal")
+				return spine.TransformMode.Normal;
+			if (str == "onlytranslation")
+				return spine.TransformMode.OnlyTranslation;
+			if (str == "norotationorreflection")
+				return spine.TransformMode.NoRotationOrReflection;
+			if (str == "noscale")
+				return spine.TransformMode.NoScale;
+			if (str == "noscaleorreflection")
+				return spine.TransformMode.NoScaleOrReflection;
+			throw new Error("Unknown transform mode: " + str);
+		};
+		return SkeletonJson;
+	}());
+	spine.SkeletonJson = SkeletonJson;
+	var LinkedMesh = (function () {
+		function LinkedMesh(mesh, skin, slotIndex, parent) {
+			this.mesh = mesh;
+			this.skin = skin;
+			this.slotIndex = slotIndex;
+			this.parent = parent;
+		}
+		return LinkedMesh;
+	}());
 })(spine || (spine = {}));
 var spine;
 (function (spine) {
-    var Triangulator = (function () {
-        function Triangulator() {
-            this.convexPolygons = new Array();
-            this.convexPolygonsIndices = new Array();
-            this.indicesArray = new Array();
-            this.isConcaveArray = new Array();
-            this.triangles = new Array();
-            this.polygonPool = new spine.Pool(function () {
-                return new Array();
-            });
-            this.polygonIndicesPool = new spine.Pool(function () {
-                return new Array();
-            });
-        }
-        Triangulator.prototype.triangulate = function (verticesArray) {
-            var vertices = verticesArray;
-            var vertexCount = verticesArray.length >> 1;
-            var indices = this.indicesArray;
-            indices.length = 0;
-            for (var i = 0; i < vertexCount; i++)
-                indices[i] = i;
-            var isConcave = this.isConcaveArray;
-            isConcave.length = 0;
-            for (var i = 0, n = vertexCount; i < n; ++i)
-                isConcave[i] = Triangulator.isConcave(i, vertexCount, vertices, indices);
-            var triangles = this.triangles;
-            triangles.length = 0;
-            while (vertexCount > 3) {
-                var previous = vertexCount - 1, i = 0, next = 1;
-                while (true) {
-                    outer: if (!isConcave[i]) {
-                        var p1 = indices[previous] << 1, p2 = indices[i] << 1, p3 = indices[next] << 1;
-                        var p1x = vertices[p1], p1y = vertices[p1 + 1];
-                        var p2x = vertices[p2], p2y = vertices[p2 + 1];
-                        var p3x = vertices[p3], p3y = vertices[p3 + 1];
-                        for (var ii = (next + 1) % vertexCount; ii != previous; ii = (ii + 1) % vertexCount) {
-                            if (!isConcave[ii])
-                                continue;
-                            var v = indices[ii] << 1;
-                            var vx = vertices[v], vy = vertices[v + 1];
-                            if (Triangulator.positiveArea(p3x, p3y, p1x, p1y, vx, vy)) {
-                                if (Triangulator.positiveArea(p1x, p1y, p2x, p2y, vx, vy)) {
-                                    if (Triangulator.positiveArea(p2x, p2y, p3x, p3y, vx, vy))
-                                        break outer;
-                                }
-                            }
-                        }
-                        break;
-                    }
-                    if (next == 0) {
-                        do {
-                            if (!isConcave[i])
-                                break;
-                            i--;
-                        } while (i > 0);
-                        break;
-                    }
-                    previous = i;
-                    i = next;
-                    next = (next + 1) % vertexCount;
-                }
-                triangles.push(indices[(vertexCount + i - 1) % vertexCount]);
-                triangles.push(indices[i]);
-                triangles.push(indices[(i + 1) % vertexCount]);
-                indices.splice(i, 1);
-                isConcave.splice(i, 1);
-                vertexCount--;
-                var previousIndex = (vertexCount + i - 1) % vertexCount;
-                var nextIndex = i == vertexCount ? 0 : i;
-                isConcave[previousIndex] = Triangulator.isConcave(previousIndex, vertexCount, vertices, indices);
-                isConcave[nextIndex] = Triangulator.isConcave(nextIndex, vertexCount, vertices, indices);
-            }
-            if (vertexCount == 3) {
-                triangles.push(indices[2]);
-                triangles.push(indices[0]);
-                triangles.push(indices[1]);
-            }
-            return triangles;
-        };
-        Triangulator.prototype.decompose = function (verticesArray, triangles) {
-            var vertices = verticesArray;
-            var convexPolygons = this.convexPolygons;
-            this.polygonPool.freeAll(convexPolygons);
-            convexPolygons.length = 0;
-            var convexPolygonsIndices = this.convexPolygonsIndices;
-            this.polygonIndicesPool.freeAll(convexPolygonsIndices);
-            convexPolygonsIndices.length = 0;
-            var polygonIndices = this.polygonIndicesPool.obtain();
-            polygonIndices.length = 0;
-            var polygon = this.polygonPool.obtain();
-            polygon.length = 0;
-            var fanBaseIndex = -1, lastWinding = 0;
-            for (var i = 0, n = triangles.length; i < n; i += 3) {
-                var t1 = triangles[i] << 1, t2 = triangles[i + 1] << 1, t3 = triangles[i + 2] << 1;
-                var x1 = vertices[t1], y1 = vertices[t1 + 1];
-                var x2 = vertices[t2], y2 = vertices[t2 + 1];
-                var x3 = vertices[t3], y3 = vertices[t3 + 1];
-                var merged = false;
-                if (fanBaseIndex == t1) {
-                    var o = polygon.length - 4;
-                    var winding1 = Triangulator.winding(polygon[o], polygon[o + 1], polygon[o + 2], polygon[o + 3], x3, y3);
-                    var winding2 = Triangulator.winding(x3, y3, polygon[0], polygon[1], polygon[2], polygon[3]);
-                    if (winding1 == lastWinding && winding2 == lastWinding) {
-                        polygon.push(x3);
-                        polygon.push(y3);
-                        polygonIndices.push(t3);
-                        merged = true;
-                    }
-                }
-                if (!merged) {
-                    if (polygon.length > 0) {
-                        convexPolygons.push(polygon);
-                        convexPolygonsIndices.push(polygonIndices);
-                    }
-                    else {
-                        this.polygonPool.free(polygon);
-                        this.polygonIndicesPool.free(polygonIndices);
-                    }
-                    polygon = this.polygonPool.obtain();
-                    polygon.length = 0;
-                    polygon.push(x1);
-                    polygon.push(y1);
-                    polygon.push(x2);
-                    polygon.push(y2);
-                    polygon.push(x3);
-                    polygon.push(y3);
-                    polygonIndices = this.polygonIndicesPool.obtain();
-                    polygonIndices.length = 0;
-                    polygonIndices.push(t1);
-                    polygonIndices.push(t2);
-                    polygonIndices.push(t3);
-                    lastWinding = Triangulator.winding(x1, y1, x2, y2, x3, y3);
-                    fanBaseIndex = t1;
-                }
-            }
-            if (polygon.length > 0) {
-                convexPolygons.push(polygon);
-                convexPolygonsIndices.push(polygonIndices);
-            }
-            for (var i = 0, n = convexPolygons.length; i < n; i++) {
-                polygonIndices = convexPolygonsIndices[i];
-                if (polygonIndices.length == 0)
-                    continue;
-                var firstIndex = polygonIndices[0];
-                var lastIndex = polygonIndices[polygonIndices.length - 1];
-                polygon = convexPolygons[i];
-                var o = polygon.length - 4;
-                var prevPrevX = polygon[o], prevPrevY = polygon[o + 1];
-                var prevX = polygon[o + 2], prevY = polygon[o + 3];
-                var firstX = polygon[0], firstY = polygon[1];
-                var secondX = polygon[2], secondY = polygon[3];
-                var winding = Triangulator.winding(prevPrevX, prevPrevY, prevX, prevY, firstX, firstY);
-                for (var ii = 0; ii < n; ii++) {
-                    if (ii == i)
-                        continue;
-                    var otherIndices = convexPolygonsIndices[ii];
-                    if (otherIndices.length != 3)
-                        continue;
-                    var otherFirstIndex = otherIndices[0];
-                    var otherSecondIndex = otherIndices[1];
-                    var otherLastIndex = otherIndices[2];
-                    var otherPoly = convexPolygons[ii];
-                    var x3 = otherPoly[otherPoly.length - 2], y3 = otherPoly[otherPoly.length - 1];
-                    if (otherFirstIndex != firstIndex || otherSecondIndex != lastIndex)
-                        continue;
-                    var winding1 = Triangulator.winding(prevPrevX, prevPrevY, prevX, prevY, x3, y3);
-                    var winding2 = Triangulator.winding(x3, y3, firstX, firstY, secondX, secondY);
-                    if (winding1 == winding && winding2 == winding) {
-                        otherPoly.length = 0;
-                        otherIndices.length = 0;
-                        polygon.push(x3);
-                        polygon.push(y3);
-                        polygonIndices.push(otherLastIndex);
-                        prevPrevX = prevX;
-                        prevPrevY = prevY;
-                        prevX = x3;
-                        prevY = y3;
-                        ii = 0;
-                    }
-                }
-            }
-            for (var i = convexPolygons.length - 1; i >= 0; i--) {
-                polygon = convexPolygons[i];
-                if (polygon.length == 0) {
-                    convexPolygons.splice(i, 1);
-                    this.polygonPool.free(polygon);
-                    polygonIndices = convexPolygonsIndices[i];
-                    convexPolygonsIndices.splice(i, 1);
-                    this.polygonIndicesPool.free(polygonIndices);
-                }
-            }
-            return convexPolygons;
-        };
-        Triangulator.isConcave = function (index, vertexCount, vertices, indices) {
-            var previous = indices[(vertexCount + index - 1) % vertexCount] << 1;
-            var current = indices[index] << 1;
-            var next = indices[(index + 1) % vertexCount] << 1;
-            return !this.positiveArea(vertices[previous], vertices[previous + 1], vertices[current], vertices[current + 1], vertices[next], vertices[next + 1]);
-        };
-        Triangulator.positiveArea = function (p1x, p1y, p2x, p2y, p3x, p3y) {
-            return p1x * (p3y - p2y) + p2x * (p1y - p3y) + p3x * (p2y - p1y) >= 0;
-        };
-        Triangulator.winding = function (p1x, p1y, p2x, p2y, p3x, p3y) {
-            var px = p2x - p1x, py = p2y - p1y;
-            return p3x * py - p3y * px + px * p1y - p1x * py >= 0 ? 1 : -1;
-        };
-        return Triangulator;
-    }());
-    spine.Triangulator = Triangulator;
+	var Skin = (function () {
+		function Skin(name) {
+			this.attachments = new Array();
+			if (name == null)
+				throw new Error("name cannot be null.");
+			this.name = name;
+		}
+		Skin.prototype.addAttachment = function (slotIndex, name, attachment) {
+			if (attachment == null)
+				throw new Error("attachment cannot be null.");
+			var attachments = this.attachments;
+			if (slotIndex >= attachments.length)
+				attachments.length = slotIndex + 1;
+			if (!attachments[slotIndex])
+				attachments[slotIndex] = {};
+			attachments[slotIndex][name] = attachment;
+		};
+		Skin.prototype.getAttachment = function (slotIndex, name) {
+			var dictionary = this.attachments[slotIndex];
+			return dictionary ? dictionary[name] : null;
+		};
+		Skin.prototype.attachAll = function (skeleton, oldSkin) {
+			var slotIndex = 0;
+			for (var i = 0; i < skeleton.slots.length; i++) {
+				var slot = skeleton.slots[i];
+				var slotAttachment = slot.getAttachment();
+				if (slotAttachment && slotIndex < oldSkin.attachments.length) {
+					var dictionary = oldSkin.attachments[slotIndex];
+					for (var key in dictionary) {
+						var skinAttachment = dictionary[key];
+						if (slotAttachment == skinAttachment) {
+							var attachment = this.getAttachment(slotIndex, key);
+							if (attachment != null)
+								slot.setAttachment(attachment);
+							break;
+						}
+					}
+				}
+				slotIndex++;
+			}
+		};
+		return Skin;
+	}());
+	spine.Skin = Skin;
 })(spine || (spine = {}));
 var spine;
 (function (spine) {
-    var IntSet = (function () {
-        function IntSet() {
-            this.array = new Array();
-        }
-        IntSet.prototype.add = function (value) {
-            var contains = this.contains(value);
-            this.array[value | 0] = value | 0;
-            return !contains;
-        };
-        IntSet.prototype.contains = function (value) {
-            return this.array[value | 0] != undefined;
-        };
-        IntSet.prototype.remove = function (value) {
-            this.array[value | 0] = undefined;
-        };
-        IntSet.prototype.clear = function () {
-            this.array.length = 0;
-        };
-        return IntSet;
-    }());
-    spine.IntSet = IntSet;
-    var Color = (function () {
-        function Color(r, g, b, a) {
-            if (r === void 0) { r = 0; }
-            if (g === void 0) { g = 0; }
-            if (b === void 0) { b = 0; }
-            if (a === void 0) { a = 0; }
-            this.r = r;
-            this.g = g;
-            this.b = b;
-            this.a = a;
-        }
-        Color.prototype.set = function (r, g, b, a) {
-            this.r = r;
-            this.g = g;
-            this.b = b;
-            this.a = a;
-            this.clamp();
-            return this;
-        };
-        Color.prototype.setFromColor = function (c) {
-            this.r = c.r;
-            this.g = c.g;
-            this.b = c.b;
-            this.a = c.a;
-            return this;
-        };
-        Color.prototype.setFromString = function (hex) {
-            hex = hex.charAt(0) == '#' ? hex.substr(1) : hex;
-            this.r = parseInt(hex.substr(0, 2), 16) / 255.0;
-            this.g = parseInt(hex.substr(2, 2), 16) / 255.0;
-            this.b = parseInt(hex.substr(4, 2), 16) / 255.0;
-            this.a = (hex.length != 8 ? 255 : parseInt(hex.substr(6, 2), 16)) / 255.0;
-            return this;
-        };
-        Color.prototype.add = function (r, g, b, a) {
-            this.r += r;
-            this.g += g;
-            this.b += b;
-            this.a += a;
-            this.clamp();
-            return this;
-        };
-        Color.prototype.clamp = function () {
-            if (this.r < 0)
-                this.r = 0;
-            else if (this.r > 1)
-                this.r = 1;
-            if (this.g < 0)
-                this.g = 0;
-            else if (this.g > 1)
-                this.g = 1;
-            if (this.b < 0)
-                this.b = 0;
-            else if (this.b > 1)
-                this.b = 1;
-            if (this.a < 0)
-                this.a = 0;
-            else if (this.a > 1)
-                this.a = 1;
-            return this;
-        };
-        return Color;
-    }());
-    Color.WHITE = new Color(1, 1, 1, 1);
-    Color.RED = new Color(1, 0, 0, 1);
-    Color.GREEN = new Color(0, 1, 0, 1);
-    Color.BLUE = new Color(0, 0, 1, 1);
-    Color.MAGENTA = new Color(1, 0, 1, 1);
-    spine.Color = Color;
-    var MathUtils = (function () {
-        function MathUtils() {
-        }
-        MathUtils.clamp = function (value, min, max) {
-            if (value < min)
-                return min;
-            if (value > max)
-                return max;
-            return value;
-        };
-        MathUtils.cosDeg = function (degrees) {
-            return Math.cos(degrees * MathUtils.degRad);
-        };
-        MathUtils.sinDeg = function (degrees) {
-            return Math.sin(degrees * MathUtils.degRad);
-        };
-        MathUtils.signum = function (value) {
-            return value > 0 ? 1 : value < 0 ? -1 : 0;
-        };
-        MathUtils.toInt = function (x) {
-            return x > 0 ? Math.floor(x) : Math.ceil(x);
-        };
-        MathUtils.cbrt = function (x) {
-            var y = Math.pow(Math.abs(x), 1 / 3);
-            return x < 0 ? -y : y;
-        };
-        MathUtils.randomTriangular = function (min, max) {
-            return MathUtils.randomTriangularWith(min, max, (min + max) * 0.5);
-        };
-        MathUtils.randomTriangularWith = function (min, max, mode) {
-            var u = Math.random();
-            var d = max - min;
-            if (u <= (mode - min) / d)
-                return min + Math.sqrt(u * d * (mode - min));
-            return max - Math.sqrt((1 - u) * d * (max - mode));
-        };
-        return MathUtils;
-    }());
-    MathUtils.PI = 3.1415927;
-    MathUtils.PI2 = MathUtils.PI * 2;
-    MathUtils.radiansToDegrees = 180 / MathUtils.PI;
-    MathUtils.radDeg = MathUtils.radiansToDegrees;
-    MathUtils.degreesToRadians = MathUtils.PI / 180;
-    MathUtils.degRad = MathUtils.degreesToRadians;
-    spine.MathUtils = MathUtils;
-    var Interpolation = (function () {
-        function Interpolation() {
-        }
-        Interpolation.prototype.apply = function (start, end, a) {
-            return start + (end - start) * this.applyInternal(a);
-        };
-        return Interpolation;
-    }());
-    spine.Interpolation = Interpolation;
-    var Pow = (function (_super) {
-        __extends(Pow, _super);
-        function Pow(power) {
-            var _this = _super.call(this) || this;
-            _this.power = 2;
-            _this.power = power;
-            return _this;
-        }
-        Pow.prototype.applyInternal = function (a) {
-            if (a <= 0.5)
-                return Math.pow(a * 2, this.power) / 2;
-            return Math.pow((a - 1) * 2, this.power) / (this.power % 2 == 0 ? -2 : 2) + 1;
-        };
-        return Pow;
-    }(Interpolation));
-    spine.Pow = Pow;
-    var PowOut = (function (_super) {
-        __extends(PowOut, _super);
-        function PowOut(power) {
-            return _super.call(this, power) || this;
-        }
-        PowOut.prototype.applyInternal = function (a) {
-            return Math.pow(a - 1, this.power) * (this.power % 2 == 0 ? -1 : 1) + 1;
-        };
-        return PowOut;
-    }(Pow));
-    spine.PowOut = PowOut;
-    var Utils = (function () {
-        function Utils() {
-        }
-        Utils.arrayCopy = function (source, sourceStart, dest, destStart, numElements) {
-            for (var i = sourceStart, j = destStart; i < sourceStart + numElements; i++, j++) {
-                dest[j] = source[i];
-            }
-        };
-        Utils.setArraySize = function (array, size, value) {
-            if (value === void 0) { value = 0; }
-            var oldSize = array.length;
-            if (oldSize == size)
-                return array;
-            array.length = size;
-            if (oldSize < size) {
-                for (var i = oldSize; i < size; i++)
-                    array[i] = value;
-            }
-            return array;
-        };
-        Utils.ensureArrayCapacity = function (array, size, value) {
-            if (value === void 0) { value = 0; }
-            if (array.length >= size)
-                return array;
-            return Utils.setArraySize(array, size, value);
-        };
-        Utils.newArray = function (size, defaultValue) {
-            var array = new Array(size);
-            for (var i = 0; i < size; i++)
-                array[i] = defaultValue;
-            return array;
-        };
-        Utils.newFloatArray = function (size) {
-            if (Utils.SUPPORTS_TYPED_ARRAYS) {
-                return new Float32Array(size);
-            }
-            else {
-                var array = new Array(size);
-                for (var i = 0; i < array.length; i++)
-                    array[i] = 0;
-                return array;
-            }
-        };
-        Utils.newShortArray = function (size) {
-            if (Utils.SUPPORTS_TYPED_ARRAYS) {
-                return new Int16Array(size);
-            }
-            else {
-                var array = new Array(size);
-                for (var i = 0; i < array.length; i++)
-                    array[i] = 0;
-                return array;
-            }
-        };
-        Utils.toFloatArray = function (array) {
-            return Utils.SUPPORTS_TYPED_ARRAYS ? new Float32Array(array) : array;
-        };
-        Utils.toSinglePrecision = function (value) {
-            return Utils.SUPPORTS_TYPED_ARRAYS ? Math.fround(value) : value;
-        };
-        return Utils;
-    }());
-    Utils.SUPPORTS_TYPED_ARRAYS = typeof (Float32Array) !== "undefined";
-    spine.Utils = Utils;
-    var DebugUtils = (function () {
-        function DebugUtils() {
-        }
-        DebugUtils.logBones = function (skeleton) {
-            for (var i = 0; i < skeleton.bones.length; i++) {
-                var bone = skeleton.bones[i];
-                console.log(bone.data.name + ", " + bone.a + ", " + bone.b + ", " + bone.c + ", " + bone.d + ", " + bone.worldX + ", " + bone.worldY);
-            }
-        };
-        return DebugUtils;
-    }());
-    spine.DebugUtils = DebugUtils;
-    var Pool = (function () {
-        function Pool(instantiator) {
-            this.items = new Array();
-            this.instantiator = instantiator;
-        }
-        Pool.prototype.obtain = function () {
-            return this.items.length > 0 ? this.items.pop() : this.instantiator();
-        };
-        Pool.prototype.free = function (item) {
-            if (item.reset)
-                item.reset();
-            this.items.push(item);
-        };
-        Pool.prototype.freeAll = function (items) {
-            for (var i = 0; i < items.length; i++) {
-                if (items[i].reset)
-                    items[i].reset();
-                this.items[i] = items[i];
-            }
-        };
-        Pool.prototype.clear = function () {
-            this.items.length = 0;
-        };
-        return Pool;
-    }());
-    spine.Pool = Pool;
-    var Vector2 = (function () {
-        function Vector2(x, y) {
-            if (x === void 0) { x = 0; }
-            if (y === void 0) { y = 0; }
-            this.x = x;
-            this.y = y;
-        }
-        Vector2.prototype.set = function (x, y) {
-            this.x = x;
-            this.y = y;
-            return this;
-        };
-        Vector2.prototype.length = function () {
-            var x = this.x;
-            var y = this.y;
-            return Math.sqrt(x * x + y * y);
-        };
-        Vector2.prototype.normalize = function () {
-            var len = this.length();
-            if (len != 0) {
-                this.x /= len;
-                this.y /= len;
-            }
-            return this;
-        };
-        return Vector2;
-    }());
-    spine.Vector2 = Vector2;
-    var TimeKeeper = (function () {
-        function TimeKeeper() {
-            this.maxDelta = 0.064;
-            this.framesPerSecond = 0;
-            this.delta = 0;
-            this.totalTime = 0;
-            this.lastTime = Date.now() / 1000;
-            this.frameCount = 0;
-            this.frameTime = 0;
-        }
-        TimeKeeper.prototype.update = function () {
-            var now = Date.now() / 1000;
-            this.delta = now - this.lastTime;
-            this.frameTime += this.delta;
-            this.totalTime += this.delta;
-            if (this.delta > this.maxDelta)
-                this.delta = this.maxDelta;
-            this.lastTime = now;
-            this.frameCount++;
-            if (this.frameTime > 1) {
-                this.framesPerSecond = this.frameCount / this.frameTime;
-                this.frameTime = 0;
-                this.frameCount = 0;
-            }
-        };
-        return TimeKeeper;
-    }());
-    spine.TimeKeeper = TimeKeeper;
-    var WindowedMean = (function () {
-        function WindowedMean(windowSize) {
-            if (windowSize === void 0) { windowSize = 32; }
-            this.addedValues = 0;
-            this.lastValue = 0;
-            this.mean = 0;
-            this.dirty = true;
-            this.values = new Array(windowSize);
-        }
-        WindowedMean.prototype.hasEnoughData = function () {
-            return this.addedValues >= this.values.length;
-        };
-        WindowedMean.prototype.addValue = function (value) {
-            if (this.addedValues < this.values.length)
-                this.addedValues++;
-            this.values[this.lastValue++] = value;
-            if (this.lastValue > this.values.length - 1)
-                this.lastValue = 0;
-            this.dirty = true;
-        };
-        WindowedMean.prototype.getMean = function () {
-            if (this.hasEnoughData()) {
-                if (this.dirty) {
-                    var mean = 0;
-                    for (var i = 0; i < this.values.length; i++) {
-                        mean += this.values[i];
-                    }
-                    this.mean = mean / this.values.length;
-                    this.dirty = false;
-                }
-                return this.mean;
-            }
-            else {
-                return 0;
-            }
-        };
-        return WindowedMean;
-    }());
-    spine.WindowedMean = WindowedMean;
+	var Slot = (function () {
+		function Slot(data, bone) {
+			this.attachmentVertices = new Array();
+			if (data == null)
+				throw new Error("data cannot be null.");
+			if (bone == null)
+				throw new Error("bone cannot be null.");
+			this.data = data;
+			this.bone = bone;
+			this.color = new spine.Color();
+			this.darkColor = data.darkColor == null ? null : new spine.Color();
+			this.setToSetupPose();
+		}
+		Slot.prototype.getAttachment = function () {
+			return this.attachment;
+		};
+		Slot.prototype.setAttachment = function (attachment) {
+			if (this.attachment == attachment)
+				return;
+			this.attachment = attachment;
+			this.attachmentTime = this.bone.skeleton.time;
+			this.attachmentVertices.length = 0;
+		};
+		Slot.prototype.setAttachmentTime = function (time) {
+			this.attachmentTime = this.bone.skeleton.time - time;
+		};
+		Slot.prototype.getAttachmentTime = function () {
+			return this.bone.skeleton.time - this.attachmentTime;
+		};
+		Slot.prototype.setToSetupPose = function () {
+			this.color.setFromColor(this.data.color);
+			if (this.darkColor != null)
+				this.darkColor.setFromColor(this.data.darkColor);
+			if (this.data.attachmentName == null)
+				this.attachment = null;
+			else {
+				this.attachment = null;
+				this.setAttachment(this.bone.skeleton.getAttachment(this.data.index, this.data.attachmentName));
+			}
+		};
+		return Slot;
+	}());
+	spine.Slot = Slot;
 })(spine || (spine = {}));
 var spine;
 (function (spine) {
-    var Attachment = (function () {
-        function Attachment(name) {
-            if (name == null)
-                throw new Error("name cannot be null.");
-            this.name = name;
-        }
-        return Attachment;
-    }());
-    spine.Attachment = Attachment;
-    var VertexAttachment = (function (_super) {
-        __extends(VertexAttachment, _super);
-        function VertexAttachment(name) {
-            var _this = _super.call(this, name) || this;
-            _this.id = (VertexAttachment.nextID++ & 65535) << 11;
-            _this.worldVerticesLength = 0;
-            return _this;
-        }
-        VertexAttachment.prototype.computeWorldVertices = function (slot, start, count, worldVertices, offset, stride) {
-            count = offset + (count >> 1) * stride;
-            var skeleton = slot.bone.skeleton;
-            var deformArray = slot.attachmentVertices;
-            var vertices = this.vertices;
-            var bones = this.bones;
-            if (bones == null) {
-                if (deformArray.length > 0)
-                    vertices = deformArray;
-                var bone = slot.bone;
-                var x = bone.worldX;
-                var y = bone.worldY;
-                var a = bone.a, b = bone.b, c = bone.c, d = bone.d;
-                for (var v_1 = start, w = offset; w < count; v_1 += 2, w += stride) {
-                    var vx = vertices[v_1], vy = vertices[v_1 + 1];
-                    worldVertices[w] = vx * a + vy * b + x;
-                    worldVertices[w + 1] = vx * c + vy * d + y;
-                }
-                return;
-            }
-            var v = 0, skip = 0;
-            for (var i = 0; i < start; i += 2) {
-                var n = bones[v];
-                v += n + 1;
-                skip += n;
-            }
-            var skeletonBones = skeleton.bones;
-            if (deformArray.length == 0) {
-                for (var w = offset, b = skip * 3; w < count; w += stride) {
-                    var wx = 0, wy = 0;
-                    var n = bones[v++];
-                    n += v;
-                    for (; v < n; v++, b += 3) {
-                        var bone = skeletonBones[bones[v]];
-                        var vx = vertices[b], vy = vertices[b + 1], weight = vertices[b + 2];
-                        wx += (vx * bone.a + vy * bone.b + bone.worldX) * weight;
-                        wy += (vx * bone.c + vy * bone.d + bone.worldY) * weight;
-                    }
-                    worldVertices[w] = wx;
-                    worldVertices[w + 1] = wy;
-                }
-            }
-            else {
-                var deform = deformArray;
-                for (var w = offset, b = skip * 3, f = skip << 1; w < count; w += stride) {
-                    var wx = 0, wy = 0;
-                    var n = bones[v++];
-                    n += v;
-                    for (; v < n; v++, b += 3, f += 2) {
-                        var bone = skeletonBones[bones[v]];
-                        var vx = vertices[b] + deform[f], vy = vertices[b + 1] + deform[f + 1], weight = vertices[b + 2];
-                        wx += (vx * bone.a + vy * bone.b + bone.worldX) * weight;
-                        wy += (vx * bone.c + vy * bone.d + bone.worldY) * weight;
-                    }
-                    worldVertices[w] = wx;
-                    worldVertices[w + 1] = wy;
-                }
-            }
-        };
-        VertexAttachment.prototype.applyDeform = function (sourceAttachment) {
-            return this == sourceAttachment;
-        };
-        return VertexAttachment;
-    }(Attachment));
-    VertexAttachment.nextID = 0;
-    spine.VertexAttachment = VertexAttachment;
+	var SlotData = (function () {
+		function SlotData(index, name, boneData) {
+			this.color = new spine.Color(1, 1, 1, 1);
+			if (index < 0)
+				throw new Error("index must be >= 0.");
+			if (name == null)
+				throw new Error("name cannot be null.");
+			if (boneData == null)
+				throw new Error("boneData cannot be null.");
+			this.index = index;
+			this.name = name;
+			this.boneData = boneData;
+		}
+		return SlotData;
+	}());
+	spine.SlotData = SlotData;
 })(spine || (spine = {}));
 var spine;
 (function (spine) {
-    var AttachmentType;
-    (function (AttachmentType) {
-        AttachmentType[AttachmentType["Region"] = 0] = "Region";
-        AttachmentType[AttachmentType["BoundingBox"] = 1] = "BoundingBox";
-        AttachmentType[AttachmentType["Mesh"] = 2] = "Mesh";
-        AttachmentType[AttachmentType["LinkedMesh"] = 3] = "LinkedMesh";
-        AttachmentType[AttachmentType["Path"] = 4] = "Path";
-        AttachmentType[AttachmentType["Point"] = 5] = "Point";
-    })(AttachmentType = spine.AttachmentType || (spine.AttachmentType = {}));
-})(spine || (spine = {}));
-var spine;
-(function (spine) {
-<<<<<<< HEAD
-    var BoundingBoxAttachment = (function (_super) {
-        __extends(BoundingBoxAttachment, _super);
-        function BoundingBoxAttachment(name) {
-            var _this = _super.call(this, name) || this;
-            _this.color = new spine.Color(1, 1, 1, 1);
-            return _this;
-        }
-        return BoundingBoxAttachment;
-    }(spine.VertexAttachment));
-    spine.BoundingBoxAttachment = BoundingBoxAttachment;
-})(spine || (spine = {}));
-var spine;
-(function (spine) {
-    var ClippingAttachment = (function (_super) {
-        __extends(ClippingAttachment, _super);
-        function ClippingAttachment(name) {
-            var _this = _super.call(this, name) || this;
-            _this.color = new spine.Color(0.2275, 0.2275, 0.8078, 1);
-            return _this;
-        }
-        return ClippingAttachment;
-    }(spine.VertexAttachment));
-    spine.ClippingAttachment = ClippingAttachment;
-=======
 	var Texture = (function () {
 		function Texture(image) {
 			this._image = image;
@@ -9176,250 +5314,486 @@
 		return TextureAtlasRegion;
 	}(spine.TextureRegion));
 	spine.TextureAtlasRegion = TextureAtlasRegion;
->>>>>>> cce86c1e
 })(spine || (spine = {}));
 var spine;
 (function (spine) {
-    var MeshAttachment = (function (_super) {
-        __extends(MeshAttachment, _super);
-        function MeshAttachment(name) {
-            var _this = _super.call(this, name) || this;
-            _this.color = new spine.Color(1, 1, 1, 1);
-            _this.inheritDeform = false;
-            _this.tempColor = new spine.Color(0, 0, 0, 0);
-            return _this;
-        }
-        MeshAttachment.prototype.updateUVs = function () {
-            var u = 0, v = 0, width = 0, height = 0;
-            if (this.region == null) {
-                u = v = 0;
-                width = height = 1;
-            }
-            else {
-                u = this.region.u;
-                v = this.region.v;
-                width = this.region.u2 - u;
-                height = this.region.v2 - v;
-            }
-            var regionUVs = this.regionUVs;
-            if (this.uvs == null || this.uvs.length != regionUVs.length)
-                this.uvs = spine.Utils.newFloatArray(regionUVs.length);
-            var uvs = this.uvs;
-            if (this.region.rotate) {
-                for (var i = 0, n = uvs.length; i < n; i += 2) {
-                    uvs[i] = u + regionUVs[i + 1] * width;
-                    uvs[i + 1] = v + height - regionUVs[i] * height;
-                }
-            }
-            else {
-                for (var i = 0, n = uvs.length; i < n; i += 2) {
-                    uvs[i] = u + regionUVs[i] * width;
-                    uvs[i + 1] = v + regionUVs[i + 1] * height;
-                }
-            }
-        };
-        MeshAttachment.prototype.applyDeform = function (sourceAttachment) {
-            return this == sourceAttachment || (this.inheritDeform && this.parentMesh == sourceAttachment);
-        };
-        MeshAttachment.prototype.getParentMesh = function () {
-            return this.parentMesh;
-        };
-        MeshAttachment.prototype.setParentMesh = function (parentMesh) {
-            this.parentMesh = parentMesh;
-            if (parentMesh != null) {
-                this.bones = parentMesh.bones;
-                this.vertices = parentMesh.vertices;
-                this.worldVerticesLength = parentMesh.worldVerticesLength;
-                this.regionUVs = parentMesh.regionUVs;
-                this.triangles = parentMesh.triangles;
-                this.hullLength = parentMesh.hullLength;
-                this.worldVerticesLength = parentMesh.worldVerticesLength;
-            }
-        };
-        return MeshAttachment;
-    }(spine.VertexAttachment));
-    spine.MeshAttachment = MeshAttachment;
+	var TransformConstraint = (function () {
+		function TransformConstraint(data, skeleton) {
+			this.rotateMix = 0;
+			this.translateMix = 0;
+			this.scaleMix = 0;
+			this.shearMix = 0;
+			this.temp = new spine.Vector2();
+			if (data == null)
+				throw new Error("data cannot be null.");
+			if (skeleton == null)
+				throw new Error("skeleton cannot be null.");
+			this.data = data;
+			this.rotateMix = data.rotateMix;
+			this.translateMix = data.translateMix;
+			this.scaleMix = data.scaleMix;
+			this.shearMix = data.shearMix;
+			this.bones = new Array();
+			for (var i = 0; i < data.bones.length; i++)
+				this.bones.push(skeleton.findBone(data.bones[i].name));
+			this.target = skeleton.findBone(data.target.name);
+		}
+		TransformConstraint.prototype.apply = function () {
+			this.update();
+		};
+		TransformConstraint.prototype.update = function () {
+			if (this.data.local) {
+				if (this.data.relative)
+					this.applyRelativeLocal();
+				else
+					this.applyAbsoluteLocal();
+			}
+			else {
+				if (this.data.relative)
+					this.applyRelativeWorld();
+				else
+					this.applyAbsoluteWorld();
+			}
+		};
+		TransformConstraint.prototype.applyAbsoluteWorld = function () {
+			var rotateMix = this.rotateMix, translateMix = this.translateMix, scaleMix = this.scaleMix, shearMix = this.shearMix;
+			var target = this.target;
+			var ta = target.a, tb = target.b, tc = target.c, td = target.d;
+			var degRadReflect = ta * td - tb * tc > 0 ? spine.MathUtils.degRad : -spine.MathUtils.degRad;
+			var offsetRotation = this.data.offsetRotation * degRadReflect;
+			var offsetShearY = this.data.offsetShearY * degRadReflect;
+			var bones = this.bones;
+			for (var i = 0, n = bones.length; i < n; i++) {
+				var bone = bones[i];
+				var modified = false;
+				if (rotateMix != 0) {
+					var a = bone.a, b = bone.b, c = bone.c, d = bone.d;
+					var r = Math.atan2(tc, ta) - Math.atan2(c, a) + offsetRotation;
+					if (r > spine.MathUtils.PI)
+						r -= spine.MathUtils.PI2;
+					else if (r < -spine.MathUtils.PI)
+						r += spine.MathUtils.PI2;
+					r *= rotateMix;
+					var cos = Math.cos(r), sin = Math.sin(r);
+					bone.a = cos * a - sin * c;
+					bone.b = cos * b - sin * d;
+					bone.c = sin * a + cos * c;
+					bone.d = sin * b + cos * d;
+					modified = true;
+				}
+				if (translateMix != 0) {
+					var temp = this.temp;
+					target.localToWorld(temp.set(this.data.offsetX, this.data.offsetY));
+					bone.worldX += (temp.x - bone.worldX) * translateMix;
+					bone.worldY += (temp.y - bone.worldY) * translateMix;
+					modified = true;
+				}
+				if (scaleMix > 0) {
+					var s = Math.sqrt(bone.a * bone.a + bone.c * bone.c);
+					var ts = Math.sqrt(ta * ta + tc * tc);
+					if (s > 0.00001)
+						s = (s + (ts - s + this.data.offsetScaleX) * scaleMix) / s;
+					bone.a *= s;
+					bone.c *= s;
+					s = Math.sqrt(bone.b * bone.b + bone.d * bone.d);
+					ts = Math.sqrt(tb * tb + td * td);
+					if (s > 0.00001)
+						s = (s + (ts - s + this.data.offsetScaleY) * scaleMix) / s;
+					bone.b *= s;
+					bone.d *= s;
+					modified = true;
+				}
+				if (shearMix > 0) {
+					var b = bone.b, d = bone.d;
+					var by = Math.atan2(d, b);
+					var r = Math.atan2(td, tb) - Math.atan2(tc, ta) - (by - Math.atan2(bone.c, bone.a));
+					if (r > spine.MathUtils.PI)
+						r -= spine.MathUtils.PI2;
+					else if (r < -spine.MathUtils.PI)
+						r += spine.MathUtils.PI2;
+					r = by + (r + offsetShearY) * shearMix;
+					var s = Math.sqrt(b * b + d * d);
+					bone.b = Math.cos(r) * s;
+					bone.d = Math.sin(r) * s;
+					modified = true;
+				}
+				if (modified)
+					bone.appliedValid = false;
+			}
+		};
+		TransformConstraint.prototype.applyRelativeWorld = function () {
+			var rotateMix = this.rotateMix, translateMix = this.translateMix, scaleMix = this.scaleMix, shearMix = this.shearMix;
+			var target = this.target;
+			var ta = target.a, tb = target.b, tc = target.c, td = target.d;
+			var degRadReflect = ta * td - tb * tc > 0 ? spine.MathUtils.degRad : -spine.MathUtils.degRad;
+			var offsetRotation = this.data.offsetRotation * degRadReflect, offsetShearY = this.data.offsetShearY * degRadReflect;
+			var bones = this.bones;
+			for (var i = 0, n = bones.length; i < n; i++) {
+				var bone = bones[i];
+				var modified = false;
+				if (rotateMix != 0) {
+					var a = bone.a, b = bone.b, c = bone.c, d = bone.d;
+					var r = Math.atan2(tc, ta) + offsetRotation;
+					if (r > spine.MathUtils.PI)
+						r -= spine.MathUtils.PI2;
+					else if (r < -spine.MathUtils.PI)
+						r += spine.MathUtils.PI2;
+					r *= rotateMix;
+					var cos = Math.cos(r), sin = Math.sin(r);
+					bone.a = cos * a - sin * c;
+					bone.b = cos * b - sin * d;
+					bone.c = sin * a + cos * c;
+					bone.d = sin * b + cos * d;
+					modified = true;
+				}
+				if (translateMix != 0) {
+					var temp = this.temp;
+					target.localToWorld(temp.set(this.data.offsetX, this.data.offsetY));
+					bone.worldX += temp.x * translateMix;
+					bone.worldY += temp.y * translateMix;
+					modified = true;
+				}
+				if (scaleMix > 0) {
+					var s = (Math.sqrt(ta * ta + tc * tc) - 1 + this.data.offsetScaleX) * scaleMix + 1;
+					bone.a *= s;
+					bone.c *= s;
+					s = (Math.sqrt(tb * tb + td * td) - 1 + this.data.offsetScaleY) * scaleMix + 1;
+					bone.b *= s;
+					bone.d *= s;
+					modified = true;
+				}
+				if (shearMix > 0) {
+					var r = Math.atan2(td, tb) - Math.atan2(tc, ta);
+					if (r > spine.MathUtils.PI)
+						r -= spine.MathUtils.PI2;
+					else if (r < -spine.MathUtils.PI)
+						r += spine.MathUtils.PI2;
+					var b = bone.b, d = bone.d;
+					r = Math.atan2(d, b) + (r - spine.MathUtils.PI / 2 + offsetShearY) * shearMix;
+					var s = Math.sqrt(b * b + d * d);
+					bone.b = Math.cos(r) * s;
+					bone.d = Math.sin(r) * s;
+					modified = true;
+				}
+				if (modified)
+					bone.appliedValid = false;
+			}
+		};
+		TransformConstraint.prototype.applyAbsoluteLocal = function () {
+			var rotateMix = this.rotateMix, translateMix = this.translateMix, scaleMix = this.scaleMix, shearMix = this.shearMix;
+			var target = this.target;
+			if (!target.appliedValid)
+				target.updateAppliedTransform();
+			var bones = this.bones;
+			for (var i = 0, n = bones.length; i < n; i++) {
+				var bone = bones[i];
+				if (!bone.appliedValid)
+					bone.updateAppliedTransform();
+				var rotation = bone.arotation;
+				if (rotateMix != 0) {
+					var r = target.arotation - rotation + this.data.offsetRotation;
+					r -= (16384 - ((16384.499999999996 - r / 360) | 0)) * 360;
+					rotation += r * rotateMix;
+				}
+				var x = bone.ax, y = bone.ay;
+				if (translateMix != 0) {
+					x += (target.ax - x + this.data.offsetX) * translateMix;
+					y += (target.ay - y + this.data.offsetY) * translateMix;
+				}
+				var scaleX = bone.ascaleX, scaleY = bone.ascaleY;
+				if (scaleMix > 0) {
+					if (scaleX > 0.00001)
+						scaleX = (scaleX + (target.ascaleX - scaleX + this.data.offsetScaleX) * scaleMix) / scaleX;
+					if (scaleY > 0.00001)
+						scaleY = (scaleY + (target.ascaleY - scaleY + this.data.offsetScaleY) * scaleMix) / scaleY;
+				}
+				var shearY = bone.ashearY;
+				if (shearMix > 0) {
+					var r = target.ashearY - shearY + this.data.offsetShearY;
+					r -= (16384 - ((16384.499999999996 - r / 360) | 0)) * 360;
+					bone.shearY += r * shearMix;
+				}
+				bone.updateWorldTransformWith(x, y, rotation, scaleX, scaleY, bone.ashearX, shearY);
+			}
+		};
+		TransformConstraint.prototype.applyRelativeLocal = function () {
+			var rotateMix = this.rotateMix, translateMix = this.translateMix, scaleMix = this.scaleMix, shearMix = this.shearMix;
+			var target = this.target;
+			if (!target.appliedValid)
+				target.updateAppliedTransform();
+			var bones = this.bones;
+			for (var i = 0, n = bones.length; i < n; i++) {
+				var bone = bones[i];
+				if (!bone.appliedValid)
+					bone.updateAppliedTransform();
+				var rotation = bone.arotation;
+				if (rotateMix != 0)
+					rotation += (target.arotation + this.data.offsetRotation) * rotateMix;
+				var x = bone.ax, y = bone.ay;
+				if (translateMix != 0) {
+					x += (target.ax + this.data.offsetX) * translateMix;
+					y += (target.ay + this.data.offsetY) * translateMix;
+				}
+				var scaleX = bone.ascaleX, scaleY = bone.ascaleY;
+				if (scaleMix > 0) {
+					if (scaleX > 0.00001)
+						scaleX *= ((target.ascaleX - 1 + this.data.offsetScaleX) * scaleMix) + 1;
+					if (scaleY > 0.00001)
+						scaleY *= ((target.ascaleY - 1 + this.data.offsetScaleY) * scaleMix) + 1;
+				}
+				var shearY = bone.ashearY;
+				if (shearMix > 0)
+					shearY += (target.ashearY + this.data.offsetShearY) * shearMix;
+				bone.updateWorldTransformWith(x, y, rotation, scaleX, scaleY, bone.ashearX, shearY);
+			}
+		};
+		TransformConstraint.prototype.getOrder = function () {
+			return this.data.order;
+		};
+		return TransformConstraint;
+	}());
+	spine.TransformConstraint = TransformConstraint;
 })(spine || (spine = {}));
 var spine;
 (function (spine) {
-    var PathAttachment = (function (_super) {
-        __extends(PathAttachment, _super);
-        function PathAttachment(name) {
-            var _this = _super.call(this, name) || this;
-            _this.closed = false;
-            _this.constantSpeed = false;
-            _this.color = new spine.Color(1, 1, 1, 1);
-            return _this;
-        }
-        return PathAttachment;
-    }(spine.VertexAttachment));
-    spine.PathAttachment = PathAttachment;
+	var TransformConstraintData = (function () {
+		function TransformConstraintData(name) {
+			this.order = 0;
+			this.bones = new Array();
+			this.rotateMix = 0;
+			this.translateMix = 0;
+			this.scaleMix = 0;
+			this.shearMix = 0;
+			this.offsetRotation = 0;
+			this.offsetX = 0;
+			this.offsetY = 0;
+			this.offsetScaleX = 0;
+			this.offsetScaleY = 0;
+			this.offsetShearY = 0;
+			this.relative = false;
+			this.local = false;
+			if (name == null)
+				throw new Error("name cannot be null.");
+			this.name = name;
+		}
+		return TransformConstraintData;
+	}());
+	spine.TransformConstraintData = TransformConstraintData;
 })(spine || (spine = {}));
 var spine;
 (function (spine) {
-    var PointAttachment = (function (_super) {
-        __extends(PointAttachment, _super);
-        function PointAttachment(name) {
-            var _this = _super.call(this, name) || this;
-            _this.color = new spine.Color(0.38, 0.94, 0, 1);
-            return _this;
-        }
-        PointAttachment.prototype.computeWorldPosition = function (bone, point) {
-            point.x = this.x * bone.a + this.y * bone.b + bone.worldX;
-            point.y = this.x * bone.c + this.y * bone.d + bone.worldY;
-            return point;
-        };
-        PointAttachment.prototype.computeWorldRotation = function (bone) {
-            var cos = spine.MathUtils.cosDeg(this.rotation), sin = spine.MathUtils.sinDeg(this.rotation);
-            var x = cos * bone.a + sin * bone.b;
-            var y = cos * bone.c + sin * bone.d;
-            return Math.atan2(y, x) * spine.MathUtils.radDeg;
-        };
-        return PointAttachment;
-    }(spine.VertexAttachment));
-    spine.PointAttachment = PointAttachment;
+	var Triangulator = (function () {
+		function Triangulator() {
+			this.convexPolygons = new Array();
+			this.convexPolygonsIndices = new Array();
+			this.indicesArray = new Array();
+			this.isConcaveArray = new Array();
+			this.triangles = new Array();
+			this.polygonPool = new spine.Pool(function () {
+				return new Array();
+			});
+			this.polygonIndicesPool = new spine.Pool(function () {
+				return new Array();
+			});
+		}
+		Triangulator.prototype.triangulate = function (verticesArray) {
+			var vertices = verticesArray;
+			var vertexCount = verticesArray.length >> 1;
+			var indices = this.indicesArray;
+			indices.length = 0;
+			for (var i = 0; i < vertexCount; i++)
+				indices[i] = i;
+			var isConcave = this.isConcaveArray;
+			isConcave.length = 0;
+			for (var i = 0, n = vertexCount; i < n; ++i)
+				isConcave[i] = Triangulator.isConcave(i, vertexCount, vertices, indices);
+			var triangles = this.triangles;
+			triangles.length = 0;
+			while (vertexCount > 3) {
+				var previous = vertexCount - 1, i = 0, next = 1;
+				while (true) {
+					outer: if (!isConcave[i]) {
+						var p1 = indices[previous] << 1, p2 = indices[i] << 1, p3 = indices[next] << 1;
+						var p1x = vertices[p1], p1y = vertices[p1 + 1];
+						var p2x = vertices[p2], p2y = vertices[p2 + 1];
+						var p3x = vertices[p3], p3y = vertices[p3 + 1];
+						for (var ii = (next + 1) % vertexCount; ii != previous; ii = (ii + 1) % vertexCount) {
+							if (!isConcave[ii])
+								continue;
+							var v = indices[ii] << 1;
+							var vx = vertices[v], vy = vertices[v + 1];
+							if (Triangulator.positiveArea(p3x, p3y, p1x, p1y, vx, vy)) {
+								if (Triangulator.positiveArea(p1x, p1y, p2x, p2y, vx, vy)) {
+									if (Triangulator.positiveArea(p2x, p2y, p3x, p3y, vx, vy))
+										break outer;
+								}
+							}
+						}
+						break;
+					}
+					if (next == 0) {
+						do {
+							if (!isConcave[i])
+								break;
+							i--;
+						} while (i > 0);
+						break;
+					}
+					previous = i;
+					i = next;
+					next = (next + 1) % vertexCount;
+				}
+				triangles.push(indices[(vertexCount + i - 1) % vertexCount]);
+				triangles.push(indices[i]);
+				triangles.push(indices[(i + 1) % vertexCount]);
+				indices.splice(i, 1);
+				isConcave.splice(i, 1);
+				vertexCount--;
+				var previousIndex = (vertexCount + i - 1) % vertexCount;
+				var nextIndex = i == vertexCount ? 0 : i;
+				isConcave[previousIndex] = Triangulator.isConcave(previousIndex, vertexCount, vertices, indices);
+				isConcave[nextIndex] = Triangulator.isConcave(nextIndex, vertexCount, vertices, indices);
+			}
+			if (vertexCount == 3) {
+				triangles.push(indices[2]);
+				triangles.push(indices[0]);
+				triangles.push(indices[1]);
+			}
+			return triangles;
+		};
+		Triangulator.prototype.decompose = function (verticesArray, triangles) {
+			var vertices = verticesArray;
+			var convexPolygons = this.convexPolygons;
+			this.polygonPool.freeAll(convexPolygons);
+			convexPolygons.length = 0;
+			var convexPolygonsIndices = this.convexPolygonsIndices;
+			this.polygonIndicesPool.freeAll(convexPolygonsIndices);
+			convexPolygonsIndices.length = 0;
+			var polygonIndices = this.polygonIndicesPool.obtain();
+			polygonIndices.length = 0;
+			var polygon = this.polygonPool.obtain();
+			polygon.length = 0;
+			var fanBaseIndex = -1, lastWinding = 0;
+			for (var i = 0, n = triangles.length; i < n; i += 3) {
+				var t1 = triangles[i] << 1, t2 = triangles[i + 1] << 1, t3 = triangles[i + 2] << 1;
+				var x1 = vertices[t1], y1 = vertices[t1 + 1];
+				var x2 = vertices[t2], y2 = vertices[t2 + 1];
+				var x3 = vertices[t3], y3 = vertices[t3 + 1];
+				var merged = false;
+				if (fanBaseIndex == t1) {
+					var o = polygon.length - 4;
+					var winding1 = Triangulator.winding(polygon[o], polygon[o + 1], polygon[o + 2], polygon[o + 3], x3, y3);
+					var winding2 = Triangulator.winding(x3, y3, polygon[0], polygon[1], polygon[2], polygon[3]);
+					if (winding1 == lastWinding && winding2 == lastWinding) {
+						polygon.push(x3);
+						polygon.push(y3);
+						polygonIndices.push(t3);
+						merged = true;
+					}
+				}
+				if (!merged) {
+					if (polygon.length > 0) {
+						convexPolygons.push(polygon);
+						convexPolygonsIndices.push(polygonIndices);
+					}
+					else {
+						this.polygonPool.free(polygon);
+						this.polygonIndicesPool.free(polygonIndices);
+					}
+					polygon = this.polygonPool.obtain();
+					polygon.length = 0;
+					polygon.push(x1);
+					polygon.push(y1);
+					polygon.push(x2);
+					polygon.push(y2);
+					polygon.push(x3);
+					polygon.push(y3);
+					polygonIndices = this.polygonIndicesPool.obtain();
+					polygonIndices.length = 0;
+					polygonIndices.push(t1);
+					polygonIndices.push(t2);
+					polygonIndices.push(t3);
+					lastWinding = Triangulator.winding(x1, y1, x2, y2, x3, y3);
+					fanBaseIndex = t1;
+				}
+			}
+			if (polygon.length > 0) {
+				convexPolygons.push(polygon);
+				convexPolygonsIndices.push(polygonIndices);
+			}
+			for (var i = 0, n = convexPolygons.length; i < n; i++) {
+				polygonIndices = convexPolygonsIndices[i];
+				if (polygonIndices.length == 0)
+					continue;
+				var firstIndex = polygonIndices[0];
+				var lastIndex = polygonIndices[polygonIndices.length - 1];
+				polygon = convexPolygons[i];
+				var o = polygon.length - 4;
+				var prevPrevX = polygon[o], prevPrevY = polygon[o + 1];
+				var prevX = polygon[o + 2], prevY = polygon[o + 3];
+				var firstX = polygon[0], firstY = polygon[1];
+				var secondX = polygon[2], secondY = polygon[3];
+				var winding = Triangulator.winding(prevPrevX, prevPrevY, prevX, prevY, firstX, firstY);
+				for (var ii = 0; ii < n; ii++) {
+					if (ii == i)
+						continue;
+					var otherIndices = convexPolygonsIndices[ii];
+					if (otherIndices.length != 3)
+						continue;
+					var otherFirstIndex = otherIndices[0];
+					var otherSecondIndex = otherIndices[1];
+					var otherLastIndex = otherIndices[2];
+					var otherPoly = convexPolygons[ii];
+					var x3 = otherPoly[otherPoly.length - 2], y3 = otherPoly[otherPoly.length - 1];
+					if (otherFirstIndex != firstIndex || otherSecondIndex != lastIndex)
+						continue;
+					var winding1 = Triangulator.winding(prevPrevX, prevPrevY, prevX, prevY, x3, y3);
+					var winding2 = Triangulator.winding(x3, y3, firstX, firstY, secondX, secondY);
+					if (winding1 == winding && winding2 == winding) {
+						otherPoly.length = 0;
+						otherIndices.length = 0;
+						polygon.push(x3);
+						polygon.push(y3);
+						polygonIndices.push(otherLastIndex);
+						prevPrevX = prevX;
+						prevPrevY = prevY;
+						prevX = x3;
+						prevY = y3;
+						ii = 0;
+					}
+				}
+			}
+			for (var i = convexPolygons.length - 1; i >= 0; i--) {
+				polygon = convexPolygons[i];
+				if (polygon.length == 0) {
+					convexPolygons.splice(i, 1);
+					this.polygonPool.free(polygon);
+					polygonIndices = convexPolygonsIndices[i];
+					convexPolygonsIndices.splice(i, 1);
+					this.polygonIndicesPool.free(polygonIndices);
+				}
+			}
+			return convexPolygons;
+		};
+		Triangulator.isConcave = function (index, vertexCount, vertices, indices) {
+			var previous = indices[(vertexCount + index - 1) % vertexCount] << 1;
+			var current = indices[index] << 1;
+			var next = indices[(index + 1) % vertexCount] << 1;
+			return !this.positiveArea(vertices[previous], vertices[previous + 1], vertices[current], vertices[current + 1], vertices[next], vertices[next + 1]);
+		};
+		Triangulator.positiveArea = function (p1x, p1y, p2x, p2y, p3x, p3y) {
+			return p1x * (p3y - p2y) + p2x * (p1y - p3y) + p3x * (p2y - p1y) >= 0;
+		};
+		Triangulator.winding = function (p1x, p1y, p2x, p2y, p3x, p3y) {
+			var px = p2x - p1x, py = p2y - p1y;
+			return p3x * py - p3y * px + px * p1y - p1x * py >= 0 ? 1 : -1;
+		};
+		return Triangulator;
+	}());
+	spine.Triangulator = Triangulator;
 })(spine || (spine = {}));
 var spine;
 (function (spine) {
-<<<<<<< HEAD
-    var RegionAttachment = (function (_super) {
-        __extends(RegionAttachment, _super);
-        function RegionAttachment(name) {
-            var _this = _super.call(this, name) || this;
-            _this.x = 0;
-            _this.y = 0;
-            _this.scaleX = 1;
-            _this.scaleY = 1;
-            _this.rotation = 0;
-            _this.width = 0;
-            _this.height = 0;
-            _this.color = new spine.Color(1, 1, 1, 1);
-            _this.offset = spine.Utils.newFloatArray(8);
-            _this.uvs = spine.Utils.newFloatArray(8);
-            _this.tempColor = new spine.Color(1, 1, 1, 1);
-            return _this;
-        }
-        RegionAttachment.prototype.updateOffset = function () {
-            var regionScaleX = this.width / this.region.originalWidth * this.scaleX;
-            var regionScaleY = this.height / this.region.originalHeight * this.scaleY;
-            var localX = -this.width / 2 * this.scaleX + this.region.offsetX * regionScaleX;
-            var localY = -this.height / 2 * this.scaleY + this.region.offsetY * regionScaleY;
-            var localX2 = localX + this.region.width * regionScaleX;
-            var localY2 = localY + this.region.height * regionScaleY;
-            var radians = this.rotation * Math.PI / 180;
-            var cos = Math.cos(radians);
-            var sin = Math.sin(radians);
-            var localXCos = localX * cos + this.x;
-            var localXSin = localX * sin;
-            var localYCos = localY * cos + this.y;
-            var localYSin = localY * sin;
-            var localX2Cos = localX2 * cos + this.x;
-            var localX2Sin = localX2 * sin;
-            var localY2Cos = localY2 * cos + this.y;
-            var localY2Sin = localY2 * sin;
-            var offset = this.offset;
-            offset[RegionAttachment.OX1] = localXCos - localYSin;
-            offset[RegionAttachment.OY1] = localYCos + localXSin;
-            offset[RegionAttachment.OX2] = localXCos - localY2Sin;
-            offset[RegionAttachment.OY2] = localY2Cos + localXSin;
-            offset[RegionAttachment.OX3] = localX2Cos - localY2Sin;
-            offset[RegionAttachment.OY3] = localY2Cos + localX2Sin;
-            offset[RegionAttachment.OX4] = localX2Cos - localYSin;
-            offset[RegionAttachment.OY4] = localYCos + localX2Sin;
-        };
-        RegionAttachment.prototype.setRegion = function (region) {
-            this.region = region;
-            var uvs = this.uvs;
-            if (region.rotate) {
-                uvs[2] = region.u;
-                uvs[3] = region.v2;
-                uvs[4] = region.u;
-                uvs[5] = region.v;
-                uvs[6] = region.u2;
-                uvs[7] = region.v;
-                uvs[0] = region.u2;
-                uvs[1] = region.v2;
-            }
-            else {
-                uvs[0] = region.u;
-                uvs[1] = region.v2;
-                uvs[2] = region.u;
-                uvs[3] = region.v;
-                uvs[4] = region.u2;
-                uvs[5] = region.v;
-                uvs[6] = region.u2;
-                uvs[7] = region.v2;
-            }
-        };
-        RegionAttachment.prototype.computeWorldVertices = function (bone, worldVertices, offset, stride) {
-            var vertexOffset = this.offset;
-            var x = bone.worldX, y = bone.worldY;
-            var a = bone.a, b = bone.b, c = bone.c, d = bone.d;
-            var offsetX = 0, offsetY = 0;
-            offsetX = vertexOffset[RegionAttachment.OX1];
-            offsetY = vertexOffset[RegionAttachment.OY1];
-            worldVertices[offset] = offsetX * a + offsetY * b + x;
-            worldVertices[offset + 1] = offsetX * c + offsetY * d + y;
-            offset += stride;
-            offsetX = vertexOffset[RegionAttachment.OX2];
-            offsetY = vertexOffset[RegionAttachment.OY2];
-            worldVertices[offset] = offsetX * a + offsetY * b + x;
-            worldVertices[offset + 1] = offsetX * c + offsetY * d + y;
-            offset += stride;
-            offsetX = vertexOffset[RegionAttachment.OX3];
-            offsetY = vertexOffset[RegionAttachment.OY3];
-            worldVertices[offset] = offsetX * a + offsetY * b + x;
-            worldVertices[offset + 1] = offsetX * c + offsetY * d + y;
-            offset += stride;
-            offsetX = vertexOffset[RegionAttachment.OX4];
-            offsetY = vertexOffset[RegionAttachment.OY4];
-            worldVertices[offset] = offsetX * a + offsetY * b + x;
-            worldVertices[offset + 1] = offsetX * c + offsetY * d + y;
-        };
-        return RegionAttachment;
-    }(spine.Attachment));
-    RegionAttachment.OX1 = 0;
-    RegionAttachment.OY1 = 1;
-    RegionAttachment.OX2 = 2;
-    RegionAttachment.OY2 = 3;
-    RegionAttachment.OX3 = 4;
-    RegionAttachment.OY3 = 5;
-    RegionAttachment.OX4 = 6;
-    RegionAttachment.OY4 = 7;
-    RegionAttachment.X1 = 0;
-    RegionAttachment.Y1 = 1;
-    RegionAttachment.C1R = 2;
-    RegionAttachment.C1G = 3;
-    RegionAttachment.C1B = 4;
-    RegionAttachment.C1A = 5;
-    RegionAttachment.U1 = 6;
-    RegionAttachment.V1 = 7;
-    RegionAttachment.X2 = 8;
-    RegionAttachment.Y2 = 9;
-    RegionAttachment.C2R = 10;
-    RegionAttachment.C2G = 11;
-    RegionAttachment.C2B = 12;
-    RegionAttachment.C2A = 13;
-    RegionAttachment.U2 = 14;
-    RegionAttachment.V2 = 15;
-    RegionAttachment.X3 = 16;
-    RegionAttachment.Y3 = 17;
-    RegionAttachment.C3R = 18;
-    RegionAttachment.C3G = 19;
-    RegionAttachment.C3B = 20;
-    RegionAttachment.C3A = 21;
-    RegionAttachment.U3 = 22;
-    RegionAttachment.V3 = 23;
-    RegionAttachment.X4 = 24;
-    RegionAttachment.Y4 = 25;
-    RegionAttachment.C4R = 26;
-    RegionAttachment.C4G = 27;
-    RegionAttachment.C4B = 28;
-    RegionAttachment.C4A = 29;
-    RegionAttachment.U4 = 30;
-    RegionAttachment.V4 = 31;
-    spine.RegionAttachment = RegionAttachment;
-=======
 	var IntSet = (function () {
 		function IntSet() {
 			this.array = new Array();
@@ -10153,83 +6527,30 @@
 	RegionAttachment.U4 = 30;
 	RegionAttachment.V4 = 31;
 	spine.RegionAttachment = RegionAttachment;
->>>>>>> cce86c1e
 })(spine || (spine = {}));
 var spine;
 (function (spine) {
-    var JitterEffect = (function () {
-        function JitterEffect(jitterX, jitterY) {
-            this.jitterX = 0;
-            this.jitterY = 0;
-            this.jitterX = jitterX;
-            this.jitterY = jitterY;
-        }
-        JitterEffect.prototype.begin = function (skeleton) {
-        };
-        JitterEffect.prototype.transform = function (position, uv, light, dark) {
-            position.x += spine.MathUtils.randomTriangular(-this.jitterX, this.jitterY);
-            position.y += spine.MathUtils.randomTriangular(-this.jitterX, this.jitterY);
-        };
-        JitterEffect.prototype.end = function () {
-        };
-        return JitterEffect;
-    }());
-    spine.JitterEffect = JitterEffect;
+	var JitterEffect = (function () {
+		function JitterEffect(jitterX, jitterY) {
+			this.jitterX = 0;
+			this.jitterY = 0;
+			this.jitterX = jitterX;
+			this.jitterY = jitterY;
+		}
+		JitterEffect.prototype.begin = function (skeleton) {
+		};
+		JitterEffect.prototype.transform = function (position, uv, light, dark) {
+			position.x += spine.MathUtils.randomTriangular(-this.jitterX, this.jitterY);
+			position.y += spine.MathUtils.randomTriangular(-this.jitterX, this.jitterY);
+		};
+		JitterEffect.prototype.end = function () {
+		};
+		return JitterEffect;
+	}());
+	spine.JitterEffect = JitterEffect;
 })(spine || (spine = {}));
 var spine;
 (function (spine) {
-<<<<<<< HEAD
-    var SwirlEffect = (function () {
-        function SwirlEffect(radius) {
-            this.centerX = 0;
-            this.centerY = 0;
-            this.radius = 0;
-            this.angle = 0;
-            this.worldX = 0;
-            this.worldY = 0;
-            this.radius = radius;
-        }
-        SwirlEffect.prototype.begin = function (skeleton) {
-            this.worldX = skeleton.x + this.centerX;
-            this.worldY = skeleton.y + this.centerY;
-        };
-        SwirlEffect.prototype.transform = function (position, uv, light, dark) {
-            var radAngle = this.angle * spine.MathUtils.degreesToRadians;
-            var x = position.x - this.worldX;
-            var y = position.y - this.worldY;
-            var dist = Math.sqrt(x * x + y * y);
-            if (dist < this.radius) {
-                var theta = SwirlEffect.interpolation.apply(0, radAngle, (this.radius - dist) / this.radius);
-                var cos = Math.cos(theta);
-                var sin = Math.sin(theta);
-                position.x = cos * x - sin * y + this.worldX;
-                position.y = sin * x + cos * y + this.worldY;
-            }
-        };
-        SwirlEffect.prototype.end = function () {
-        };
-        return SwirlEffect;
-    }());
-    SwirlEffect.interpolation = new spine.PowOut(2);
-    spine.SwirlEffect = SwirlEffect;
-})(spine || (spine = {}));
-var spine;
-(function (spine) {
-    var webgl;
-    (function (webgl) {
-        var AssetManager = (function (_super) {
-            __extends(AssetManager, _super);
-            function AssetManager(context, pathPrefix) {
-                if (pathPrefix === void 0) { pathPrefix = ""; }
-                return _super.call(this, function (image) {
-                    return new spine.webgl.GLTexture(context, image);
-                }, pathPrefix) || this;
-            }
-            return AssetManager;
-        }(spine.AssetManager));
-        webgl.AssetManager = AssetManager;
-    })(webgl = spine.webgl || (spine.webgl = {}));
-=======
 	var SwirlEffect = (function () {
 		function SwirlEffect(radius) {
 			this.centerX = 0;
@@ -10280,902 +6601,63 @@
 		}(spine.AssetManager));
 		webgl.AssetManager = AssetManager;
 	})(webgl = spine.webgl || (spine.webgl = {}));
->>>>>>> cce86c1e
 })(spine || (spine = {}));
 var spine;
 (function (spine) {
-    var webgl;
-    (function (webgl) {
-        var OrthoCamera = (function () {
-            function OrthoCamera(viewportWidth, viewportHeight) {
-                this.position = new webgl.Vector3(0, 0, 0);
-                this.direction = new webgl.Vector3(0, 0, -1);
-                this.up = new webgl.Vector3(0, 1, 0);
-                this.near = 0;
-                this.far = 100;
-                this.zoom = 1;
-                this.viewportWidth = 0;
-                this.viewportHeight = 0;
-                this.projectionView = new webgl.Matrix4();
-                this.inverseProjectionView = new webgl.Matrix4();
-                this.projection = new webgl.Matrix4();
-                this.view = new webgl.Matrix4();
-                this.tmp = new webgl.Vector3();
-                this.viewportWidth = viewportWidth;
-                this.viewportHeight = viewportHeight;
-                this.update();
-            }
-            OrthoCamera.prototype.update = function () {
-                var projection = this.projection;
-                var view = this.view;
-                var projectionView = this.projectionView;
-                var inverseProjectionView = this.inverseProjectionView;
-                var zoom = this.zoom, viewportWidth = this.viewportWidth, viewportHeight = this.viewportHeight;
-                projection.ortho(zoom * (-viewportWidth / 2), zoom * (viewportWidth / 2), zoom * (-viewportHeight / 2), zoom * (viewportHeight / 2), this.near, this.far);
-                view.lookAt(this.position, this.direction, this.up);
-                projectionView.set(projection.values);
-                projectionView.multiply(view);
-                inverseProjectionView.set(projectionView.values).invert();
-            };
-            OrthoCamera.prototype.screenToWorld = function (screenCoords, screenWidth, screenHeight) {
-                var x = screenCoords.x, y = screenHeight - screenCoords.y - 1;
-                var tmp = this.tmp;
-                tmp.x = (2 * x) / screenWidth - 1;
-                tmp.y = (2 * y) / screenHeight - 1;
-                tmp.z = (2 * screenCoords.z) - 1;
-                tmp.project(this.inverseProjectionView);
-                screenCoords.set(tmp.x, tmp.y, tmp.z);
-                return screenCoords;
-            };
-            OrthoCamera.prototype.setViewport = function (viewportWidth, viewportHeight) {
-                this.viewportWidth = viewportWidth;
-                this.viewportHeight = viewportHeight;
-            };
-            return OrthoCamera;
-        }());
-        webgl.OrthoCamera = OrthoCamera;
-    })(webgl = spine.webgl || (spine.webgl = {}));
+	var webgl;
+	(function (webgl) {
+		var OrthoCamera = (function () {
+			function OrthoCamera(viewportWidth, viewportHeight) {
+				this.position = new webgl.Vector3(0, 0, 0);
+				this.direction = new webgl.Vector3(0, 0, -1);
+				this.up = new webgl.Vector3(0, 1, 0);
+				this.near = 0;
+				this.far = 100;
+				this.zoom = 1;
+				this.viewportWidth = 0;
+				this.viewportHeight = 0;
+				this.projectionView = new webgl.Matrix4();
+				this.inverseProjectionView = new webgl.Matrix4();
+				this.projection = new webgl.Matrix4();
+				this.view = new webgl.Matrix4();
+				this.tmp = new webgl.Vector3();
+				this.viewportWidth = viewportWidth;
+				this.viewportHeight = viewportHeight;
+				this.update();
+			}
+			OrthoCamera.prototype.update = function () {
+				var projection = this.projection;
+				var view = this.view;
+				var projectionView = this.projectionView;
+				var inverseProjectionView = this.inverseProjectionView;
+				var zoom = this.zoom, viewportWidth = this.viewportWidth, viewportHeight = this.viewportHeight;
+				projection.ortho(zoom * (-viewportWidth / 2), zoom * (viewportWidth / 2), zoom * (-viewportHeight / 2), zoom * (viewportHeight / 2), this.near, this.far);
+				view.lookAt(this.position, this.direction, this.up);
+				projectionView.set(projection.values);
+				projectionView.multiply(view);
+				inverseProjectionView.set(projectionView.values).invert();
+			};
+			OrthoCamera.prototype.screenToWorld = function (screenCoords, screenWidth, screenHeight) {
+				var x = screenCoords.x, y = screenHeight - screenCoords.y - 1;
+				var tmp = this.tmp;
+				tmp.x = (2 * x) / screenWidth - 1;
+				tmp.y = (2 * y) / screenHeight - 1;
+				tmp.z = (2 * screenCoords.z) - 1;
+				tmp.project(this.inverseProjectionView);
+				screenCoords.set(tmp.x, tmp.y, tmp.z);
+				return screenCoords;
+			};
+			OrthoCamera.prototype.setViewport = function (viewportWidth, viewportHeight) {
+				this.viewportWidth = viewportWidth;
+				this.viewportHeight = viewportHeight;
+			};
+			return OrthoCamera;
+		}());
+		webgl.OrthoCamera = OrthoCamera;
+	})(webgl = spine.webgl || (spine.webgl = {}));
 })(spine || (spine = {}));
 var spine;
 (function (spine) {
-<<<<<<< HEAD
-    var webgl;
-    (function (webgl) {
-        var GLTexture = (function (_super) {
-            __extends(GLTexture, _super);
-            function GLTexture(context, image, useMipMaps) {
-                if (useMipMaps === void 0) { useMipMaps = false; }
-                var _this = _super.call(this, image) || this;
-                _this.texture = null;
-                _this.boundUnit = 0;
-                _this.useMipMaps = false;
-                _this.context = context instanceof webgl.ManagedWebGLRenderingContext ? context : new webgl.ManagedWebGLRenderingContext(context);
-                _this.useMipMaps = useMipMaps;
-                _this.restore();
-                _this.context.addRestorable(_this);
-                return _this;
-            }
-            GLTexture.prototype.setFilters = function (minFilter, magFilter) {
-                var gl = this.context.gl;
-                this.bind();
-                gl.texParameteri(gl.TEXTURE_2D, gl.TEXTURE_MIN_FILTER, minFilter);
-                gl.texParameteri(gl.TEXTURE_2D, gl.TEXTURE_MAG_FILTER, magFilter);
-            };
-            GLTexture.prototype.setWraps = function (uWrap, vWrap) {
-                var gl = this.context.gl;
-                this.bind();
-                gl.texParameteri(gl.TEXTURE_2D, gl.TEXTURE_WRAP_S, uWrap);
-                gl.texParameteri(gl.TEXTURE_2D, gl.TEXTURE_WRAP_T, vWrap);
-            };
-            GLTexture.prototype.update = function (useMipMaps) {
-                var gl = this.context.gl;
-                if (!this.texture) {
-                    this.texture = this.context.gl.createTexture();
-                }
-                this.bind();
-                gl.texImage2D(gl.TEXTURE_2D, 0, gl.RGBA, gl.RGBA, gl.UNSIGNED_BYTE, this._image);
-                gl.texParameteri(gl.TEXTURE_2D, gl.TEXTURE_MAG_FILTER, gl.LINEAR);
-                gl.texParameteri(gl.TEXTURE_2D, gl.TEXTURE_MIN_FILTER, useMipMaps ? gl.LINEAR_MIPMAP_LINEAR : gl.LINEAR);
-                gl.texParameteri(gl.TEXTURE_2D, gl.TEXTURE_WRAP_S, gl.CLAMP_TO_EDGE);
-                gl.texParameteri(gl.TEXTURE_2D, gl.TEXTURE_WRAP_T, gl.CLAMP_TO_EDGE);
-                if (useMipMaps)
-                    gl.generateMipmap(gl.TEXTURE_2D);
-            };
-            GLTexture.prototype.restore = function () {
-                this.texture = null;
-                this.update(this.useMipMaps);
-            };
-            GLTexture.prototype.bind = function (unit) {
-                if (unit === void 0) { unit = 0; }
-                var gl = this.context.gl;
-                this.boundUnit = unit;
-                gl.activeTexture(gl.TEXTURE0 + unit);
-                gl.bindTexture(gl.TEXTURE_2D, this.texture);
-            };
-            GLTexture.prototype.unbind = function () {
-                var gl = this.context.gl;
-                gl.activeTexture(gl.TEXTURE0 + this.boundUnit);
-                gl.bindTexture(gl.TEXTURE_2D, null);
-            };
-            GLTexture.prototype.dispose = function () {
-                this.context.removeRestorable(this);
-                var gl = this.context.gl;
-                gl.deleteTexture(this.texture);
-            };
-            return GLTexture;
-        }(spine.Texture));
-        webgl.GLTexture = GLTexture;
-    })(webgl = spine.webgl || (spine.webgl = {}));
-})(spine || (spine = {}));
-var spine;
-(function (spine) {
-    var webgl;
-    (function (webgl) {
-        var Input = (function () {
-            function Input(element) {
-                this.lastX = 0;
-                this.lastY = 0;
-                this.buttonDown = false;
-                this.currTouch = null;
-                this.touchesPool = new spine.Pool(function () {
-                    return new spine.webgl.Touch(0, 0, 0);
-                });
-                this.listeners = new Array();
-                this.element = element;
-                this.setupCallbacks(element);
-            }
-            Input.prototype.setupCallbacks = function (element) {
-                var _this = this;
-                element.addEventListener("mousedown", function (ev) {
-                    if (ev instanceof MouseEvent) {
-                        var rect = element.getBoundingClientRect();
-                        var x = ev.clientX - rect.left;
-                        var y = ev.clientY - rect.top;
-                        var listeners = _this.listeners;
-                        for (var i = 0; i < listeners.length; i++) {
-                            listeners[i].down(x, y);
-                        }
-                        _this.lastX = x;
-                        _this.lastY = y;
-                        _this.buttonDown = true;
-                    }
-                }, true);
-                element.addEventListener("mousemove", function (ev) {
-                    if (ev instanceof MouseEvent) {
-                        var rect = element.getBoundingClientRect();
-                        var x = ev.clientX - rect.left;
-                        var y = ev.clientY - rect.top;
-                        var listeners = _this.listeners;
-                        for (var i = 0; i < listeners.length; i++) {
-                            if (_this.buttonDown) {
-                                listeners[i].dragged(x, y);
-                            }
-                            else {
-                                listeners[i].moved(x, y);
-                            }
-                        }
-                        _this.lastX = x;
-                        _this.lastY = y;
-                    }
-                }, true);
-                element.addEventListener("mouseup", function (ev) {
-                    if (ev instanceof MouseEvent) {
-                        var rect = element.getBoundingClientRect();
-                        var x = ev.clientX - rect.left;
-                        var y = ev.clientY - rect.top;
-                        var listeners = _this.listeners;
-                        for (var i = 0; i < listeners.length; i++) {
-                            listeners[i].up(x, y);
-                        }
-                        _this.lastX = x;
-                        _this.lastY = y;
-                        _this.buttonDown = false;
-                    }
-                }, true);
-                element.addEventListener("touchstart", function (ev) {
-                    if (_this.currTouch != null)
-                        return;
-                    var touches = ev.changedTouches;
-                    for (var i = 0; i < touches.length; i++) {
-                        var touch = touches[i];
-                        var rect = element.getBoundingClientRect();
-                        var x = touch.clientX - rect.left;
-                        var y = touch.clientY - rect.top;
-                        _this.currTouch = _this.touchesPool.obtain();
-                        _this.currTouch.identifier = touch.identifier;
-                        _this.currTouch.x = x;
-                        _this.currTouch.y = y;
-                        break;
-                    }
-                    var listeners = _this.listeners;
-                    for (var i_15 = 0; i_15 < listeners.length; i_15++) {
-                        listeners[i_15].down(_this.currTouch.x, _this.currTouch.y);
-                    }
-                    console.log("Start " + _this.currTouch.x + ", " + _this.currTouch.y);
-                    _this.lastX = _this.currTouch.x;
-                    _this.lastY = _this.currTouch.y;
-                    _this.buttonDown = true;
-                    ev.preventDefault();
-                }, false);
-                element.addEventListener("touchend", function (ev) {
-                    var touches = ev.changedTouches;
-                    for (var i = 0; i < touches.length; i++) {
-                        var touch = touches[i];
-                        if (_this.currTouch.identifier === touch.identifier) {
-                            var rect = element.getBoundingClientRect();
-                            var x = _this.currTouch.x = touch.clientX - rect.left;
-                            var y = _this.currTouch.y = touch.clientY - rect.top;
-                            _this.touchesPool.free(_this.currTouch);
-                            var listeners = _this.listeners;
-                            for (var i_16 = 0; i_16 < listeners.length; i_16++) {
-                                listeners[i_16].up(x, y);
-                            }
-                            console.log("End " + x + ", " + y);
-                            _this.lastX = x;
-                            _this.lastY = y;
-                            _this.buttonDown = false;
-                            _this.currTouch = null;
-                            break;
-                        }
-                    }
-                    ev.preventDefault();
-                }, false);
-                element.addEventListener("touchcancel", function (ev) {
-                    var touches = ev.changedTouches;
-                    for (var i = 0; i < touches.length; i++) {
-                        var touch = touches[i];
-                        if (_this.currTouch.identifier === touch.identifier) {
-                            var rect = element.getBoundingClientRect();
-                            var x = _this.currTouch.x = touch.clientX - rect.left;
-                            var y = _this.currTouch.y = touch.clientY - rect.top;
-                            _this.touchesPool.free(_this.currTouch);
-                            var listeners = _this.listeners;
-                            for (var i_17 = 0; i_17 < listeners.length; i_17++) {
-                                listeners[i_17].up(x, y);
-                            }
-                            console.log("End " + x + ", " + y);
-                            _this.lastX = x;
-                            _this.lastY = y;
-                            _this.buttonDown = false;
-                            _this.currTouch = null;
-                            break;
-                        }
-                    }
-                    ev.preventDefault();
-                }, false);
-                element.addEventListener("touchmove", function (ev) {
-                    if (_this.currTouch == null)
-                        return;
-                    var touches = ev.changedTouches;
-                    for (var i = 0; i < touches.length; i++) {
-                        var touch = touches[i];
-                        if (_this.currTouch.identifier === touch.identifier) {
-                            var rect = element.getBoundingClientRect();
-                            var x = touch.clientX - rect.left;
-                            var y = touch.clientY - rect.top;
-                            var listeners = _this.listeners;
-                            for (var i_18 = 0; i_18 < listeners.length; i_18++) {
-                                listeners[i_18].dragged(x, y);
-                            }
-                            console.log("Drag " + x + ", " + y);
-                            _this.lastX = _this.currTouch.x = x;
-                            _this.lastY = _this.currTouch.y = y;
-                            break;
-                        }
-                    }
-                    ev.preventDefault();
-                }, false);
-            };
-            Input.prototype.addListener = function (listener) {
-                this.listeners.push(listener);
-            };
-            Input.prototype.removeListener = function (listener) {
-                var idx = this.listeners.indexOf(listener);
-                if (idx > -1) {
-                    this.listeners.splice(idx, 1);
-                }
-            };
-            return Input;
-        }());
-        webgl.Input = Input;
-        var Touch = (function () {
-            function Touch(identifier, x, y) {
-                this.identifier = identifier;
-                this.x = x;
-                this.y = y;
-            }
-            return Touch;
-        }());
-        webgl.Touch = Touch;
-    })(webgl = spine.webgl || (spine.webgl = {}));
-})(spine || (spine = {}));
-var spine;
-(function (spine) {
-    var webgl;
-    (function (webgl) {
-        var LoadingScreen = (function () {
-            function LoadingScreen(renderer) {
-                this.logo = null;
-                this.spinner = null;
-                this.angle = 0;
-                this.fadeOut = 0;
-                this.timeKeeper = new spine.TimeKeeper();
-                this.backgroundColor = new spine.Color(0.135, 0.135, 0.135, 1);
-                this.tempColor = new spine.Color();
-                this.firstDraw = 0;
-                this.renderer = renderer;
-                this.timeKeeper.maxDelta = 9;
-                if (LoadingScreen.logoImg === null) {
-                    var isSafari = navigator.userAgent.indexOf("Safari") > -1;
-                    LoadingScreen.logoImg = new Image();
-                    LoadingScreen.logoImg.src = LoadingScreen.SPINE_LOGO_DATA;
-                    if (!isSafari)
-                        LoadingScreen.logoImg.crossOrigin = "anonymous";
-                    LoadingScreen.logoImg.onload = function (ev) {
-                        LoadingScreen.loaded++;
-                    };
-                    LoadingScreen.spinnerImg = new Image();
-                    LoadingScreen.spinnerImg.src = LoadingScreen.SPINNER_DATA;
-                    if (!isSafari)
-                        LoadingScreen.spinnerImg.crossOrigin = "anonymous";
-                    LoadingScreen.spinnerImg.onload = function (ev) {
-                        LoadingScreen.loaded++;
-                    };
-                }
-            }
-            LoadingScreen.prototype.draw = function (complete) {
-                if (complete === void 0) { complete = false; }
-                if (complete && this.fadeOut > LoadingScreen.FADE_SECONDS)
-                    return;
-                this.timeKeeper.update();
-                var a = Math.abs(Math.sin(this.timeKeeper.totalTime + 0.75));
-                this.angle -= this.timeKeeper.delta * 360 * (1 + 1.5 * Math.pow(a, 5));
-                var renderer = this.renderer;
-                var canvas = renderer.canvas;
-                var gl = renderer.context.gl;
-                var oldX = renderer.camera.position.x, oldY = renderer.camera.position.y;
-                renderer.camera.position.set(canvas.width / 2, canvas.height / 2, 0);
-                renderer.camera.viewportWidth = canvas.width;
-                renderer.camera.viewportHeight = canvas.height;
-                renderer.resize(webgl.ResizeMode.Stretch);
-                if (!complete) {
-                    gl.clearColor(this.backgroundColor.r, this.backgroundColor.g, this.backgroundColor.b, this.backgroundColor.a);
-                    gl.clear(gl.COLOR_BUFFER_BIT);
-                    this.tempColor.a = 1;
-                }
-                else {
-                    this.fadeOut += this.timeKeeper.delta * (this.timeKeeper.totalTime < 1 ? 2 : 1);
-                    if (this.fadeOut > LoadingScreen.FADE_SECONDS) {
-                        renderer.camera.position.set(oldX, oldY, 0);
-                        return;
-                    }
-                    a = 1 - this.fadeOut / LoadingScreen.FADE_SECONDS;
-                    this.tempColor.setFromColor(this.backgroundColor);
-                    this.tempColor.a = 1 - (a - 1) * (a - 1);
-                    renderer.begin();
-                    renderer.quad(true, 0, 0, canvas.width, 0, canvas.width, canvas.height, 0, canvas.height, this.tempColor, this.tempColor, this.tempColor, this.tempColor);
-                    renderer.end();
-                }
-                this.tempColor.set(1, 1, 1, this.tempColor.a);
-                if (LoadingScreen.loaded != 2)
-                    return;
-                if (this.logo === null) {
-                    this.logo = new webgl.GLTexture(renderer.context, LoadingScreen.logoImg);
-                    this.spinner = new webgl.GLTexture(renderer.context, LoadingScreen.spinnerImg);
-                }
-                this.logo.update(false);
-                this.spinner.update(false);
-                var logoWidth = this.logo.getImage().width;
-                var logoHeight = this.logo.getImage().height;
-                var spinnerWidth = this.spinner.getImage().width;
-                var spinnerHeight = this.spinner.getImage().height;
-                renderer.batcher.setBlendMode(gl.SRC_ALPHA, gl.ONE_MINUS_SRC_ALPHA);
-                renderer.begin();
-                renderer.drawTexture(this.logo, (canvas.width - logoWidth) / 2, (canvas.height - logoHeight) / 2, logoWidth, logoHeight, this.tempColor);
-                renderer.drawTextureRotated(this.spinner, (canvas.width - spinnerWidth) / 2, (canvas.height - spinnerHeight) / 2, spinnerWidth, spinnerHeight, spinnerWidth / 2, spinnerHeight / 2, this.angle, this.tempColor);
-                renderer.end();
-                renderer.camera.position.set(oldX, oldY, 0);
-            };
-            return LoadingScreen;
-        }());
-        LoadingScreen.FADE_SECONDS = 1;
-        LoadingScreen.loaded = 0;
-        LoadingScreen.spinnerImg = null;
-        LoadingScreen.logoImg = null;
-        LoadingScreen.SPINNER_DATA = "data:image/png;base64,iVBORw0KGgoAAAANSUhEUgAAAKAAAAChCAMAAAB3TUS6AAAAGXRFWHRTb2Z0d2FyZQBBZG9iZSBJbWFnZVJlYWR5ccllPAAAAYNQTFRFAAAA/0AA/0AA/0AA/0AA/0AA/0AA/0AA/0AA/0AA/0AA/0AA/0AA/0AA/0AA/0AA/0AA/0AA/0AA/0AA/0AA/0AA/0AA/0AA/0AA/0AA/0AA/0AA/0AA/0AA/0AA/0AA/0AA/0AA/0AA/0AA/0AA/0AA/0AA/0AA/0AA/0AA/0AA/0AA/0AA/0AA/0AA/0AA/0AA/0AA/0AA/0AA/0AA/0AA/0AA/0AA/0AA/0AA/0AA/0AA/0AA/0AA/0AA/0AA/0AA/0AA/0AA/0AA/0AA/0AA/0AA/0AA/0AA/0AA/0AA/0AA/0AA/0AA/0AA/0AA/0AA/0AA/0AA/0AA/0AA/0AA/0AA/0AA/0AA/0AA/0AA/0AA/0AA/0AA/0AA/0AA/0AA/0AA/0AA/0AA/0AA/0AA/0AA/0AA/0AA/0AA/0AA/0AA/0AA/0AA/0AA/0AA/0AA/0AA/0AA/0AA/0AA/0AA/0AA/0AA/0AA/0AA/0AA/0AA/0AA/0AA/0AA/0AA/0AAkTDRyAAAAIB0Uk5TAAABAgMEBQYHCAkKCwwODxAREhMUFRYXGBkaHB0eICEiIyQlJicoKSorLC0uLzAxMjM0Nzg5Ojs8PT4/QEFDRUlKS0xNTk9QUlRWWFlbXF1eYWJjZmhscHF0d3h5e3x+f4CIiYuMj5GSlJWXm56io6arr7rAxcjO0dXe6Onr8fmb5sOOAAADuElEQVQYGe3B+3vTVBwH4M/3nCRt13br2Lozhug2q25gYQubcxqVKYoMCYoKjEsUdSpeiBc0Kl7yp9t2za39pely7PF5zvuiQKc+/e2f8K+f9g2oyQ77Ag4VGX+HketQ0XYYe0JQ0CdhogwF+WFiBgr6JkxUoKCDMMGgoP0w9gdUtB3GfoCKVsPYAVQ0H8YuQUWVMHYGKuJhrAklPQkjJpT0bdj3O9S0FfZ9ADXxP8MjVSiqFfa8B2VVV8+df14QtB4iwn+BpuZEgyM38WMQHDYhnbkgukrIh5ygZ48glyn6KshlL+jbhVRcxCzk0ApiC5CI5kVsgTAy9jiI/WxBGmqIFBMjqwYphwRZaiLNwsjqQdoVSFISGRwjM4OMFUjBRcYCYWT0XZD2SwUS0LzIKCGH2SDja0LxKiJjCrm0gowVFI6aIs1CTouPg5QvUTgSKXMMuVUeBSmEopFITBPGwO8HCYbCTYtImTAWejuI3CMUjmZFT5NjbM/9GvQcMkhADdFRIxxD7aug4wGDFGSVTcLx0MzutQ2CpmmapmmapmmapmmapmmaphWBmGFV6rNNcaLC0GUuv3LROftUo8wJk0a10207sVED6IIf+9673LIwQeW2PaCEJX/A+xYmhTbtQUu46g96SJgQZg9Zwxf+EAMTwuwhm3jkD7EwIdweBn+YhQlh9pA2HvpDTEwIs4es4GN/CMekNOxBJ9D2B10nTAyfW7fT1hjYgZ/xYIUwUcycaiwuv2h3tOcZADr7ud/12c0ru2cWSwQ1UAcixIgImqZpmqZpmqZpmqZpmqZp2v8HMSIcF186t8oghbnlOJt1wnHwl7yOGxwSlHacrjWG8dVuej03OApn7jhHtiyMiZa9yD6haLYTebWOsbDXvQRHwchJWSTkV/rQS+EoWttJaTHkJe56KXcJRZt20jY48nnBy9hE4WjLSbvAkIfwMm5zFG/KyWgRRke3vYwGZDjpZHCMruJltCAFrTtpVYxu1ktzCHKwbSdlGqOreynXGGQpOylljI5uebFbBuSZc2IbhBxmvcj9GiSiZ52+HQO5nPb6TkIqajs9L5eQk7jnddxZgGT0jNOxYSI36+Kdj9oG5OPV6QpB6yJuGAYnqIrecLveYlDUKffIOtREl90+BiWV3cgMlNR0I09DSS030oaSttzILpT0phu5BBWRmyAoiLkJgoIMN8GgoJKb4FBQzU0YUFDdTRhQUNVNcCjIdBMEBdE7buQ8lFRz+97lUFN5fe+qu//aMkeB/gU2ae9y2HgbngAAAABJRU5ErkJggg==";
-        LoadingScreen.SPINE_LOGO_DATA = "data:image/png;base64,iVBORw0KGgoAAAANSUhEUgAAAFIAAAAZCAYAAACis3k0AAAAGXRFWHRTb2Z0d2FyZQBBZG9iZSBJbWFnZVJlYWR5ccllPAAAAtNJREFUaN7tmT2I1EAUxwN+oWgRT0HFKo0WCkJ6ObmAWFwZbCxsXGysLNJaiCyIoDaSwk4ETzvhmnBaCRbBWoQ01ho4PwotjP8cE337mMy8TLK757mBH3fLTWbe/PbN53neNniqZW8FvAVvQAqugwvgDDgO9niLRyTyJagM/ACPF6bsIl9ZRDac/Cc6tLn5xQdRQ496QlKPLxD5QCDxO9jtGM8QfYoIgUlgCipGCRJL5VvlyOdCU09iEXkCfLSIfCrs7Fab6nOsiafu06iDwES9w/uU1QnDC+ekkVS9vEaDsgVeB0d+z1VDtOGxRaYPboP3Gokb4GgXkZp4chZPJKgvZ3U0XkriK/TIt9YUDllFgTAjGwoaoHqfBhMI58yD4BQ4V6/aHYdfxToftvw9F2SiVroawU2/Cv5C4Thv0KB9S5nxlOd4STxjwUjzSdYlgrYijw2BsEfgsaFcM09lhiys94xXQQwugcvgJrgFLjrEE7WUiTuWCQzt/ZXN7FfqGwuGClyVy2xZAFmfDQvNtwFFSspMDGsD+UTWqu1KoVmVooFEJgKRXw0if85RpISEzwsjzeqWzkjkC4PIJ3MUmQgITAHlQwTFhnZhELkEntfZRwR+AvfAgXmJHOqU02XligWT8ppg67NXbdCXeq7afUQ6L8C2DalEZNt2YyQ94Qy8/ekjMpBMbfyl5iTjG7YAI8cNecROAb4kJmTjaXAF3AGvwQewOiuRxEtlSaT4j2h2lMsUueQEoMlIKpTvAmKhxPMtC876jEX6rE8l8TNx/KVbn6xlWU9NWcSDUsO4NGWpQOTZFpHPOooMXcswmW2XFk3ixb2v0Nq+XVKP00QNaffBLyWwBI/AkTlfMYZDXMf12kc6yjwEjoFdO/5me5oi/6tnyhlZX6OtgmX1c2Uh0k3khmbB2b9TRfpd/jfTUeRDJvHdYg5wE7kPXAN3wQ1weDvH+xufEgpi5qIl3QAAAABJRU5ErkJggg==";
-        webgl.LoadingScreen = LoadingScreen;
-    })(webgl = spine.webgl || (spine.webgl = {}));
-})(spine || (spine = {}));
-var spine;
-(function (spine) {
-    var webgl;
-    (function (webgl) {
-        webgl.M00 = 0;
-        webgl.M01 = 4;
-        webgl.M02 = 8;
-        webgl.M03 = 12;
-        webgl.M10 = 1;
-        webgl.M11 = 5;
-        webgl.M12 = 9;
-        webgl.M13 = 13;
-        webgl.M20 = 2;
-        webgl.M21 = 6;
-        webgl.M22 = 10;
-        webgl.M23 = 14;
-        webgl.M30 = 3;
-        webgl.M31 = 7;
-        webgl.M32 = 11;
-        webgl.M33 = 15;
-        var Matrix4 = (function () {
-            function Matrix4() {
-                this.temp = new Float32Array(16);
-                this.values = new Float32Array(16);
-                var v = this.values;
-                v[webgl.M00] = 1;
-                v[webgl.M11] = 1;
-                v[webgl.M22] = 1;
-                v[webgl.M33] = 1;
-            }
-            Matrix4.prototype.set = function (values) {
-                this.values.set(values);
-                return this;
-            };
-            Matrix4.prototype.transpose = function () {
-                var t = this.temp;
-                var v = this.values;
-                t[webgl.M00] = v[webgl.M00];
-                t[webgl.M01] = v[webgl.M10];
-                t[webgl.M02] = v[webgl.M20];
-                t[webgl.M03] = v[webgl.M30];
-                t[webgl.M10] = v[webgl.M01];
-                t[webgl.M11] = v[webgl.M11];
-                t[webgl.M12] = v[webgl.M21];
-                t[webgl.M13] = v[webgl.M31];
-                t[webgl.M20] = v[webgl.M02];
-                t[webgl.M21] = v[webgl.M12];
-                t[webgl.M22] = v[webgl.M22];
-                t[webgl.M23] = v[webgl.M32];
-                t[webgl.M30] = v[webgl.M03];
-                t[webgl.M31] = v[webgl.M13];
-                t[webgl.M32] = v[webgl.M23];
-                t[webgl.M33] = v[webgl.M33];
-                return this.set(t);
-            };
-            Matrix4.prototype.identity = function () {
-                var v = this.values;
-                v[webgl.M00] = 1;
-                v[webgl.M01] = 0;
-                v[webgl.M02] = 0;
-                v[webgl.M03] = 0;
-                v[webgl.M10] = 0;
-                v[webgl.M11] = 1;
-                v[webgl.M12] = 0;
-                v[webgl.M13] = 0;
-                v[webgl.M20] = 0;
-                v[webgl.M21] = 0;
-                v[webgl.M22] = 1;
-                v[webgl.M23] = 0;
-                v[webgl.M30] = 0;
-                v[webgl.M31] = 0;
-                v[webgl.M32] = 0;
-                v[webgl.M33] = 1;
-                return this;
-            };
-            Matrix4.prototype.invert = function () {
-                var v = this.values;
-                var t = this.temp;
-                var l_det = v[webgl.M30] * v[webgl.M21] * v[webgl.M12] * v[webgl.M03] - v[webgl.M20] * v[webgl.M31] * v[webgl.M12] * v[webgl.M03] - v[webgl.M30] * v[webgl.M11] * v[webgl.M22] * v[webgl.M03]
-                    + v[webgl.M10] * v[webgl.M31] * v[webgl.M22] * v[webgl.M03] + v[webgl.M20] * v[webgl.M11] * v[webgl.M32] * v[webgl.M03] - v[webgl.M10] * v[webgl.M21] * v[webgl.M32] * v[webgl.M03]
-                    - v[webgl.M30] * v[webgl.M21] * v[webgl.M02] * v[webgl.M13] + v[webgl.M20] * v[webgl.M31] * v[webgl.M02] * v[webgl.M13] + v[webgl.M30] * v[webgl.M01] * v[webgl.M22] * v[webgl.M13]
-                    - v[webgl.M00] * v[webgl.M31] * v[webgl.M22] * v[webgl.M13] - v[webgl.M20] * v[webgl.M01] * v[webgl.M32] * v[webgl.M13] + v[webgl.M00] * v[webgl.M21] * v[webgl.M32] * v[webgl.M13]
-                    + v[webgl.M30] * v[webgl.M11] * v[webgl.M02] * v[webgl.M23] - v[webgl.M10] * v[webgl.M31] * v[webgl.M02] * v[webgl.M23] - v[webgl.M30] * v[webgl.M01] * v[webgl.M12] * v[webgl.M23]
-                    + v[webgl.M00] * v[webgl.M31] * v[webgl.M12] * v[webgl.M23] + v[webgl.M10] * v[webgl.M01] * v[webgl.M32] * v[webgl.M23] - v[webgl.M00] * v[webgl.M11] * v[webgl.M32] * v[webgl.M23]
-                    - v[webgl.M20] * v[webgl.M11] * v[webgl.M02] * v[webgl.M33] + v[webgl.M10] * v[webgl.M21] * v[webgl.M02] * v[webgl.M33] + v[webgl.M20] * v[webgl.M01] * v[webgl.M12] * v[webgl.M33]
-                    - v[webgl.M00] * v[webgl.M21] * v[webgl.M12] * v[webgl.M33] - v[webgl.M10] * v[webgl.M01] * v[webgl.M22] * v[webgl.M33] + v[webgl.M00] * v[webgl.M11] * v[webgl.M22] * v[webgl.M33];
-                if (l_det == 0)
-                    throw new Error("non-invertible matrix");
-                var inv_det = 1.0 / l_det;
-                t[webgl.M00] = v[webgl.M12] * v[webgl.M23] * v[webgl.M31] - v[webgl.M13] * v[webgl.M22] * v[webgl.M31] + v[webgl.M13] * v[webgl.M21] * v[webgl.M32]
-                    - v[webgl.M11] * v[webgl.M23] * v[webgl.M32] - v[webgl.M12] * v[webgl.M21] * v[webgl.M33] + v[webgl.M11] * v[webgl.M22] * v[webgl.M33];
-                t[webgl.M01] = v[webgl.M03] * v[webgl.M22] * v[webgl.M31] - v[webgl.M02] * v[webgl.M23] * v[webgl.M31] - v[webgl.M03] * v[webgl.M21] * v[webgl.M32]
-                    + v[webgl.M01] * v[webgl.M23] * v[webgl.M32] + v[webgl.M02] * v[webgl.M21] * v[webgl.M33] - v[webgl.M01] * v[webgl.M22] * v[webgl.M33];
-                t[webgl.M02] = v[webgl.M02] * v[webgl.M13] * v[webgl.M31] - v[webgl.M03] * v[webgl.M12] * v[webgl.M31] + v[webgl.M03] * v[webgl.M11] * v[webgl.M32]
-                    - v[webgl.M01] * v[webgl.M13] * v[webgl.M32] - v[webgl.M02] * v[webgl.M11] * v[webgl.M33] + v[webgl.M01] * v[webgl.M12] * v[webgl.M33];
-                t[webgl.M03] = v[webgl.M03] * v[webgl.M12] * v[webgl.M21] - v[webgl.M02] * v[webgl.M13] * v[webgl.M21] - v[webgl.M03] * v[webgl.M11] * v[webgl.M22]
-                    + v[webgl.M01] * v[webgl.M13] * v[webgl.M22] + v[webgl.M02] * v[webgl.M11] * v[webgl.M23] - v[webgl.M01] * v[webgl.M12] * v[webgl.M23];
-                t[webgl.M10] = v[webgl.M13] * v[webgl.M22] * v[webgl.M30] - v[webgl.M12] * v[webgl.M23] * v[webgl.M30] - v[webgl.M13] * v[webgl.M20] * v[webgl.M32]
-                    + v[webgl.M10] * v[webgl.M23] * v[webgl.M32] + v[webgl.M12] * v[webgl.M20] * v[webgl.M33] - v[webgl.M10] * v[webgl.M22] * v[webgl.M33];
-                t[webgl.M11] = v[webgl.M02] * v[webgl.M23] * v[webgl.M30] - v[webgl.M03] * v[webgl.M22] * v[webgl.M30] + v[webgl.M03] * v[webgl.M20] * v[webgl.M32]
-                    - v[webgl.M00] * v[webgl.M23] * v[webgl.M32] - v[webgl.M02] * v[webgl.M20] * v[webgl.M33] + v[webgl.M00] * v[webgl.M22] * v[webgl.M33];
-                t[webgl.M12] = v[webgl.M03] * v[webgl.M12] * v[webgl.M30] - v[webgl.M02] * v[webgl.M13] * v[webgl.M30] - v[webgl.M03] * v[webgl.M10] * v[webgl.M32]
-                    + v[webgl.M00] * v[webgl.M13] * v[webgl.M32] + v[webgl.M02] * v[webgl.M10] * v[webgl.M33] - v[webgl.M00] * v[webgl.M12] * v[webgl.M33];
-                t[webgl.M13] = v[webgl.M02] * v[webgl.M13] * v[webgl.M20] - v[webgl.M03] * v[webgl.M12] * v[webgl.M20] + v[webgl.M03] * v[webgl.M10] * v[webgl.M22]
-                    - v[webgl.M00] * v[webgl.M13] * v[webgl.M22] - v[webgl.M02] * v[webgl.M10] * v[webgl.M23] + v[webgl.M00] * v[webgl.M12] * v[webgl.M23];
-                t[webgl.M20] = v[webgl.M11] * v[webgl.M23] * v[webgl.M30] - v[webgl.M13] * v[webgl.M21] * v[webgl.M30] + v[webgl.M13] * v[webgl.M20] * v[webgl.M31]
-                    - v[webgl.M10] * v[webgl.M23] * v[webgl.M31] - v[webgl.M11] * v[webgl.M20] * v[webgl.M33] + v[webgl.M10] * v[webgl.M21] * v[webgl.M33];
-                t[webgl.M21] = v[webgl.M03] * v[webgl.M21] * v[webgl.M30] - v[webgl.M01] * v[webgl.M23] * v[webgl.M30] - v[webgl.M03] * v[webgl.M20] * v[webgl.M31]
-                    + v[webgl.M00] * v[webgl.M23] * v[webgl.M31] + v[webgl.M01] * v[webgl.M20] * v[webgl.M33] - v[webgl.M00] * v[webgl.M21] * v[webgl.M33];
-                t[webgl.M22] = v[webgl.M01] * v[webgl.M13] * v[webgl.M30] - v[webgl.M03] * v[webgl.M11] * v[webgl.M30] + v[webgl.M03] * v[webgl.M10] * v[webgl.M31]
-                    - v[webgl.M00] * v[webgl.M13] * v[webgl.M31] - v[webgl.M01] * v[webgl.M10] * v[webgl.M33] + v[webgl.M00] * v[webgl.M11] * v[webgl.M33];
-                t[webgl.M23] = v[webgl.M03] * v[webgl.M11] * v[webgl.M20] - v[webgl.M01] * v[webgl.M13] * v[webgl.M20] - v[webgl.M03] * v[webgl.M10] * v[webgl.M21]
-                    + v[webgl.M00] * v[webgl.M13] * v[webgl.M21] + v[webgl.M01] * v[webgl.M10] * v[webgl.M23] - v[webgl.M00] * v[webgl.M11] * v[webgl.M23];
-                t[webgl.M30] = v[webgl.M12] * v[webgl.M21] * v[webgl.M30] - v[webgl.M11] * v[webgl.M22] * v[webgl.M30] - v[webgl.M12] * v[webgl.M20] * v[webgl.M31]
-                    + v[webgl.M10] * v[webgl.M22] * v[webgl.M31] + v[webgl.M11] * v[webgl.M20] * v[webgl.M32] - v[webgl.M10] * v[webgl.M21] * v[webgl.M32];
-                t[webgl.M31] = v[webgl.M01] * v[webgl.M22] * v[webgl.M30] - v[webgl.M02] * v[webgl.M21] * v[webgl.M30] + v[webgl.M02] * v[webgl.M20] * v[webgl.M31]
-                    - v[webgl.M00] * v[webgl.M22] * v[webgl.M31] - v[webgl.M01] * v[webgl.M20] * v[webgl.M32] + v[webgl.M00] * v[webgl.M21] * v[webgl.M32];
-                t[webgl.M32] = v[webgl.M02] * v[webgl.M11] * v[webgl.M30] - v[webgl.M01] * v[webgl.M12] * v[webgl.M30] - v[webgl.M02] * v[webgl.M10] * v[webgl.M31]
-                    + v[webgl.M00] * v[webgl.M12] * v[webgl.M31] + v[webgl.M01] * v[webgl.M10] * v[webgl.M32] - v[webgl.M00] * v[webgl.M11] * v[webgl.M32];
-                t[webgl.M33] = v[webgl.M01] * v[webgl.M12] * v[webgl.M20] - v[webgl.M02] * v[webgl.M11] * v[webgl.M20] + v[webgl.M02] * v[webgl.M10] * v[webgl.M21]
-                    - v[webgl.M00] * v[webgl.M12] * v[webgl.M21] - v[webgl.M01] * v[webgl.M10] * v[webgl.M22] + v[webgl.M00] * v[webgl.M11] * v[webgl.M22];
-                v[webgl.M00] = t[webgl.M00] * inv_det;
-                v[webgl.M01] = t[webgl.M01] * inv_det;
-                v[webgl.M02] = t[webgl.M02] * inv_det;
-                v[webgl.M03] = t[webgl.M03] * inv_det;
-                v[webgl.M10] = t[webgl.M10] * inv_det;
-                v[webgl.M11] = t[webgl.M11] * inv_det;
-                v[webgl.M12] = t[webgl.M12] * inv_det;
-                v[webgl.M13] = t[webgl.M13] * inv_det;
-                v[webgl.M20] = t[webgl.M20] * inv_det;
-                v[webgl.M21] = t[webgl.M21] * inv_det;
-                v[webgl.M22] = t[webgl.M22] * inv_det;
-                v[webgl.M23] = t[webgl.M23] * inv_det;
-                v[webgl.M30] = t[webgl.M30] * inv_det;
-                v[webgl.M31] = t[webgl.M31] * inv_det;
-                v[webgl.M32] = t[webgl.M32] * inv_det;
-                v[webgl.M33] = t[webgl.M33] * inv_det;
-                return this;
-            };
-            Matrix4.prototype.determinant = function () {
-                var v = this.values;
-                return v[webgl.M30] * v[webgl.M21] * v[webgl.M12] * v[webgl.M03] - v[webgl.M20] * v[webgl.M31] * v[webgl.M12] * v[webgl.M03] - v[webgl.M30] * v[webgl.M11] * v[webgl.M22] * v[webgl.M03]
-                    + v[webgl.M10] * v[webgl.M31] * v[webgl.M22] * v[webgl.M03] + v[webgl.M20] * v[webgl.M11] * v[webgl.M32] * v[webgl.M03] - v[webgl.M10] * v[webgl.M21] * v[webgl.M32] * v[webgl.M03]
-                    - v[webgl.M30] * v[webgl.M21] * v[webgl.M02] * v[webgl.M13] + v[webgl.M20] * v[webgl.M31] * v[webgl.M02] * v[webgl.M13] + v[webgl.M30] * v[webgl.M01] * v[webgl.M22] * v[webgl.M13]
-                    - v[webgl.M00] * v[webgl.M31] * v[webgl.M22] * v[webgl.M13] - v[webgl.M20] * v[webgl.M01] * v[webgl.M32] * v[webgl.M13] + v[webgl.M00] * v[webgl.M21] * v[webgl.M32] * v[webgl.M13]
-                    + v[webgl.M30] * v[webgl.M11] * v[webgl.M02] * v[webgl.M23] - v[webgl.M10] * v[webgl.M31] * v[webgl.M02] * v[webgl.M23] - v[webgl.M30] * v[webgl.M01] * v[webgl.M12] * v[webgl.M23]
-                    + v[webgl.M00] * v[webgl.M31] * v[webgl.M12] * v[webgl.M23] + v[webgl.M10] * v[webgl.M01] * v[webgl.M32] * v[webgl.M23] - v[webgl.M00] * v[webgl.M11] * v[webgl.M32] * v[webgl.M23]
-                    - v[webgl.M20] * v[webgl.M11] * v[webgl.M02] * v[webgl.M33] + v[webgl.M10] * v[webgl.M21] * v[webgl.M02] * v[webgl.M33] + v[webgl.M20] * v[webgl.M01] * v[webgl.M12] * v[webgl.M33]
-                    - v[webgl.M00] * v[webgl.M21] * v[webgl.M12] * v[webgl.M33] - v[webgl.M10] * v[webgl.M01] * v[webgl.M22] * v[webgl.M33] + v[webgl.M00] * v[webgl.M11] * v[webgl.M22] * v[webgl.M33];
-            };
-            Matrix4.prototype.translate = function (x, y, z) {
-                var v = this.values;
-                v[webgl.M03] += x;
-                v[webgl.M13] += y;
-                v[webgl.M23] += z;
-                return this;
-            };
-            Matrix4.prototype.copy = function () {
-                return new Matrix4().set(this.values);
-            };
-            Matrix4.prototype.projection = function (near, far, fovy, aspectRatio) {
-                this.identity();
-                var l_fd = (1.0 / Math.tan((fovy * (Math.PI / 180)) / 2.0));
-                var l_a1 = (far + near) / (near - far);
-                var l_a2 = (2 * far * near) / (near - far);
-                var v = this.values;
-                v[webgl.M00] = l_fd / aspectRatio;
-                v[webgl.M10] = 0;
-                v[webgl.M20] = 0;
-                v[webgl.M30] = 0;
-                v[webgl.M01] = 0;
-                v[webgl.M11] = l_fd;
-                v[webgl.M21] = 0;
-                v[webgl.M31] = 0;
-                v[webgl.M02] = 0;
-                v[webgl.M12] = 0;
-                v[webgl.M22] = l_a1;
-                v[webgl.M32] = -1;
-                v[webgl.M03] = 0;
-                v[webgl.M13] = 0;
-                v[webgl.M23] = l_a2;
-                v[webgl.M33] = 0;
-                return this;
-            };
-            Matrix4.prototype.ortho2d = function (x, y, width, height) {
-                return this.ortho(x, x + width, y, y + height, 0, 1);
-            };
-            Matrix4.prototype.ortho = function (left, right, bottom, top, near, far) {
-                this.identity();
-                var x_orth = 2 / (right - left);
-                var y_orth = 2 / (top - bottom);
-                var z_orth = -2 / (far - near);
-                var tx = -(right + left) / (right - left);
-                var ty = -(top + bottom) / (top - bottom);
-                var tz = -(far + near) / (far - near);
-                var v = this.values;
-                v[webgl.M00] = x_orth;
-                v[webgl.M10] = 0;
-                v[webgl.M20] = 0;
-                v[webgl.M30] = 0;
-                v[webgl.M01] = 0;
-                v[webgl.M11] = y_orth;
-                v[webgl.M21] = 0;
-                v[webgl.M31] = 0;
-                v[webgl.M02] = 0;
-                v[webgl.M12] = 0;
-                v[webgl.M22] = z_orth;
-                v[webgl.M32] = 0;
-                v[webgl.M03] = tx;
-                v[webgl.M13] = ty;
-                v[webgl.M23] = tz;
-                v[webgl.M33] = 1;
-                return this;
-            };
-            Matrix4.prototype.multiply = function (matrix) {
-                var t = this.temp;
-                var v = this.values;
-                var m = matrix.values;
-                t[webgl.M00] = v[webgl.M00] * m[webgl.M00] + v[webgl.M01] * m[webgl.M10] + v[webgl.M02] * m[webgl.M20] + v[webgl.M03] * m[webgl.M30];
-                t[webgl.M01] = v[webgl.M00] * m[webgl.M01] + v[webgl.M01] * m[webgl.M11] + v[webgl.M02] * m[webgl.M21] + v[webgl.M03] * m[webgl.M31];
-                t[webgl.M02] = v[webgl.M00] * m[webgl.M02] + v[webgl.M01] * m[webgl.M12] + v[webgl.M02] * m[webgl.M22] + v[webgl.M03] * m[webgl.M32];
-                t[webgl.M03] = v[webgl.M00] * m[webgl.M03] + v[webgl.M01] * m[webgl.M13] + v[webgl.M02] * m[webgl.M23] + v[webgl.M03] * m[webgl.M33];
-                t[webgl.M10] = v[webgl.M10] * m[webgl.M00] + v[webgl.M11] * m[webgl.M10] + v[webgl.M12] * m[webgl.M20] + v[webgl.M13] * m[webgl.M30];
-                t[webgl.M11] = v[webgl.M10] * m[webgl.M01] + v[webgl.M11] * m[webgl.M11] + v[webgl.M12] * m[webgl.M21] + v[webgl.M13] * m[webgl.M31];
-                t[webgl.M12] = v[webgl.M10] * m[webgl.M02] + v[webgl.M11] * m[webgl.M12] + v[webgl.M12] * m[webgl.M22] + v[webgl.M13] * m[webgl.M32];
-                t[webgl.M13] = v[webgl.M10] * m[webgl.M03] + v[webgl.M11] * m[webgl.M13] + v[webgl.M12] * m[webgl.M23] + v[webgl.M13] * m[webgl.M33];
-                t[webgl.M20] = v[webgl.M20] * m[webgl.M00] + v[webgl.M21] * m[webgl.M10] + v[webgl.M22] * m[webgl.M20] + v[webgl.M23] * m[webgl.M30];
-                t[webgl.M21] = v[webgl.M20] * m[webgl.M01] + v[webgl.M21] * m[webgl.M11] + v[webgl.M22] * m[webgl.M21] + v[webgl.M23] * m[webgl.M31];
-                t[webgl.M22] = v[webgl.M20] * m[webgl.M02] + v[webgl.M21] * m[webgl.M12] + v[webgl.M22] * m[webgl.M22] + v[webgl.M23] * m[webgl.M32];
-                t[webgl.M23] = v[webgl.M20] * m[webgl.M03] + v[webgl.M21] * m[webgl.M13] + v[webgl.M22] * m[webgl.M23] + v[webgl.M23] * m[webgl.M33];
-                t[webgl.M30] = v[webgl.M30] * m[webgl.M00] + v[webgl.M31] * m[webgl.M10] + v[webgl.M32] * m[webgl.M20] + v[webgl.M33] * m[webgl.M30];
-                t[webgl.M31] = v[webgl.M30] * m[webgl.M01] + v[webgl.M31] * m[webgl.M11] + v[webgl.M32] * m[webgl.M21] + v[webgl.M33] * m[webgl.M31];
-                t[webgl.M32] = v[webgl.M30] * m[webgl.M02] + v[webgl.M31] * m[webgl.M12] + v[webgl.M32] * m[webgl.M22] + v[webgl.M33] * m[webgl.M32];
-                t[webgl.M33] = v[webgl.M30] * m[webgl.M03] + v[webgl.M31] * m[webgl.M13] + v[webgl.M32] * m[webgl.M23] + v[webgl.M33] * m[webgl.M33];
-                return this.set(this.temp);
-            };
-            Matrix4.prototype.multiplyLeft = function (matrix) {
-                var t = this.temp;
-                var v = this.values;
-                var m = matrix.values;
-                t[webgl.M00] = m[webgl.M00] * v[webgl.M00] + m[webgl.M01] * v[webgl.M10] + m[webgl.M02] * v[webgl.M20] + m[webgl.M03] * v[webgl.M30];
-                t[webgl.M01] = m[webgl.M00] * v[webgl.M01] + m[webgl.M01] * v[webgl.M11] + m[webgl.M02] * v[webgl.M21] + m[webgl.M03] * v[webgl.M31];
-                t[webgl.M02] = m[webgl.M00] * v[webgl.M02] + m[webgl.M01] * v[webgl.M12] + m[webgl.M02] * v[webgl.M22] + m[webgl.M03] * v[webgl.M32];
-                t[webgl.M03] = m[webgl.M00] * v[webgl.M03] + m[webgl.M01] * v[webgl.M13] + m[webgl.M02] * v[webgl.M23] + m[webgl.M03] * v[webgl.M33];
-                t[webgl.M10] = m[webgl.M10] * v[webgl.M00] + m[webgl.M11] * v[webgl.M10] + m[webgl.M12] * v[webgl.M20] + m[webgl.M13] * v[webgl.M30];
-                t[webgl.M11] = m[webgl.M10] * v[webgl.M01] + m[webgl.M11] * v[webgl.M11] + m[webgl.M12] * v[webgl.M21] + m[webgl.M13] * v[webgl.M31];
-                t[webgl.M12] = m[webgl.M10] * v[webgl.M02] + m[webgl.M11] * v[webgl.M12] + m[webgl.M12] * v[webgl.M22] + m[webgl.M13] * v[webgl.M32];
-                t[webgl.M13] = m[webgl.M10] * v[webgl.M03] + m[webgl.M11] * v[webgl.M13] + m[webgl.M12] * v[webgl.M23] + m[webgl.M13] * v[webgl.M33];
-                t[webgl.M20] = m[webgl.M20] * v[webgl.M00] + m[webgl.M21] * v[webgl.M10] + m[webgl.M22] * v[webgl.M20] + m[webgl.M23] * v[webgl.M30];
-                t[webgl.M21] = m[webgl.M20] * v[webgl.M01] + m[webgl.M21] * v[webgl.M11] + m[webgl.M22] * v[webgl.M21] + m[webgl.M23] * v[webgl.M31];
-                t[webgl.M22] = m[webgl.M20] * v[webgl.M02] + m[webgl.M21] * v[webgl.M12] + m[webgl.M22] * v[webgl.M22] + m[webgl.M23] * v[webgl.M32];
-                t[webgl.M23] = m[webgl.M20] * v[webgl.M03] + m[webgl.M21] * v[webgl.M13] + m[webgl.M22] * v[webgl.M23] + m[webgl.M23] * v[webgl.M33];
-                t[webgl.M30] = m[webgl.M30] * v[webgl.M00] + m[webgl.M31] * v[webgl.M10] + m[webgl.M32] * v[webgl.M20] + m[webgl.M33] * v[webgl.M30];
-                t[webgl.M31] = m[webgl.M30] * v[webgl.M01] + m[webgl.M31] * v[webgl.M11] + m[webgl.M32] * v[webgl.M21] + m[webgl.M33] * v[webgl.M31];
-                t[webgl.M32] = m[webgl.M30] * v[webgl.M02] + m[webgl.M31] * v[webgl.M12] + m[webgl.M32] * v[webgl.M22] + m[webgl.M33] * v[webgl.M32];
-                t[webgl.M33] = m[webgl.M30] * v[webgl.M03] + m[webgl.M31] * v[webgl.M13] + m[webgl.M32] * v[webgl.M23] + m[webgl.M33] * v[webgl.M33];
-                return this.set(this.temp);
-            };
-            Matrix4.prototype.lookAt = function (position, direction, up) {
-                Matrix4.initTemps();
-                var xAxis = Matrix4.xAxis, yAxis = Matrix4.yAxis, zAxis = Matrix4.zAxis;
-                zAxis.setFrom(direction).normalize();
-                xAxis.setFrom(direction).normalize();
-                xAxis.cross(up).normalize();
-                yAxis.setFrom(xAxis).cross(zAxis).normalize();
-                this.identity();
-                var val = this.values;
-                val[webgl.M00] = xAxis.x;
-                val[webgl.M01] = xAxis.y;
-                val[webgl.M02] = xAxis.z;
-                val[webgl.M10] = yAxis.x;
-                val[webgl.M11] = yAxis.y;
-                val[webgl.M12] = yAxis.z;
-                val[webgl.M20] = -zAxis.x;
-                val[webgl.M21] = -zAxis.y;
-                val[webgl.M22] = -zAxis.z;
-                Matrix4.tmpMatrix.identity();
-                Matrix4.tmpMatrix.values[webgl.M03] = -position.x;
-                Matrix4.tmpMatrix.values[webgl.M13] = -position.y;
-                Matrix4.tmpMatrix.values[webgl.M23] = -position.z;
-                this.multiply(Matrix4.tmpMatrix);
-                return this;
-            };
-            Matrix4.initTemps = function () {
-                if (Matrix4.xAxis === null)
-                    Matrix4.xAxis = new webgl.Vector3();
-                if (Matrix4.yAxis === null)
-                    Matrix4.yAxis = new webgl.Vector3();
-                if (Matrix4.zAxis === null)
-                    Matrix4.zAxis = new webgl.Vector3();
-            };
-            return Matrix4;
-        }());
-        Matrix4.xAxis = null;
-        Matrix4.yAxis = null;
-        Matrix4.zAxis = null;
-        Matrix4.tmpMatrix = new Matrix4();
-        webgl.Matrix4 = Matrix4;
-    })(webgl = spine.webgl || (spine.webgl = {}));
-})(spine || (spine = {}));
-var spine;
-(function (spine) {
-    var webgl;
-    (function (webgl) {
-        var Mesh = (function () {
-            function Mesh(context, attributes, maxVertices, maxIndices) {
-                this.attributes = attributes;
-                this.verticesLength = 0;
-                this.dirtyVertices = false;
-                this.indicesLength = 0;
-                this.dirtyIndices = false;
-                this.elementsPerVertex = 0;
-                this.context = context instanceof webgl.ManagedWebGLRenderingContext ? context : new webgl.ManagedWebGLRenderingContext(context);
-                this.elementsPerVertex = 0;
-                for (var i = 0; i < attributes.length; i++) {
-                    this.elementsPerVertex += attributes[i].numElements;
-                }
-                this.vertices = new Float32Array(maxVertices * this.elementsPerVertex);
-                this.indices = new Uint16Array(maxIndices);
-                this.context.addRestorable(this);
-            }
-            Mesh.prototype.getAttributes = function () { return this.attributes; };
-            Mesh.prototype.maxVertices = function () { return this.vertices.length / this.elementsPerVertex; };
-            Mesh.prototype.numVertices = function () { return this.verticesLength / this.elementsPerVertex; };
-            Mesh.prototype.setVerticesLength = function (length) {
-                this.dirtyVertices = true;
-                this.verticesLength = length;
-            };
-            Mesh.prototype.getVertices = function () { return this.vertices; };
-            Mesh.prototype.maxIndices = function () { return this.indices.length; };
-            Mesh.prototype.numIndices = function () { return this.indicesLength; };
-            Mesh.prototype.setIndicesLength = function (length) {
-                this.dirtyIndices = true;
-                this.indicesLength = length;
-            };
-            Mesh.prototype.getIndices = function () { return this.indices; };
-            ;
-            Mesh.prototype.getVertexSizeInFloats = function () {
-                var size = 0;
-                for (var i = 0; i < this.attributes.length; i++) {
-                    var attribute = this.attributes[i];
-                    size += attribute.numElements;
-                }
-                return size;
-            };
-            Mesh.prototype.setVertices = function (vertices) {
-                this.dirtyVertices = true;
-                if (vertices.length > this.vertices.length)
-                    throw Error("Mesh can't store more than " + this.maxVertices() + " vertices");
-                this.vertices.set(vertices, 0);
-                this.verticesLength = vertices.length;
-            };
-            Mesh.prototype.setIndices = function (indices) {
-                this.dirtyIndices = true;
-                if (indices.length > this.indices.length)
-                    throw Error("Mesh can't store more than " + this.maxIndices() + " indices");
-                this.indices.set(indices, 0);
-                this.indicesLength = indices.length;
-            };
-            Mesh.prototype.draw = function (shader, primitiveType) {
-                this.drawWithOffset(shader, primitiveType, 0, this.indicesLength > 0 ? this.indicesLength : this.verticesLength / this.elementsPerVertex);
-            };
-            Mesh.prototype.drawWithOffset = function (shader, primitiveType, offset, count) {
-                var gl = this.context.gl;
-                if (this.dirtyVertices || this.dirtyIndices)
-                    this.update();
-                this.bind(shader);
-                if (this.indicesLength > 0) {
-                    gl.drawElements(primitiveType, count, gl.UNSIGNED_SHORT, offset * 2);
-                }
-                else {
-                    gl.drawArrays(primitiveType, offset, count);
-                }
-                this.unbind(shader);
-            };
-            Mesh.prototype.bind = function (shader) {
-                var gl = this.context.gl;
-                gl.bindBuffer(gl.ARRAY_BUFFER, this.verticesBuffer);
-                var offset = 0;
-                for (var i = 0; i < this.attributes.length; i++) {
-                    var attrib = this.attributes[i];
-                    var location_1 = shader.getAttributeLocation(attrib.name);
-                    gl.enableVertexAttribArray(location_1);
-                    gl.vertexAttribPointer(location_1, attrib.numElements, gl.FLOAT, false, this.elementsPerVertex * 4, offset * 4);
-                    offset += attrib.numElements;
-                }
-                if (this.indicesLength > 0)
-                    gl.bindBuffer(gl.ELEMENT_ARRAY_BUFFER, this.indicesBuffer);
-            };
-            Mesh.prototype.unbind = function (shader) {
-                var gl = this.context.gl;
-                for (var i = 0; i < this.attributes.length; i++) {
-                    var attrib = this.attributes[i];
-                    var location_2 = shader.getAttributeLocation(attrib.name);
-                    gl.disableVertexAttribArray(location_2);
-                }
-                gl.bindBuffer(gl.ARRAY_BUFFER, null);
-                if (this.indicesLength > 0)
-                    gl.bindBuffer(gl.ELEMENT_ARRAY_BUFFER, null);
-            };
-            Mesh.prototype.update = function () {
-                var gl = this.context.gl;
-                if (this.dirtyVertices) {
-                    if (!this.verticesBuffer) {
-                        this.verticesBuffer = gl.createBuffer();
-                    }
-                    gl.bindBuffer(gl.ARRAY_BUFFER, this.verticesBuffer);
-                    gl.bufferData(gl.ARRAY_BUFFER, this.vertices.subarray(0, this.verticesLength), gl.DYNAMIC_DRAW);
-                    this.dirtyVertices = false;
-                }
-                if (this.dirtyIndices) {
-                    if (!this.indicesBuffer) {
-                        this.indicesBuffer = gl.createBuffer();
-                    }
-                    gl.bindBuffer(gl.ELEMENT_ARRAY_BUFFER, this.indicesBuffer);
-                    gl.bufferData(gl.ELEMENT_ARRAY_BUFFER, this.indices.subarray(0, this.indicesLength), gl.DYNAMIC_DRAW);
-                    this.dirtyIndices = false;
-                }
-            };
-            Mesh.prototype.restore = function () {
-                this.verticesBuffer = null;
-                this.indicesBuffer = null;
-                this.update();
-            };
-            Mesh.prototype.dispose = function () {
-                this.context.removeRestorable(this);
-                var gl = this.context.gl;
-                gl.deleteBuffer(this.verticesBuffer);
-                gl.deleteBuffer(this.indicesBuffer);
-            };
-            return Mesh;
-        }());
-        webgl.Mesh = Mesh;
-        var VertexAttribute = (function () {
-            function VertexAttribute(name, type, numElements) {
-                this.name = name;
-                this.type = type;
-                this.numElements = numElements;
-            }
-            return VertexAttribute;
-        }());
-        webgl.VertexAttribute = VertexAttribute;
-        var Position2Attribute = (function (_super) {
-            __extends(Position2Attribute, _super);
-            function Position2Attribute() {
-                return _super.call(this, webgl.Shader.POSITION, VertexAttributeType.Float, 2) || this;
-            }
-            return Position2Attribute;
-        }(VertexAttribute));
-        webgl.Position2Attribute = Position2Attribute;
-        var Position3Attribute = (function (_super) {
-            __extends(Position3Attribute, _super);
-            function Position3Attribute() {
-                return _super.call(this, webgl.Shader.POSITION, VertexAttributeType.Float, 3) || this;
-            }
-            return Position3Attribute;
-        }(VertexAttribute));
-        webgl.Position3Attribute = Position3Attribute;
-        var TexCoordAttribute = (function (_super) {
-            __extends(TexCoordAttribute, _super);
-            function TexCoordAttribute(unit) {
-                if (unit === void 0) { unit = 0; }
-                return _super.call(this, webgl.Shader.TEXCOORDS + (unit == 0 ? "" : unit), VertexAttributeType.Float, 2) || this;
-            }
-            return TexCoordAttribute;
-        }(VertexAttribute));
-        webgl.TexCoordAttribute = TexCoordAttribute;
-        var ColorAttribute = (function (_super) {
-            __extends(ColorAttribute, _super);
-            function ColorAttribute() {
-                return _super.call(this, webgl.Shader.COLOR, VertexAttributeType.Float, 4) || this;
-            }
-            return ColorAttribute;
-        }(VertexAttribute));
-        webgl.ColorAttribute = ColorAttribute;
-        var Color2Attribute = (function (_super) {
-            __extends(Color2Attribute, _super);
-            function Color2Attribute() {
-                return _super.call(this, webgl.Shader.COLOR2, VertexAttributeType.Float, 4) || this;
-            }
-            return Color2Attribute;
-        }(VertexAttribute));
-        webgl.Color2Attribute = Color2Attribute;
-        var VertexAttributeType;
-        (function (VertexAttributeType) {
-            VertexAttributeType[VertexAttributeType["Float"] = 0] = "Float";
-        })(VertexAttributeType = webgl.VertexAttributeType || (webgl.VertexAttributeType = {}));
-    })(webgl = spine.webgl || (spine.webgl = {}));
-=======
 	var webgl;
 	(function (webgl) {
 		var GLTexture = (function (_super) {
@@ -12012,1446 +7494,103 @@
 			VertexAttributeType[VertexAttributeType["Float"] = 0] = "Float";
 		})(VertexAttributeType = webgl.VertexAttributeType || (webgl.VertexAttributeType = {}));
 	})(webgl = spine.webgl || (spine.webgl = {}));
->>>>>>> cce86c1e
 })(spine || (spine = {}));
 var spine;
 (function (spine) {
-    var webgl;
-    (function (webgl) {
-        var PolygonBatcher = (function () {
-            function PolygonBatcher(context, twoColorTint, maxVertices) {
-                if (twoColorTint === void 0) { twoColorTint = true; }
-                if (maxVertices === void 0) { maxVertices = 10920; }
-                this.isDrawing = false;
-                this.shader = null;
-                this.lastTexture = null;
-                this.verticesLength = 0;
-                this.indicesLength = 0;
-                if (maxVertices > 10920)
-                    throw new Error("Can't have more than 10920 triangles per batch: " + maxVertices);
-                this.context = context instanceof webgl.ManagedWebGLRenderingContext ? context : new webgl.ManagedWebGLRenderingContext(context);
-                var attributes = twoColorTint ?
-                    [new webgl.Position2Attribute(), new webgl.ColorAttribute(), new webgl.TexCoordAttribute(), new webgl.Color2Attribute()] :
-                    [new webgl.Position2Attribute(), new webgl.ColorAttribute(), new webgl.TexCoordAttribute()];
-                this.mesh = new webgl.Mesh(context, attributes, maxVertices, maxVertices * 3);
-                this.srcBlend = this.context.gl.SRC_ALPHA;
-                this.dstBlend = this.context.gl.ONE_MINUS_SRC_ALPHA;
-            }
-            PolygonBatcher.prototype.begin = function (shader) {
-                var gl = this.context.gl;
-                if (this.isDrawing)
-                    throw new Error("PolygonBatch is already drawing. Call PolygonBatch.end() before calling PolygonBatch.begin()");
-                this.drawCalls = 0;
-                this.shader = shader;
-                this.lastTexture = null;
-                this.isDrawing = true;
-                gl.enable(gl.BLEND);
-                gl.blendFunc(this.srcBlend, this.dstBlend);
-            };
-            PolygonBatcher.prototype.setBlendMode = function (srcBlend, dstBlend) {
-                var gl = this.context.gl;
-                this.srcBlend = srcBlend;
-                this.dstBlend = dstBlend;
-                if (this.isDrawing) {
-                    this.flush();
-                    gl.blendFunc(this.srcBlend, this.dstBlend);
-                }
-            };
-            PolygonBatcher.prototype.draw = function (texture, vertices, indices) {
-                if (texture != this.lastTexture) {
-                    this.flush();
-                    this.lastTexture = texture;
-                }
-                else if (this.verticesLength + vertices.length > this.mesh.getVertices().length ||
-                    this.indicesLength + indices.length > this.mesh.getIndices().length) {
-                    this.flush();
-                }
-                var indexStart = this.mesh.numVertices();
-                this.mesh.getVertices().set(vertices, this.verticesLength);
-                this.verticesLength += vertices.length;
-                this.mesh.setVerticesLength(this.verticesLength);
-                var indicesArray = this.mesh.getIndices();
-                for (var i = this.indicesLength, j = 0; j < indices.length; i++, j++)
-                    indicesArray[i] = indices[j] + indexStart;
-                this.indicesLength += indices.length;
-                this.mesh.setIndicesLength(this.indicesLength);
-            };
-            PolygonBatcher.prototype.flush = function () {
-                var gl = this.context.gl;
-                if (this.verticesLength == 0)
-                    return;
-                this.lastTexture.bind();
-                this.mesh.draw(this.shader, gl.TRIANGLES);
-                this.verticesLength = 0;
-                this.indicesLength = 0;
-                this.mesh.setVerticesLength(0);
-                this.mesh.setIndicesLength(0);
-                this.drawCalls++;
-            };
-            PolygonBatcher.prototype.end = function () {
-                var gl = this.context.gl;
-                if (!this.isDrawing)
-                    throw new Error("PolygonBatch is not drawing. Call PolygonBatch.begin() before calling PolygonBatch.end()");
-                if (this.verticesLength > 0 || this.indicesLength > 0)
-                    this.flush();
-                this.shader = null;
-                this.lastTexture = null;
-                this.isDrawing = false;
-                gl.disable(gl.BLEND);
-            };
-            PolygonBatcher.prototype.getDrawCalls = function () { return this.drawCalls; };
-            PolygonBatcher.prototype.dispose = function () {
-                this.mesh.dispose();
-            };
-            return PolygonBatcher;
-        }());
-        webgl.PolygonBatcher = PolygonBatcher;
-    })(webgl = spine.webgl || (spine.webgl = {}));
+	var webgl;
+	(function (webgl) {
+		var PolygonBatcher = (function () {
+			function PolygonBatcher(context, twoColorTint, maxVertices) {
+				if (twoColorTint === void 0) { twoColorTint = true; }
+				if (maxVertices === void 0) { maxVertices = 10920; }
+				this.isDrawing = false;
+				this.shader = null;
+				this.lastTexture = null;
+				this.verticesLength = 0;
+				this.indicesLength = 0;
+				if (maxVertices > 10920)
+					throw new Error("Can't have more than 10920 triangles per batch: " + maxVertices);
+				this.context = context instanceof webgl.ManagedWebGLRenderingContext ? context : new webgl.ManagedWebGLRenderingContext(context);
+				var attributes = twoColorTint ?
+					[new webgl.Position2Attribute(), new webgl.ColorAttribute(), new webgl.TexCoordAttribute(), new webgl.Color2Attribute()] :
+					[new webgl.Position2Attribute(), new webgl.ColorAttribute(), new webgl.TexCoordAttribute()];
+				this.mesh = new webgl.Mesh(context, attributes, maxVertices, maxVertices * 3);
+				this.srcBlend = this.context.gl.SRC_ALPHA;
+				this.dstBlend = this.context.gl.ONE_MINUS_SRC_ALPHA;
+			}
+			PolygonBatcher.prototype.begin = function (shader) {
+				var gl = this.context.gl;
+				if (this.isDrawing)
+					throw new Error("PolygonBatch is already drawing. Call PolygonBatch.end() before calling PolygonBatch.begin()");
+				this.drawCalls = 0;
+				this.shader = shader;
+				this.lastTexture = null;
+				this.isDrawing = true;
+				gl.enable(gl.BLEND);
+				gl.blendFunc(this.srcBlend, this.dstBlend);
+			};
+			PolygonBatcher.prototype.setBlendMode = function (srcBlend, dstBlend) {
+				var gl = this.context.gl;
+				this.srcBlend = srcBlend;
+				this.dstBlend = dstBlend;
+				if (this.isDrawing) {
+					this.flush();
+					gl.blendFunc(this.srcBlend, this.dstBlend);
+				}
+			};
+			PolygonBatcher.prototype.draw = function (texture, vertices, indices) {
+				if (texture != this.lastTexture) {
+					this.flush();
+					this.lastTexture = texture;
+				}
+				else if (this.verticesLength + vertices.length > this.mesh.getVertices().length ||
+					this.indicesLength + indices.length > this.mesh.getIndices().length) {
+					this.flush();
+				}
+				var indexStart = this.mesh.numVertices();
+				this.mesh.getVertices().set(vertices, this.verticesLength);
+				this.verticesLength += vertices.length;
+				this.mesh.setVerticesLength(this.verticesLength);
+				var indicesArray = this.mesh.getIndices();
+				for (var i = this.indicesLength, j = 0; j < indices.length; i++, j++)
+					indicesArray[i] = indices[j] + indexStart;
+				this.indicesLength += indices.length;
+				this.mesh.setIndicesLength(this.indicesLength);
+			};
+			PolygonBatcher.prototype.flush = function () {
+				var gl = this.context.gl;
+				if (this.verticesLength == 0)
+					return;
+				this.lastTexture.bind();
+				this.mesh.draw(this.shader, gl.TRIANGLES);
+				this.verticesLength = 0;
+				this.indicesLength = 0;
+				this.mesh.setVerticesLength(0);
+				this.mesh.setIndicesLength(0);
+				this.drawCalls++;
+			};
+			PolygonBatcher.prototype.end = function () {
+				var gl = this.context.gl;
+				if (!this.isDrawing)
+					throw new Error("PolygonBatch is not drawing. Call PolygonBatch.begin() before calling PolygonBatch.end()");
+				if (this.verticesLength > 0 || this.indicesLength > 0)
+					this.flush();
+				this.shader = null;
+				this.lastTexture = null;
+				this.isDrawing = false;
+				gl.disable(gl.BLEND);
+			};
+			PolygonBatcher.prototype.getDrawCalls = function () { return this.drawCalls; };
+			PolygonBatcher.prototype.dispose = function () {
+				this.mesh.dispose();
+			};
+			return PolygonBatcher;
+		}());
+		webgl.PolygonBatcher = PolygonBatcher;
+	})(webgl = spine.webgl || (spine.webgl = {}));
 })(spine || (spine = {}));
 var spine;
 (function (spine) {
-<<<<<<< HEAD
-    var webgl;
-    (function (webgl) {
-        var SceneRenderer = (function () {
-            function SceneRenderer(canvas, context, twoColorTint) {
-                if (twoColorTint === void 0) { twoColorTint = true; }
-                this.twoColorTint = false;
-                this.activeRenderer = null;
-                this.QUAD = [
-                    0, 0, 1, 1, 1, 1, 0, 0,
-                    0, 0, 1, 1, 1, 1, 0, 0,
-                    0, 0, 1, 1, 1, 1, 0, 0,
-                    0, 0, 1, 1, 1, 1, 0, 0,
-                ];
-                this.QUAD_TRIANGLES = [0, 1, 2, 2, 3, 0];
-                this.WHITE = new spine.Color(1, 1, 1, 1);
-                this.canvas = canvas;
-                this.context = context instanceof webgl.ManagedWebGLRenderingContext ? context : new webgl.ManagedWebGLRenderingContext(context);
-                this.twoColorTint = twoColorTint;
-                this.camera = new webgl.OrthoCamera(canvas.width, canvas.height);
-                this.batcherShader = twoColorTint ? webgl.Shader.newTwoColoredTextured(this.context) : webgl.Shader.newColoredTextured(this.context);
-                this.batcher = new webgl.PolygonBatcher(this.context, twoColorTint);
-                this.shapesShader = webgl.Shader.newColored(this.context);
-                this.shapes = new webgl.ShapeRenderer(this.context);
-                this.skeletonRenderer = new webgl.SkeletonRenderer(this.context, twoColorTint);
-                this.skeletonDebugRenderer = new webgl.SkeletonDebugRenderer(this.context);
-            }
-            SceneRenderer.prototype.begin = function () {
-                this.camera.update();
-                this.enableRenderer(this.batcher);
-            };
-            SceneRenderer.prototype.drawSkeleton = function (skeleton, premultipliedAlpha) {
-                if (premultipliedAlpha === void 0) { premultipliedAlpha = false; }
-                this.enableRenderer(this.batcher);
-                this.skeletonRenderer.premultipliedAlpha = premultipliedAlpha;
-                this.skeletonRenderer.draw(this.batcher, skeleton);
-            };
-            SceneRenderer.prototype.drawSkeletonDebug = function (skeleton, premultipliedAlpha, ignoredBones) {
-                if (premultipliedAlpha === void 0) { premultipliedAlpha = false; }
-                if (ignoredBones === void 0) { ignoredBones = null; }
-                this.enableRenderer(this.shapes);
-                this.skeletonDebugRenderer.premultipliedAlpha = premultipliedAlpha;
-                this.skeletonDebugRenderer.draw(this.shapes, skeleton, ignoredBones);
-            };
-            SceneRenderer.prototype.drawTexture = function (texture, x, y, width, height, color) {
-                if (color === void 0) { color = null; }
-                this.enableRenderer(this.batcher);
-                if (color === null)
-                    color = this.WHITE;
-                var quad = this.QUAD;
-                var i = 0;
-                quad[i++] = x;
-                quad[i++] = y;
-                quad[i++] = color.r;
-                quad[i++] = color.g;
-                quad[i++] = color.b;
-                quad[i++] = color.a;
-                quad[i++] = 0;
-                quad[i++] = 1;
-                if (this.twoColorTint) {
-                    quad[i++] = 0;
-                    quad[i++] = 0;
-                    quad[i++] = 0;
-                    quad[i++] = 0;
-                }
-                quad[i++] = x + width;
-                quad[i++] = y;
-                quad[i++] = color.r;
-                quad[i++] = color.g;
-                quad[i++] = color.b;
-                quad[i++] = color.a;
-                quad[i++] = 1;
-                quad[i++] = 1;
-                if (this.twoColorTint) {
-                    quad[i++] = 0;
-                    quad[i++] = 0;
-                    quad[i++] = 0;
-                    quad[i++] = 0;
-                }
-                quad[i++] = x + width;
-                quad[i++] = y + height;
-                quad[i++] = color.r;
-                quad[i++] = color.g;
-                quad[i++] = color.b;
-                quad[i++] = color.a;
-                quad[i++] = 1;
-                quad[i++] = 0;
-                if (this.twoColorTint) {
-                    quad[i++] = 0;
-                    quad[i++] = 0;
-                    quad[i++] = 0;
-                    quad[i++] = 0;
-                }
-                quad[i++] = x;
-                quad[i++] = y + height;
-                quad[i++] = color.r;
-                quad[i++] = color.g;
-                quad[i++] = color.b;
-                quad[i++] = color.a;
-                quad[i++] = 0;
-                quad[i++] = 0;
-                if (this.twoColorTint) {
-                    quad[i++] = 0;
-                    quad[i++] = 0;
-                    quad[i++] = 0;
-                    quad[i++] = 0;
-                }
-                this.batcher.draw(texture, quad, this.QUAD_TRIANGLES);
-            };
-            SceneRenderer.prototype.drawTextureRotated = function (texture, x, y, width, height, pivotX, pivotY, angle, color, premultipliedAlpha) {
-                if (color === void 0) { color = null; }
-                if (premultipliedAlpha === void 0) { premultipliedAlpha = false; }
-                this.enableRenderer(this.batcher);
-                if (color === null)
-                    color = this.WHITE;
-                var quad = this.QUAD;
-                var worldOriginX = x + pivotX;
-                var worldOriginY = y + pivotY;
-                var fx = -pivotX;
-                var fy = -pivotY;
-                var fx2 = width - pivotX;
-                var fy2 = height - pivotY;
-                var p1x = fx;
-                var p1y = fy;
-                var p2x = fx;
-                var p2y = fy2;
-                var p3x = fx2;
-                var p3y = fy2;
-                var p4x = fx2;
-                var p4y = fy;
-                var x1 = 0;
-                var y1 = 0;
-                var x2 = 0;
-                var y2 = 0;
-                var x3 = 0;
-                var y3 = 0;
-                var x4 = 0;
-                var y4 = 0;
-                if (angle != 0) {
-                    var cos = spine.MathUtils.cosDeg(angle);
-                    var sin = spine.MathUtils.sinDeg(angle);
-                    x1 = cos * p1x - sin * p1y;
-                    y1 = sin * p1x + cos * p1y;
-                    x4 = cos * p2x - sin * p2y;
-                    y4 = sin * p2x + cos * p2y;
-                    x3 = cos * p3x - sin * p3y;
-                    y3 = sin * p3x + cos * p3y;
-                    x2 = x3 + (x1 - x4);
-                    y2 = y3 + (y1 - y4);
-                }
-                else {
-                    x1 = p1x;
-                    y1 = p1y;
-                    x4 = p2x;
-                    y4 = p2y;
-                    x3 = p3x;
-                    y3 = p3y;
-                    x2 = p4x;
-                    y2 = p4y;
-                }
-                x1 += worldOriginX;
-                y1 += worldOriginY;
-                x2 += worldOriginX;
-                y2 += worldOriginY;
-                x3 += worldOriginX;
-                y3 += worldOriginY;
-                x4 += worldOriginX;
-                y4 += worldOriginY;
-                var i = 0;
-                quad[i++] = x1;
-                quad[i++] = y1;
-                quad[i++] = color.r;
-                quad[i++] = color.g;
-                quad[i++] = color.b;
-                quad[i++] = color.a;
-                quad[i++] = 0;
-                quad[i++] = 1;
-                if (this.twoColorTint) {
-                    quad[i++] = 0;
-                    quad[i++] = 0;
-                    quad[i++] = 0;
-                    quad[i++] = 0;
-                }
-                quad[i++] = x2;
-                quad[i++] = y2;
-                quad[i++] = color.r;
-                quad[i++] = color.g;
-                quad[i++] = color.b;
-                quad[i++] = color.a;
-                quad[i++] = 1;
-                quad[i++] = 1;
-                if (this.twoColorTint) {
-                    quad[i++] = 0;
-                    quad[i++] = 0;
-                    quad[i++] = 0;
-                    quad[i++] = 0;
-                }
-                quad[i++] = x3;
-                quad[i++] = y3;
-                quad[i++] = color.r;
-                quad[i++] = color.g;
-                quad[i++] = color.b;
-                quad[i++] = color.a;
-                quad[i++] = 1;
-                quad[i++] = 0;
-                if (this.twoColorTint) {
-                    quad[i++] = 0;
-                    quad[i++] = 0;
-                    quad[i++] = 0;
-                    quad[i++] = 0;
-                }
-                quad[i++] = x4;
-                quad[i++] = y4;
-                quad[i++] = color.r;
-                quad[i++] = color.g;
-                quad[i++] = color.b;
-                quad[i++] = color.a;
-                quad[i++] = 0;
-                quad[i++] = 0;
-                if (this.twoColorTint) {
-                    quad[i++] = 0;
-                    quad[i++] = 0;
-                    quad[i++] = 0;
-                    quad[i++] = 0;
-                }
-                this.batcher.draw(texture, quad, this.QUAD_TRIANGLES);
-            };
-            SceneRenderer.prototype.drawRegion = function (region, x, y, width, height, color, premultipliedAlpha) {
-                if (color === void 0) { color = null; }
-                if (premultipliedAlpha === void 0) { premultipliedAlpha = false; }
-                this.enableRenderer(this.batcher);
-                if (color === null)
-                    color = this.WHITE;
-                var quad = this.QUAD;
-                var i = 0;
-                quad[i++] = x;
-                quad[i++] = y;
-                quad[i++] = color.r;
-                quad[i++] = color.g;
-                quad[i++] = color.b;
-                quad[i++] = color.a;
-                quad[i++] = region.u;
-                quad[i++] = region.v2;
-                if (this.twoColorTint) {
-                    quad[i++] = 0;
-                    quad[i++] = 0;
-                    quad[i++] = 0;
-                    quad[i++] = 0;
-                }
-                quad[i++] = x + width;
-                quad[i++] = y;
-                quad[i++] = color.r;
-                quad[i++] = color.g;
-                quad[i++] = color.b;
-                quad[i++] = color.a;
-                quad[i++] = region.u2;
-                quad[i++] = region.v2;
-                if (this.twoColorTint) {
-                    quad[i++] = 0;
-                    quad[i++] = 0;
-                    quad[i++] = 0;
-                    quad[i++] = 0;
-                }
-                quad[i++] = x + width;
-                quad[i++] = y + height;
-                quad[i++] = color.r;
-                quad[i++] = color.g;
-                quad[i++] = color.b;
-                quad[i++] = color.a;
-                quad[i++] = region.u2;
-                quad[i++] = region.v;
-                if (this.twoColorTint) {
-                    quad[i++] = 0;
-                    quad[i++] = 0;
-                    quad[i++] = 0;
-                    quad[i++] = 0;
-                }
-                quad[i++] = x;
-                quad[i++] = y + height;
-                quad[i++] = color.r;
-                quad[i++] = color.g;
-                quad[i++] = color.b;
-                quad[i++] = color.a;
-                quad[i++] = region.u;
-                quad[i++] = region.v;
-                if (this.twoColorTint) {
-                    quad[i++] = 0;
-                    quad[i++] = 0;
-                    quad[i++] = 0;
-                    quad[i++] = 0;
-                }
-                this.batcher.draw(region.texture, quad, this.QUAD_TRIANGLES);
-            };
-            SceneRenderer.prototype.line = function (x, y, x2, y2, color, color2) {
-                if (color === void 0) { color = null; }
-                if (color2 === void 0) { color2 = null; }
-                this.enableRenderer(this.shapes);
-                this.shapes.line(x, y, x2, y2, color);
-            };
-            SceneRenderer.prototype.triangle = function (filled, x, y, x2, y2, x3, y3, color, color2, color3) {
-                if (color === void 0) { color = null; }
-                if (color2 === void 0) { color2 = null; }
-                if (color3 === void 0) { color3 = null; }
-                this.enableRenderer(this.shapes);
-                this.shapes.triangle(filled, x, y, x2, y2, x3, y3, color, color2, color3);
-            };
-            SceneRenderer.prototype.quad = function (filled, x, y, x2, y2, x3, y3, x4, y4, color, color2, color3, color4) {
-                if (color === void 0) { color = null; }
-                if (color2 === void 0) { color2 = null; }
-                if (color3 === void 0) { color3 = null; }
-                if (color4 === void 0) { color4 = null; }
-                this.enableRenderer(this.shapes);
-                this.shapes.quad(filled, x, y, x2, y2, x3, y3, x4, y4, color, color2, color3, color4);
-            };
-            SceneRenderer.prototype.rect = function (filled, x, y, width, height, color) {
-                if (color === void 0) { color = null; }
-                this.enableRenderer(this.shapes);
-                this.shapes.rect(filled, x, y, width, height, color);
-            };
-            SceneRenderer.prototype.rectLine = function (filled, x1, y1, x2, y2, width, color) {
-                if (color === void 0) { color = null; }
-                this.enableRenderer(this.shapes);
-                this.shapes.rectLine(filled, x1, y1, x2, y2, width, color);
-            };
-            SceneRenderer.prototype.polygon = function (polygonVertices, offset, count, color) {
-                if (color === void 0) { color = null; }
-                this.enableRenderer(this.shapes);
-                this.shapes.polygon(polygonVertices, offset, count, color);
-            };
-            SceneRenderer.prototype.circle = function (filled, x, y, radius, color, segments) {
-                if (color === void 0) { color = null; }
-                if (segments === void 0) { segments = 0; }
-                this.enableRenderer(this.shapes);
-                this.shapes.circle(filled, x, y, radius, color, segments);
-            };
-            SceneRenderer.prototype.curve = function (x1, y1, cx1, cy1, cx2, cy2, x2, y2, segments, color) {
-                if (color === void 0) { color = null; }
-                this.enableRenderer(this.shapes);
-                this.shapes.curve(x1, y1, cx1, cy1, cx2, cy2, x2, y2, segments, color);
-            };
-            SceneRenderer.prototype.end = function () {
-                if (this.activeRenderer === this.batcher)
-                    this.batcher.end();
-                else if (this.activeRenderer === this.shapes)
-                    this.shapes.end();
-                this.activeRenderer = null;
-            };
-            SceneRenderer.prototype.resize = function (resizeMode) {
-                var canvas = this.canvas;
-                var w = canvas.clientWidth;
-                var h = canvas.clientHeight;
-                if (canvas.width != w || canvas.height != h) {
-                    canvas.width = w;
-                    canvas.height = h;
-                }
-                this.context.gl.viewport(0, 0, canvas.width, canvas.height);
-                if (resizeMode === ResizeMode.Stretch) {
-                }
-                else if (resizeMode === ResizeMode.Expand) {
-                    this.camera.setViewport(w, h);
-                }
-                else if (resizeMode === ResizeMode.Fit) {
-                    var sourceWidth = canvas.width, sourceHeight = canvas.height;
-                    var targetWidth = this.camera.viewportWidth, targetHeight = this.camera.viewportHeight;
-                    var targetRatio = targetHeight / targetWidth;
-                    var sourceRatio = sourceHeight / sourceWidth;
-                    var scale = targetRatio < sourceRatio ? targetWidth / sourceWidth : targetHeight / sourceHeight;
-                    this.camera.viewportWidth = sourceWidth * scale;
-                    this.camera.viewportHeight = sourceHeight * scale;
-                }
-                this.camera.update();
-            };
-            SceneRenderer.prototype.enableRenderer = function (renderer) {
-                if (this.activeRenderer === renderer)
-                    return;
-                this.end();
-                if (renderer instanceof webgl.PolygonBatcher) {
-                    this.batcherShader.bind();
-                    this.batcherShader.setUniform4x4f(webgl.Shader.MVP_MATRIX, this.camera.projectionView.values);
-                    this.batcherShader.setUniformi("u_texture", 0);
-                    this.batcher.begin(this.batcherShader);
-                    this.activeRenderer = this.batcher;
-                }
-                else if (renderer instanceof webgl.ShapeRenderer) {
-                    this.shapesShader.bind();
-                    this.shapesShader.setUniform4x4f(webgl.Shader.MVP_MATRIX, this.camera.projectionView.values);
-                    this.shapes.begin(this.shapesShader);
-                    this.activeRenderer = this.shapes;
-                }
-                else {
-                    this.activeRenderer = this.skeletonDebugRenderer;
-                }
-            };
-            SceneRenderer.prototype.dispose = function () {
-                this.batcher.dispose();
-                this.batcherShader.dispose();
-                this.shapes.dispose();
-                this.shapesShader.dispose();
-                this.skeletonDebugRenderer.dispose();
-            };
-            return SceneRenderer;
-        }());
-        webgl.SceneRenderer = SceneRenderer;
-        var ResizeMode;
-        (function (ResizeMode) {
-            ResizeMode[ResizeMode["Stretch"] = 0] = "Stretch";
-            ResizeMode[ResizeMode["Expand"] = 1] = "Expand";
-            ResizeMode[ResizeMode["Fit"] = 2] = "Fit";
-        })(ResizeMode = webgl.ResizeMode || (webgl.ResizeMode = {}));
-    })(webgl = spine.webgl || (spine.webgl = {}));
-})(spine || (spine = {}));
-var spine;
-(function (spine) {
-    var webgl;
-    (function (webgl) {
-        var Shader = (function () {
-            function Shader(context, vertexShader, fragmentShader) {
-                this.vertexShader = vertexShader;
-                this.fragmentShader = fragmentShader;
-                this.vs = null;
-                this.fs = null;
-                this.program = null;
-                this.tmp2x2 = new Float32Array(2 * 2);
-                this.tmp3x3 = new Float32Array(3 * 3);
-                this.tmp4x4 = new Float32Array(4 * 4);
-                this.vsSource = vertexShader;
-                this.fsSource = fragmentShader;
-                this.context = context instanceof webgl.ManagedWebGLRenderingContext ? context : new webgl.ManagedWebGLRenderingContext(context);
-                this.context.addRestorable(this);
-                this.compile();
-            }
-            Shader.prototype.getProgram = function () { return this.program; };
-            Shader.prototype.getVertexShader = function () { return this.vertexShader; };
-            Shader.prototype.getFragmentShader = function () { return this.fragmentShader; };
-            Shader.prototype.getVertexShaderSource = function () { return this.vsSource; };
-            Shader.prototype.getFragmentSource = function () { return this.fsSource; };
-            Shader.prototype.compile = function () {
-                var gl = this.context.gl;
-                try {
-                    this.vs = this.compileShader(gl.VERTEX_SHADER, this.vertexShader);
-                    this.fs = this.compileShader(gl.FRAGMENT_SHADER, this.fragmentShader);
-                    this.program = this.compileProgram(this.vs, this.fs);
-                }
-                catch (e) {
-                    this.dispose();
-                    throw e;
-                }
-            };
-            Shader.prototype.compileShader = function (type, source) {
-                var gl = this.context.gl;
-                var shader = gl.createShader(type);
-                gl.shaderSource(shader, source);
-                gl.compileShader(shader);
-                if (!gl.getShaderParameter(shader, gl.COMPILE_STATUS)) {
-                    var error = "Couldn't compile shader: " + gl.getShaderInfoLog(shader);
-                    gl.deleteShader(shader);
-                    if (!gl.isContextLost())
-                        throw new Error(error);
-                }
-                return shader;
-            };
-            Shader.prototype.compileProgram = function (vs, fs) {
-                var gl = this.context.gl;
-                var program = gl.createProgram();
-                gl.attachShader(program, vs);
-                gl.attachShader(program, fs);
-                gl.linkProgram(program);
-                if (!gl.getProgramParameter(program, gl.LINK_STATUS)) {
-                    var error = "Couldn't compile shader program: " + gl.getProgramInfoLog(program);
-                    gl.deleteProgram(program);
-                    if (!gl.isContextLost())
-                        throw new Error(error);
-                }
-                return program;
-            };
-            Shader.prototype.restore = function () {
-                this.compile();
-            };
-            Shader.prototype.bind = function () {
-                this.context.gl.useProgram(this.program);
-            };
-            Shader.prototype.unbind = function () {
-                this.context.gl.useProgram(null);
-            };
-            Shader.prototype.setUniformi = function (uniform, value) {
-                this.context.gl.uniform1i(this.getUniformLocation(uniform), value);
-            };
-            Shader.prototype.setUniformf = function (uniform, value) {
-                this.context.gl.uniform1f(this.getUniformLocation(uniform), value);
-            };
-            Shader.prototype.setUniform2f = function (uniform, value, value2) {
-                this.context.gl.uniform2f(this.getUniformLocation(uniform), value, value2);
-            };
-            Shader.prototype.setUniform3f = function (uniform, value, value2, value3) {
-                this.context.gl.uniform3f(this.getUniformLocation(uniform), value, value2, value3);
-            };
-            Shader.prototype.setUniform4f = function (uniform, value, value2, value3, value4) {
-                this.context.gl.uniform4f(this.getUniformLocation(uniform), value, value2, value3, value4);
-            };
-            Shader.prototype.setUniform2x2f = function (uniform, value) {
-                var gl = this.context.gl;
-                this.tmp2x2.set(value);
-                gl.uniformMatrix2fv(this.getUniformLocation(uniform), false, this.tmp2x2);
-            };
-            Shader.prototype.setUniform3x3f = function (uniform, value) {
-                var gl = this.context.gl;
-                this.tmp3x3.set(value);
-                gl.uniformMatrix3fv(this.getUniformLocation(uniform), false, this.tmp3x3);
-            };
-            Shader.prototype.setUniform4x4f = function (uniform, value) {
-                var gl = this.context.gl;
-                this.tmp4x4.set(value);
-                gl.uniformMatrix4fv(this.getUniformLocation(uniform), false, this.tmp4x4);
-            };
-            Shader.prototype.getUniformLocation = function (uniform) {
-                var gl = this.context.gl;
-                var location = gl.getUniformLocation(this.program, uniform);
-                if (!location && !gl.isContextLost())
-                    throw new Error("Couldn't find location for uniform " + uniform);
-                return location;
-            };
-            Shader.prototype.getAttributeLocation = function (attribute) {
-                var gl = this.context.gl;
-                var location = gl.getAttribLocation(this.program, attribute);
-                if (location == -1 && !gl.isContextLost())
-                    throw new Error("Couldn't find location for attribute " + attribute);
-                return location;
-            };
-            Shader.prototype.dispose = function () {
-                this.context.removeRestorable(this);
-                var gl = this.context.gl;
-                if (this.vs) {
-                    gl.deleteShader(this.vs);
-                    this.vs = null;
-                }
-                if (this.fs) {
-                    gl.deleteShader(this.fs);
-                    this.fs = null;
-                }
-                if (this.program) {
-                    gl.deleteProgram(this.program);
-                    this.program = null;
-                }
-            };
-            Shader.newColoredTextured = function (context) {
-                var vs = "\n\t\t\t\tattribute vec4 " + Shader.POSITION + ";\n\t\t\t\tattribute vec4 " + Shader.COLOR + ";\n\t\t\t\tattribute vec2 " + Shader.TEXCOORDS + ";\n\t\t\t\tuniform mat4 " + Shader.MVP_MATRIX + ";\n\t\t\t\tvarying vec4 v_color;\n\t\t\t\tvarying vec2 v_texCoords;\n\n\t\t\t\tvoid main () {\n\t\t\t\t\tv_color = " + Shader.COLOR + ";\n\t\t\t\t\tv_texCoords = " + Shader.TEXCOORDS + ";\n\t\t\t\t\tgl_Position = " + Shader.MVP_MATRIX + " * " + Shader.POSITION + ";\n\t\t\t\t}\n\t\t\t";
-                var fs = "\n\t\t\t\t#ifdef GL_ES\n\t\t\t\t\t#define LOWP lowp\n\t\t\t\t\tprecision mediump float;\n\t\t\t\t#else\n\t\t\t\t\t#define LOWP\n\t\t\t\t#endif\n\t\t\t\tvarying LOWP vec4 v_color;\n\t\t\t\tvarying vec2 v_texCoords;\n\t\t\t\tuniform sampler2D u_texture;\n\n\t\t\t\tvoid main () {\n\t\t\t\t\tgl_FragColor = v_color * texture2D(u_texture, v_texCoords);\n\t\t\t\t}\n\t\t\t";
-                return new Shader(context, vs, fs);
-            };
-            Shader.newTwoColoredTextured = function (context) {
-                var vs = "\n\t\t\t\tattribute vec4 " + Shader.POSITION + ";\n\t\t\t\tattribute vec4 " + Shader.COLOR + ";\n\t\t\t\tattribute vec4 " + Shader.COLOR2 + ";\n\t\t\t\tattribute vec2 " + Shader.TEXCOORDS + ";\n\t\t\t\tuniform mat4 " + Shader.MVP_MATRIX + ";\n\t\t\t\tvarying vec4 v_light;\n\t\t\t\tvarying vec4 v_dark;\n\t\t\t\tvarying vec2 v_texCoords;\n\n\t\t\t\tvoid main () {\n\t\t\t\t\tv_light = " + Shader.COLOR + ";\n\t\t\t\t\tv_dark = " + Shader.COLOR2 + ";\n\t\t\t\t\tv_texCoords = " + Shader.TEXCOORDS + ";\n\t\t\t\t\tgl_Position = " + Shader.MVP_MATRIX + " * " + Shader.POSITION + ";\n\t\t\t\t}\n\t\t\t";
-                var fs = "\n\t\t\t\t#ifdef GL_ES\n\t\t\t\t\t#define LOWP lowp\n\t\t\t\t\tprecision mediump float;\n\t\t\t\t#else\n\t\t\t\t\t#define LOWP\n\t\t\t\t#endif\n\t\t\t\tvarying LOWP vec4 v_light;\n\t\t\t\tvarying LOWP vec4 v_dark;\n\t\t\t\tvarying vec2 v_texCoords;\n\t\t\t\tuniform sampler2D u_texture;\n\n\t\t\t\tvoid main () {\n\t\t\t\t\tvec4 texColor = texture2D(u_texture, v_texCoords);\n\t\t\t\t\tgl_FragColor.a = texColor.a * v_light.a;\n\t\t\t\t\tgl_FragColor.rgb = ((texColor.a - 1.0) * v_dark.a + 1.0 - texColor.rgb) * v_dark.rgb + texColor.rgb * v_light.rgb;\n\t\t\t\t}\n\t\t\t";
-                return new Shader(context, vs, fs);
-            };
-            Shader.newColored = function (context) {
-                var vs = "\n\t\t\t\tattribute vec4 " + Shader.POSITION + ";\n\t\t\t\tattribute vec4 " + Shader.COLOR + ";\n\t\t\t\tuniform mat4 " + Shader.MVP_MATRIX + ";\n\t\t\t\tvarying vec4 v_color;\n\n\t\t\t\tvoid main () {\n\t\t\t\t\tv_color = " + Shader.COLOR + ";\n\t\t\t\t\tgl_Position = " + Shader.MVP_MATRIX + " * " + Shader.POSITION + ";\n\t\t\t\t}\n\t\t\t";
-                var fs = "\n\t\t\t\t#ifdef GL_ES\n\t\t\t\t\t#define LOWP lowp\n\t\t\t\t\tprecision mediump float;\n\t\t\t\t#else\n\t\t\t\t\t#define LOWP\n\t\t\t\t#endif\n\t\t\t\tvarying LOWP vec4 v_color;\n\n\t\t\t\tvoid main () {\n\t\t\t\t\tgl_FragColor = v_color;\n\t\t\t\t}\n\t\t\t";
-                return new Shader(context, vs, fs);
-            };
-            return Shader;
-        }());
-        Shader.MVP_MATRIX = "u_projTrans";
-        Shader.POSITION = "a_position";
-        Shader.COLOR = "a_color";
-        Shader.COLOR2 = "a_color2";
-        Shader.TEXCOORDS = "a_texCoords";
-        Shader.SAMPLER = "u_texture";
-        webgl.Shader = Shader;
-    })(webgl = spine.webgl || (spine.webgl = {}));
-})(spine || (spine = {}));
-var spine;
-(function (spine) {
-    var webgl;
-    (function (webgl) {
-        var ShapeRenderer = (function () {
-            function ShapeRenderer(context, maxVertices) {
-                if (maxVertices === void 0) { maxVertices = 10920; }
-                this.isDrawing = false;
-                this.shapeType = ShapeType.Filled;
-                this.color = new spine.Color(1, 1, 1, 1);
-                this.vertexIndex = 0;
-                this.tmp = new spine.Vector2();
-                if (maxVertices > 10920)
-                    throw new Error("Can't have more than 10920 triangles per batch: " + maxVertices);
-                this.context = context instanceof webgl.ManagedWebGLRenderingContext ? context : new webgl.ManagedWebGLRenderingContext(context);
-                this.mesh = new webgl.Mesh(context, [new webgl.Position2Attribute(), new webgl.ColorAttribute()], maxVertices, 0);
-                this.srcBlend = this.context.gl.SRC_ALPHA;
-                this.dstBlend = this.context.gl.ONE_MINUS_SRC_ALPHA;
-            }
-            ShapeRenderer.prototype.begin = function (shader) {
-                if (this.isDrawing)
-                    throw new Error("ShapeRenderer.begin() has already been called");
-                this.shader = shader;
-                this.vertexIndex = 0;
-                this.isDrawing = true;
-                var gl = this.context.gl;
-                gl.enable(gl.BLEND);
-                gl.blendFunc(this.srcBlend, this.dstBlend);
-            };
-            ShapeRenderer.prototype.setBlendMode = function (srcBlend, dstBlend) {
-                var gl = this.context.gl;
-                this.srcBlend = srcBlend;
-                this.dstBlend = dstBlend;
-                if (this.isDrawing) {
-                    this.flush();
-                    gl.blendFunc(this.srcBlend, this.dstBlend);
-                }
-            };
-            ShapeRenderer.prototype.setColor = function (color) {
-                this.color.setFromColor(color);
-            };
-            ShapeRenderer.prototype.setColorWith = function (r, g, b, a) {
-                this.color.set(r, g, b, a);
-            };
-            ShapeRenderer.prototype.point = function (x, y, color) {
-                if (color === void 0) { color = null; }
-                this.check(ShapeType.Point, 1);
-                if (color === null)
-                    color = this.color;
-                this.vertex(x, y, color);
-            };
-            ShapeRenderer.prototype.line = function (x, y, x2, y2, color) {
-                if (color === void 0) { color = null; }
-                this.check(ShapeType.Line, 2);
-                var vertices = this.mesh.getVertices();
-                var idx = this.vertexIndex;
-                if (color === null)
-                    color = this.color;
-                this.vertex(x, y, color);
-                this.vertex(x2, y2, color);
-            };
-            ShapeRenderer.prototype.triangle = function (filled, x, y, x2, y2, x3, y3, color, color2, color3) {
-                if (color === void 0) { color = null; }
-                if (color2 === void 0) { color2 = null; }
-                if (color3 === void 0) { color3 = null; }
-                this.check(filled ? ShapeType.Filled : ShapeType.Line, 3);
-                var vertices = this.mesh.getVertices();
-                var idx = this.vertexIndex;
-                if (color === null)
-                    color = this.color;
-                if (color2 === null)
-                    color2 = this.color;
-                if (color3 === null)
-                    color3 = this.color;
-                if (filled) {
-                    this.vertex(x, y, color);
-                    this.vertex(x2, y2, color2);
-                    this.vertex(x3, y3, color3);
-                }
-                else {
-                    this.vertex(x, y, color);
-                    this.vertex(x2, y2, color2);
-                    this.vertex(x2, y2, color);
-                    this.vertex(x3, y3, color2);
-                    this.vertex(x3, y3, color);
-                    this.vertex(x, y, color2);
-                }
-            };
-            ShapeRenderer.prototype.quad = function (filled, x, y, x2, y2, x3, y3, x4, y4, color, color2, color3, color4) {
-                if (color === void 0) { color = null; }
-                if (color2 === void 0) { color2 = null; }
-                if (color3 === void 0) { color3 = null; }
-                if (color4 === void 0) { color4 = null; }
-                this.check(filled ? ShapeType.Filled : ShapeType.Line, 3);
-                var vertices = this.mesh.getVertices();
-                var idx = this.vertexIndex;
-                if (color === null)
-                    color = this.color;
-                if (color2 === null)
-                    color2 = this.color;
-                if (color3 === null)
-                    color3 = this.color;
-                if (color4 === null)
-                    color4 = this.color;
-                if (filled) {
-                    this.vertex(x, y, color);
-                    this.vertex(x2, y2, color2);
-                    this.vertex(x3, y3, color3);
-                    this.vertex(x3, y3, color3);
-                    this.vertex(x4, y4, color4);
-                    this.vertex(x, y, color);
-                }
-                else {
-                    this.vertex(x, y, color);
-                    this.vertex(x2, y2, color2);
-                    this.vertex(x2, y2, color2);
-                    this.vertex(x3, y3, color3);
-                    this.vertex(x3, y3, color3);
-                    this.vertex(x4, y4, color4);
-                    this.vertex(x4, y4, color4);
-                    this.vertex(x, y, color);
-                }
-            };
-            ShapeRenderer.prototype.rect = function (filled, x, y, width, height, color) {
-                if (color === void 0) { color = null; }
-                this.quad(filled, x, y, x + width, y, x + width, y + height, x, y + height, color, color, color, color);
-            };
-            ShapeRenderer.prototype.rectLine = function (filled, x1, y1, x2, y2, width, color) {
-                if (color === void 0) { color = null; }
-                this.check(filled ? ShapeType.Filled : ShapeType.Line, 8);
-                if (color === null)
-                    color = this.color;
-                var t = this.tmp.set(y2 - y1, x1 - x2);
-                t.normalize();
-                width *= 0.5;
-                var tx = t.x * width;
-                var ty = t.y * width;
-                if (!filled) {
-                    this.vertex(x1 + tx, y1 + ty, color);
-                    this.vertex(x1 - tx, y1 - ty, color);
-                    this.vertex(x2 + tx, y2 + ty, color);
-                    this.vertex(x2 - tx, y2 - ty, color);
-                    this.vertex(x2 + tx, y2 + ty, color);
-                    this.vertex(x1 + tx, y1 + ty, color);
-                    this.vertex(x2 - tx, y2 - ty, color);
-                    this.vertex(x1 - tx, y1 - ty, color);
-                }
-                else {
-                    this.vertex(x1 + tx, y1 + ty, color);
-                    this.vertex(x1 - tx, y1 - ty, color);
-                    this.vertex(x2 + tx, y2 + ty, color);
-                    this.vertex(x2 - tx, y2 - ty, color);
-                    this.vertex(x2 + tx, y2 + ty, color);
-                    this.vertex(x1 - tx, y1 - ty, color);
-                }
-            };
-            ShapeRenderer.prototype.x = function (x, y, size) {
-                this.line(x - size, y - size, x + size, y + size);
-                this.line(x - size, y + size, x + size, y - size);
-            };
-            ShapeRenderer.prototype.polygon = function (polygonVertices, offset, count, color) {
-                if (color === void 0) { color = null; }
-                if (count < 3)
-                    throw new Error("Polygon must contain at least 3 vertices");
-                this.check(ShapeType.Line, count * 2);
-                if (color === null)
-                    color = this.color;
-                var vertices = this.mesh.getVertices();
-                var idx = this.vertexIndex;
-                offset <<= 1;
-                count <<= 1;
-                var firstX = polygonVertices[offset];
-                var firstY = polygonVertices[offset + 1];
-                var last = offset + count;
-                for (var i = offset, n = offset + count - 2; i < n; i += 2) {
-                    var x1 = polygonVertices[i];
-                    var y1 = polygonVertices[i + 1];
-                    var x2 = 0;
-                    var y2 = 0;
-                    if (i + 2 >= last) {
-                        x2 = firstX;
-                        y2 = firstY;
-                    }
-                    else {
-                        x2 = polygonVertices[i + 2];
-                        y2 = polygonVertices[i + 3];
-                    }
-                    this.vertex(x1, y1, color);
-                    this.vertex(x2, y2, color);
-                }
-            };
-            ShapeRenderer.prototype.circle = function (filled, x, y, radius, color, segments) {
-                if (color === void 0) { color = null; }
-                if (segments === void 0) { segments = 0; }
-                if (segments === 0)
-                    segments = Math.max(1, (6 * spine.MathUtils.cbrt(radius)) | 0);
-                if (segments <= 0)
-                    throw new Error("segments must be > 0.");
-                if (color === null)
-                    color = this.color;
-                var angle = 2 * spine.MathUtils.PI / segments;
-                var cos = Math.cos(angle);
-                var sin = Math.sin(angle);
-                var cx = radius, cy = 0;
-                if (!filled) {
-                    this.check(ShapeType.Line, segments * 2 + 2);
-                    for (var i = 0; i < segments; i++) {
-                        this.vertex(x + cx, y + cy, color);
-                        var temp_1 = cx;
-                        cx = cos * cx - sin * cy;
-                        cy = sin * temp_1 + cos * cy;
-                        this.vertex(x + cx, y + cy, color);
-                    }
-                    this.vertex(x + cx, y + cy, color);
-                }
-                else {
-                    this.check(ShapeType.Filled, segments * 3 + 3);
-                    segments--;
-                    for (var i = 0; i < segments; i++) {
-                        this.vertex(x, y, color);
-                        this.vertex(x + cx, y + cy, color);
-                        var temp_2 = cx;
-                        cx = cos * cx - sin * cy;
-                        cy = sin * temp_2 + cos * cy;
-                        this.vertex(x + cx, y + cy, color);
-                    }
-                    this.vertex(x, y, color);
-                    this.vertex(x + cx, y + cy, color);
-                }
-                var temp = cx;
-                cx = radius;
-                cy = 0;
-                this.vertex(x + cx, y + cy, color);
-            };
-            ShapeRenderer.prototype.curve = function (x1, y1, cx1, cy1, cx2, cy2, x2, y2, segments, color) {
-                if (color === void 0) { color = null; }
-                this.check(ShapeType.Line, segments * 2 + 2);
-                if (color === null)
-                    color = this.color;
-                var subdiv_step = 1 / segments;
-                var subdiv_step2 = subdiv_step * subdiv_step;
-                var subdiv_step3 = subdiv_step * subdiv_step * subdiv_step;
-                var pre1 = 3 * subdiv_step;
-                var pre2 = 3 * subdiv_step2;
-                var pre4 = 6 * subdiv_step2;
-                var pre5 = 6 * subdiv_step3;
-                var tmp1x = x1 - cx1 * 2 + cx2;
-                var tmp1y = y1 - cy1 * 2 + cy2;
-                var tmp2x = (cx1 - cx2) * 3 - x1 + x2;
-                var tmp2y = (cy1 - cy2) * 3 - y1 + y2;
-                var fx = x1;
-                var fy = y1;
-                var dfx = (cx1 - x1) * pre1 + tmp1x * pre2 + tmp2x * subdiv_step3;
-                var dfy = (cy1 - y1) * pre1 + tmp1y * pre2 + tmp2y * subdiv_step3;
-                var ddfx = tmp1x * pre4 + tmp2x * pre5;
-                var ddfy = tmp1y * pre4 + tmp2y * pre5;
-                var dddfx = tmp2x * pre5;
-                var dddfy = tmp2y * pre5;
-                while (segments-- > 0) {
-                    this.vertex(fx, fy, color);
-                    fx += dfx;
-                    fy += dfy;
-                    dfx += ddfx;
-                    dfy += ddfy;
-                    ddfx += dddfx;
-                    ddfy += dddfy;
-                    this.vertex(fx, fy, color);
-                }
-                this.vertex(fx, fy, color);
-                this.vertex(x2, y2, color);
-            };
-            ShapeRenderer.prototype.vertex = function (x, y, color) {
-                var idx = this.vertexIndex;
-                var vertices = this.mesh.getVertices();
-                vertices[idx++] = x;
-                vertices[idx++] = y;
-                vertices[idx++] = color.r;
-                vertices[idx++] = color.g;
-                vertices[idx++] = color.b;
-                vertices[idx++] = color.a;
-                this.vertexIndex = idx;
-            };
-            ShapeRenderer.prototype.end = function () {
-                if (!this.isDrawing)
-                    throw new Error("ShapeRenderer.begin() has not been called");
-                this.flush();
-                this.context.gl.disable(this.context.gl.BLEND);
-                this.isDrawing = false;
-            };
-            ShapeRenderer.prototype.flush = function () {
-                if (this.vertexIndex == 0)
-                    return;
-                this.mesh.setVerticesLength(this.vertexIndex);
-                this.mesh.draw(this.shader, this.shapeType);
-                this.vertexIndex = 0;
-            };
-            ShapeRenderer.prototype.check = function (shapeType, numVertices) {
-                if (!this.isDrawing)
-                    throw new Error("ShapeRenderer.begin() has not been called");
-                if (this.shapeType == shapeType) {
-                    if (this.mesh.maxVertices() - this.mesh.numVertices() < numVertices)
-                        this.flush();
-                    else
-                        return;
-                }
-                else {
-                    this.flush();
-                    this.shapeType = shapeType;
-                }
-            };
-            ShapeRenderer.prototype.dispose = function () {
-                this.mesh.dispose();
-            };
-            return ShapeRenderer;
-        }());
-        webgl.ShapeRenderer = ShapeRenderer;
-        var ShapeType;
-        (function (ShapeType) {
-            ShapeType[ShapeType["Point"] = 0] = "Point";
-            ShapeType[ShapeType["Line"] = 1] = "Line";
-            ShapeType[ShapeType["Filled"] = 4] = "Filled";
-        })(ShapeType = webgl.ShapeType || (webgl.ShapeType = {}));
-    })(webgl = spine.webgl || (spine.webgl = {}));
-})(spine || (spine = {}));
-var spine;
-(function (spine) {
-    var webgl;
-    (function (webgl) {
-        var SkeletonDebugRenderer = (function () {
-            function SkeletonDebugRenderer(context) {
-                this.boneLineColor = new spine.Color(1, 0, 0, 1);
-                this.boneOriginColor = new spine.Color(0, 1, 0, 1);
-                this.attachmentLineColor = new spine.Color(0, 0, 1, 0.5);
-                this.triangleLineColor = new spine.Color(1, 0.64, 0, 0.5);
-                this.pathColor = new spine.Color().setFromString("FF7F00");
-                this.clipColor = new spine.Color(0.8, 0, 0, 2);
-                this.aabbColor = new spine.Color(0, 1, 0, 0.5);
-                this.drawBones = true;
-                this.drawRegionAttachments = true;
-                this.drawBoundingBoxes = true;
-                this.drawMeshHull = true;
-                this.drawMeshTriangles = true;
-                this.drawPaths = true;
-                this.drawSkeletonXY = false;
-                this.drawClipping = true;
-                this.premultipliedAlpha = false;
-                this.scale = 1;
-                this.boneWidth = 2;
-                this.bounds = new spine.SkeletonBounds();
-                this.temp = new Array();
-                this.vertices = spine.Utils.newFloatArray(2 * 1024);
-                this.context = context instanceof webgl.ManagedWebGLRenderingContext ? context : new webgl.ManagedWebGLRenderingContext(context);
-            }
-            SkeletonDebugRenderer.prototype.draw = function (shapes, skeleton, ignoredBones) {
-                if (ignoredBones === void 0) { ignoredBones = null; }
-                var skeletonX = skeleton.x;
-                var skeletonY = skeleton.y;
-                var gl = this.context.gl;
-                var srcFunc = this.premultipliedAlpha ? gl.ONE : gl.SRC_ALPHA;
-                shapes.setBlendMode(srcFunc, gl.ONE_MINUS_SRC_ALPHA);
-                var bones = skeleton.bones;
-                if (this.drawBones) {
-                    shapes.setColor(this.boneLineColor);
-                    for (var i = 0, n = bones.length; i < n; i++) {
-                        var bone = bones[i];
-                        if (ignoredBones && ignoredBones.indexOf(bone.data.name) > -1)
-                            continue;
-                        if (bone.parent == null)
-                            continue;
-                        var x = skeletonX + bone.data.length * bone.a + bone.worldX;
-                        var y = skeletonY + bone.data.length * bone.c + bone.worldY;
-                        shapes.rectLine(true, skeletonX + bone.worldX, skeletonY + bone.worldY, x, y, this.boneWidth * this.scale);
-                    }
-                    if (this.drawSkeletonXY)
-                        shapes.x(skeletonX, skeletonY, 4 * this.scale);
-                }
-                if (this.drawRegionAttachments) {
-                    shapes.setColor(this.attachmentLineColor);
-                    var slots = skeleton.slots;
-                    for (var i = 0, n = slots.length; i < n; i++) {
-                        var slot = slots[i];
-                        var attachment = slot.getAttachment();
-                        if (attachment instanceof spine.RegionAttachment) {
-                            var regionAttachment = attachment;
-                            var vertices = this.vertices;
-                            regionAttachment.computeWorldVertices(slot.bone, vertices, 0, 2);
-                            shapes.line(vertices[0], vertices[1], vertices[2], vertices[3]);
-                            shapes.line(vertices[2], vertices[3], vertices[4], vertices[5]);
-                            shapes.line(vertices[4], vertices[5], vertices[6], vertices[7]);
-                            shapes.line(vertices[6], vertices[7], vertices[0], vertices[1]);
-                        }
-                    }
-                }
-                if (this.drawMeshHull || this.drawMeshTriangles) {
-                    var slots = skeleton.slots;
-                    for (var i = 0, n = slots.length; i < n; i++) {
-                        var slot = slots[i];
-                        var attachment = slot.getAttachment();
-                        if (!(attachment instanceof spine.MeshAttachment))
-                            continue;
-                        var mesh = attachment;
-                        var vertices = this.vertices;
-                        mesh.computeWorldVertices(slot, 0, mesh.worldVerticesLength, vertices, 0, 2);
-                        var triangles = mesh.triangles;
-                        var hullLength = mesh.hullLength;
-                        if (this.drawMeshTriangles) {
-                            shapes.setColor(this.triangleLineColor);
-                            for (var ii = 0, nn = triangles.length; ii < nn; ii += 3) {
-                                var v1 = triangles[ii] * 2, v2 = triangles[ii + 1] * 2, v3 = triangles[ii + 2] * 2;
-                                shapes.triangle(false, vertices[v1], vertices[v1 + 1], vertices[v2], vertices[v2 + 1], vertices[v3], vertices[v3 + 1]);
-                            }
-                        }
-                        if (this.drawMeshHull && hullLength > 0) {
-                            shapes.setColor(this.attachmentLineColor);
-                            hullLength = (hullLength >> 1) * 2;
-                            var lastX = vertices[hullLength - 2], lastY = vertices[hullLength - 1];
-                            for (var ii = 0, nn = hullLength; ii < nn; ii += 2) {
-                                var x = vertices[ii], y = vertices[ii + 1];
-                                shapes.line(x, y, lastX, lastY);
-                                lastX = x;
-                                lastY = y;
-                            }
-                        }
-                    }
-                }
-                if (this.drawBoundingBoxes) {
-                    var bounds = this.bounds;
-                    bounds.update(skeleton, true);
-                    shapes.setColor(this.aabbColor);
-                    shapes.rect(false, bounds.minX, bounds.minY, bounds.getWidth(), bounds.getHeight());
-                    var polygons = bounds.polygons;
-                    var boxes = bounds.boundingBoxes;
-                    for (var i = 0, n = polygons.length; i < n; i++) {
-                        var polygon = polygons[i];
-                        shapes.setColor(boxes[i].color);
-                        shapes.polygon(polygon, 0, polygon.length);
-                    }
-                }
-                if (this.drawPaths) {
-                    var slots = skeleton.slots;
-                    for (var i = 0, n = slots.length; i < n; i++) {
-                        var slot = slots[i];
-                        var attachment = slot.getAttachment();
-                        if (!(attachment instanceof spine.PathAttachment))
-                            continue;
-                        var path = attachment;
-                        var nn = path.worldVerticesLength;
-                        var world = this.temp = spine.Utils.setArraySize(this.temp, nn, 0);
-                        path.computeWorldVertices(slot, 0, nn, world, 0, 2);
-                        var color = this.pathColor;
-                        var x1 = world[2], y1 = world[3], x2 = 0, y2 = 0;
-                        if (path.closed) {
-                            shapes.setColor(color);
-                            var cx1 = world[0], cy1 = world[1], cx2 = world[nn - 2], cy2 = world[nn - 1];
-                            x2 = world[nn - 4];
-                            y2 = world[nn - 3];
-                            shapes.curve(x1, y1, cx1, cy1, cx2, cy2, x2, y2, 32);
-                            shapes.setColor(SkeletonDebugRenderer.LIGHT_GRAY);
-                            shapes.line(x1, y1, cx1, cy1);
-                            shapes.line(x2, y2, cx2, cy2);
-                        }
-                        nn -= 4;
-                        for (var ii = 4; ii < nn; ii += 6) {
-                            var cx1 = world[ii], cy1 = world[ii + 1], cx2 = world[ii + 2], cy2 = world[ii + 3];
-                            x2 = world[ii + 4];
-                            y2 = world[ii + 5];
-                            shapes.setColor(color);
-                            shapes.curve(x1, y1, cx1, cy1, cx2, cy2, x2, y2, 32);
-                            shapes.setColor(SkeletonDebugRenderer.LIGHT_GRAY);
-                            shapes.line(x1, y1, cx1, cy1);
-                            shapes.line(x2, y2, cx2, cy2);
-                            x1 = x2;
-                            y1 = y2;
-                        }
-                    }
-                }
-                if (this.drawBones) {
-                    shapes.setColor(this.boneOriginColor);
-                    for (var i = 0, n = bones.length; i < n; i++) {
-                        var bone = bones[i];
-                        if (ignoredBones && ignoredBones.indexOf(bone.data.name) > -1)
-                            continue;
-                        shapes.circle(true, skeletonX + bone.worldX, skeletonY + bone.worldY, 3 * this.scale, SkeletonDebugRenderer.GREEN, 8);
-                    }
-                }
-                if (this.drawClipping) {
-                    var slots = skeleton.slots;
-                    shapes.setColor(this.clipColor);
-                    for (var i = 0, n = slots.length; i < n; i++) {
-                        var slot = slots[i];
-                        var attachment = slot.getAttachment();
-                        if (!(attachment instanceof spine.ClippingAttachment))
-                            continue;
-                        var clip = attachment;
-                        var nn = clip.worldVerticesLength;
-                        var world = this.temp = spine.Utils.setArraySize(this.temp, nn, 0);
-                        clip.computeWorldVertices(slot, 0, nn, world, 0, 2);
-                        for (var i_19 = 0, n_2 = world.length; i_19 < n_2; i_19 += 2) {
-                            var x = world[i_19];
-                            var y = world[i_19 + 1];
-                            var x2 = world[(i_19 + 2) % world.length];
-                            var y2 = world[(i_19 + 3) % world.length];
-                            shapes.line(x, y, x2, y2);
-                        }
-                    }
-                }
-            };
-            SkeletonDebugRenderer.prototype.dispose = function () {
-            };
-            return SkeletonDebugRenderer;
-        }());
-        SkeletonDebugRenderer.LIGHT_GRAY = new spine.Color(192 / 255, 192 / 255, 192 / 255, 1);
-        SkeletonDebugRenderer.GREEN = new spine.Color(0, 1, 0, 1);
-        webgl.SkeletonDebugRenderer = SkeletonDebugRenderer;
-    })(webgl = spine.webgl || (spine.webgl = {}));
-})(spine || (spine = {}));
-var spine;
-(function (spine) {
-    var webgl;
-    (function (webgl) {
-        var Renderable = (function () {
-            function Renderable(vertices, numVertices, numFloats) {
-                this.vertices = vertices;
-                this.numVertices = numVertices;
-                this.numFloats = numFloats;
-            }
-            return Renderable;
-        }());
-        ;
-        var SkeletonRenderer = (function () {
-            function SkeletonRenderer(context, twoColorTint) {
-                if (twoColorTint === void 0) { twoColorTint = true; }
-                this.premultipliedAlpha = false;
-                this.vertexEffect = null;
-                this.tempColor = new spine.Color();
-                this.tempColor2 = new spine.Color();
-                this.vertexSize = 2 + 2 + 4;
-                this.twoColorTint = false;
-                this.renderable = new Renderable(null, 0, 0);
-                this.clipper = new spine.SkeletonClipping();
-                this.temp = new spine.Vector2();
-                this.temp2 = new spine.Vector2();
-                this.temp3 = new spine.Color();
-                this.temp4 = new spine.Color();
-                this.twoColorTint = twoColorTint;
-                if (twoColorTint)
-                    this.vertexSize += 4;
-                this.vertices = spine.Utils.newFloatArray(this.vertexSize * 1024);
-            }
-            SkeletonRenderer.prototype.draw = function (batcher, skeleton) {
-                var clipper = this.clipper;
-                var premultipliedAlpha = this.premultipliedAlpha;
-                var twoColorTint = this.twoColorTint;
-                var blendMode = null;
-                var tempPos = this.temp;
-                var tempUv = this.temp2;
-                var tempLight = this.temp3;
-                var tempDark = this.temp4;
-                var renderable = this.renderable;
-                var uvs = null;
-                var triangles = null;
-                var drawOrder = skeleton.drawOrder;
-                var attachmentColor = null;
-                var skeletonColor = skeleton.color;
-                var vertexSize = twoColorTint ? 12 : 8;
-                for (var i = 0, n = drawOrder.length; i < n; i++) {
-                    var clippedVertexSize = clipper.isClipping() ? 2 : vertexSize;
-                    var slot = drawOrder[i];
-                    var attachment = slot.getAttachment();
-                    var texture = null;
-                    if (attachment instanceof spine.RegionAttachment) {
-                        var region = attachment;
-                        renderable.vertices = this.vertices;
-                        renderable.numVertices = 4;
-                        renderable.numFloats = clippedVertexSize << 2;
-                        region.computeWorldVertices(slot.bone, renderable.vertices, 0, clippedVertexSize);
-                        triangles = SkeletonRenderer.QUAD_TRIANGLES;
-                        uvs = region.uvs;
-                        texture = region.region.renderObject.texture;
-                        attachmentColor = region.color;
-                    }
-                    else if (attachment instanceof spine.MeshAttachment) {
-                        var mesh = attachment;
-                        renderable.vertices = this.vertices;
-                        renderable.numVertices = (mesh.worldVerticesLength >> 1);
-                        renderable.numFloats = renderable.numVertices * clippedVertexSize;
-                        if (renderable.numFloats > renderable.vertices.length) {
-                            renderable.vertices = this.vertices = spine.Utils.newFloatArray(renderable.numFloats);
-                        }
-                        mesh.computeWorldVertices(slot, 0, mesh.worldVerticesLength, renderable.vertices, 0, clippedVertexSize);
-                        triangles = mesh.triangles;
-                        texture = mesh.region.renderObject.texture;
-                        uvs = mesh.uvs;
-                        attachmentColor = mesh.color;
-                    }
-                    else if (attachment instanceof spine.ClippingAttachment) {
-                        var clip = (attachment);
-                        clipper.clipStart(slot, clip);
-                        continue;
-                    }
-                    else
-                        continue;
-                    if (texture != null) {
-                        var slotColor = slot.color;
-                        var finalColor = this.tempColor;
-                        finalColor.r = skeletonColor.r * slotColor.r * attachmentColor.r;
-                        finalColor.g = skeletonColor.g * slotColor.g * attachmentColor.g;
-                        finalColor.b = skeletonColor.b * slotColor.b * attachmentColor.b;
-                        finalColor.a = skeletonColor.a * slotColor.a * attachmentColor.a;
-                        if (premultipliedAlpha) {
-                            finalColor.r *= finalColor.a;
-                            finalColor.g *= finalColor.a;
-                            finalColor.b *= finalColor.a;
-                        }
-                        var darkColor = this.tempColor2;
-                        if (slot.darkColor == null)
-                            darkColor.set(0, 0, 0, 1.0);
-                        else {
-                            if (premultipliedAlpha) {
-                                darkColor.r = slot.darkColor.r * finalColor.a;
-                                darkColor.g = slot.darkColor.g * finalColor.a;
-                                darkColor.b = slot.darkColor.b * finalColor.a;
-                            }
-                            else {
-                                darkColor.setFromColor(slot.darkColor);
-                            }
-                            darkColor.a = premultipliedAlpha ? 1.0 : 0.0;
-                        }
-                        var slotBlendMode = slot.data.blendMode;
-                        if (slotBlendMode != blendMode) {
-                            blendMode = slotBlendMode;
-                            batcher.setBlendMode(webgl.WebGLBlendModeConverter.getSourceGLBlendMode(blendMode, premultipliedAlpha), webgl.WebGLBlendModeConverter.getDestGLBlendMode(blendMode));
-                        }
-                        if (clipper.isClipping()) {
-                            clipper.clipTriangles(renderable.vertices, renderable.numFloats, triangles, triangles.length, uvs, finalColor, darkColor, twoColorTint);
-                            var clippedVertices = new Float32Array(clipper.clippedVertices);
-                            var clippedTriangles = clipper.clippedTriangles;
-                            if (this.vertexEffect != null) {
-                                var vertexEffect = this.vertexEffect;
-                                var verts = clippedVertices;
-                                if (!twoColorTint) {
-                                    for (var v = 0, n_3 = clippedVertices.length; v < n_3; v += vertexSize) {
-                                        tempPos.x = verts[v];
-                                        tempPos.y = verts[v + 1];
-                                        tempLight.set(verts[v + 2], verts[v + 3], verts[v + 4], verts[v + 5]);
-                                        tempUv.x = verts[v + 6];
-                                        tempUv.y = verts[v + 7];
-                                        tempDark.set(0, 0, 0, 0);
-                                        vertexEffect.transform(tempPos, tempUv, tempLight, tempDark);
-                                        verts[v] = tempPos.x;
-                                        verts[v + 1] = tempPos.y;
-                                        verts[v + 2] = tempLight.r;
-                                        verts[v + 3] = tempLight.g;
-                                        verts[v + 4] = tempLight.b;
-                                        verts[v + 5] = tempLight.a;
-                                        verts[v + 6] = tempUv.x;
-                                        verts[v + 7] = tempUv.y;
-                                    }
-                                }
-                                else {
-                                    for (var v = 0, n_4 = clippedVertices.length; v < n_4; v += vertexSize) {
-                                        tempPos.x = verts[v];
-                                        tempPos.y = verts[v + 1];
-                                        tempLight.set(verts[v + 2], verts[v + 3], verts[v + 4], verts[v + 5]);
-                                        tempUv.x = verts[v + 6];
-                                        tempUv.y = verts[v + 7];
-                                        tempDark.set(verts[v + 8], verts[v + 9], verts[v + 10], verts[v + 11]);
-                                        vertexEffect.transform(tempPos, tempUv, tempLight, tempDark);
-                                        verts[v] = tempPos.x;
-                                        verts[v + 1] = tempPos.y;
-                                        verts[v + 2] = tempLight.r;
-                                        verts[v + 3] = tempLight.g;
-                                        verts[v + 4] = tempLight.b;
-                                        verts[v + 5] = tempLight.a;
-                                        verts[v + 6] = tempUv.x;
-                                        verts[v + 7] = tempUv.y;
-                                        verts[v + 8] = tempDark.r;
-                                        verts[v + 9] = tempDark.g;
-                                        verts[v + 10] = tempDark.b;
-                                        verts[v + 11] = tempDark.a;
-                                    }
-                                }
-                            }
-                            batcher.draw(texture, clippedVertices, clippedTriangles);
-                        }
-                        else {
-                            var verts = renderable.vertices;
-                            if (this.vertexEffect != null) {
-                                var vertexEffect = this.vertexEffect;
-                                if (!twoColorTint) {
-                                    for (var v = 0, u = 0, n_5 = renderable.numFloats; v < n_5; v += vertexSize, u += 2) {
-                                        tempPos.x = verts[v];
-                                        tempPos.y = verts[v + 1];
-                                        tempUv.x = uvs[u];
-                                        tempUv.y = uvs[u + 1];
-                                        tempLight.setFromColor(finalColor);
-                                        tempDark.set(0, 0, 0, 0);
-                                        vertexEffect.transform(tempPos, tempUv, tempLight, tempDark);
-                                        verts[v] = tempPos.x;
-                                        verts[v + 1] = tempPos.y;
-                                        verts[v + 2] = tempLight.r;
-                                        verts[v + 3] = tempLight.g;
-                                        verts[v + 4] = tempLight.b;
-                                        verts[v + 5] = tempLight.a;
-                                        verts[v + 6] = tempUv.x;
-                                        verts[v + 7] = tempUv.y;
-                                    }
-                                }
-                                else {
-                                    for (var v = 0, u = 0, n_6 = renderable.numFloats; v < n_6; v += vertexSize, u += 2) {
-                                        tempPos.x = verts[v];
-                                        tempPos.y = verts[v + 1];
-                                        tempUv.x = uvs[u];
-                                        tempUv.y = uvs[u + 1];
-                                        tempLight.setFromColor(finalColor);
-                                        tempDark.setFromColor(darkColor);
-                                        vertexEffect.transform(tempPos, tempUv, tempLight, tempDark);
-                                        verts[v] = tempPos.x;
-                                        verts[v + 1] = tempPos.y;
-                                        verts[v + 2] = tempLight.r;
-                                        verts[v + 3] = tempLight.g;
-                                        verts[v + 4] = tempLight.b;
-                                        verts[v + 5] = tempLight.a;
-                                        verts[v + 6] = tempUv.x;
-                                        verts[v + 7] = tempUv.y;
-                                        verts[v + 8] = tempDark.r;
-                                        verts[v + 9] = tempDark.g;
-                                        verts[v + 10] = tempDark.b;
-                                        verts[v + 11] = tempDark.a;
-                                    }
-                                }
-                            }
-                            else {
-                                if (!twoColorTint) {
-                                    for (var v = 2, u = 0, n_7 = renderable.numFloats; v < n_7; v += vertexSize, u += 2) {
-                                        verts[v] = finalColor.r;
-                                        verts[v + 1] = finalColor.g;
-                                        verts[v + 2] = finalColor.b;
-                                        verts[v + 3] = finalColor.a;
-                                        verts[v + 4] = uvs[u];
-                                        verts[v + 5] = uvs[u + 1];
-                                    }
-                                }
-                                else {
-                                    for (var v = 2, u = 0, n_8 = renderable.numFloats; v < n_8; v += vertexSize, u += 2) {
-                                        verts[v] = finalColor.r;
-                                        verts[v + 1] = finalColor.g;
-                                        verts[v + 2] = finalColor.b;
-                                        verts[v + 3] = finalColor.a;
-                                        verts[v + 4] = uvs[u];
-                                        verts[v + 5] = uvs[u + 1];
-                                        verts[v + 6] = darkColor.r;
-                                        verts[v + 7] = darkColor.g;
-                                        verts[v + 8] = darkColor.b;
-                                        verts[v + 9] = darkColor.a;
-                                    }
-                                }
-                            }
-                            var view = renderable.vertices.subarray(0, renderable.numFloats);
-                            batcher.draw(texture, view, triangles);
-                        }
-                    }
-                    clipper.clipEndWithSlot(slot);
-                }
-                clipper.clipEnd();
-            };
-            return SkeletonRenderer;
-        }());
-        SkeletonRenderer.QUAD_TRIANGLES = [0, 1, 2, 2, 3, 0];
-        webgl.SkeletonRenderer = SkeletonRenderer;
-    })(webgl = spine.webgl || (spine.webgl = {}));
-=======
 	var webgl;
 	(function (webgl) {
 		var SceneRenderer = (function () {
@@ -14792,171 +8931,94 @@
 		SkeletonRenderer.QUAD_TRIANGLES = [0, 1, 2, 2, 3, 0];
 		webgl.SkeletonRenderer = SkeletonRenderer;
 	})(webgl = spine.webgl || (spine.webgl = {}));
->>>>>>> cce86c1e
 })(spine || (spine = {}));
 var spine;
 (function (spine) {
-    var webgl;
-    (function (webgl) {
-        var Vector3 = (function () {
-            function Vector3(x, y, z) {
-                if (x === void 0) { x = 0; }
-                if (y === void 0) { y = 0; }
-                if (z === void 0) { z = 0; }
-                this.x = 0;
-                this.y = 0;
-                this.z = 0;
-                this.x = x;
-                this.y = y;
-                this.z = z;
-            }
-            Vector3.prototype.setFrom = function (v) {
-                this.x = v.x;
-                this.y = v.y;
-                this.z = v.z;
-                return this;
-            };
-            Vector3.prototype.set = function (x, y, z) {
-                this.x = x;
-                this.y = y;
-                this.z = z;
-                return this;
-            };
-            Vector3.prototype.add = function (v) {
-                this.x += v.x;
-                this.y += v.y;
-                this.z += v.z;
-                return this;
-            };
-            Vector3.prototype.sub = function (v) {
-                this.x -= v.x;
-                this.y -= v.y;
-                this.z -= v.z;
-                return this;
-            };
-            Vector3.prototype.scale = function (s) {
-                this.x *= s;
-                this.y *= s;
-                this.z *= s;
-                return this;
-            };
-            Vector3.prototype.normalize = function () {
-                var len = this.length();
-                if (len == 0)
-                    return this;
-                len = 1 / len;
-                this.x *= len;
-                this.y *= len;
-                this.z *= len;
-                return this;
-            };
-            Vector3.prototype.cross = function (v) {
-                return this.set(this.y * v.z - this.z * v.y, this.z * v.x - this.x * v.z, this.x * v.y - this.y * v.x);
-            };
-            Vector3.prototype.multiply = function (matrix) {
-                var l_mat = matrix.values;
-                return this.set(this.x * l_mat[webgl.M00] + this.y * l_mat[webgl.M01] + this.z * l_mat[webgl.M02] + l_mat[webgl.M03], this.x * l_mat[webgl.M10] + this.y * l_mat[webgl.M11] + this.z * l_mat[webgl.M12] + l_mat[webgl.M13], this.x * l_mat[webgl.M20] + this.y * l_mat[webgl.M21] + this.z * l_mat[webgl.M22] + l_mat[webgl.M23]);
-            };
-            Vector3.prototype.project = function (matrix) {
-                var l_mat = matrix.values;
-                var l_w = 1 / (this.x * l_mat[webgl.M30] + this.y * l_mat[webgl.M31] + this.z * l_mat[webgl.M32] + l_mat[webgl.M33]);
-                return this.set((this.x * l_mat[webgl.M00] + this.y * l_mat[webgl.M01] + this.z * l_mat[webgl.M02] + l_mat[webgl.M03]) * l_w, (this.x * l_mat[webgl.M10] + this.y * l_mat[webgl.M11] + this.z * l_mat[webgl.M12] + l_mat[webgl.M13]) * l_w, (this.x * l_mat[webgl.M20] + this.y * l_mat[webgl.M21] + this.z * l_mat[webgl.M22] + l_mat[webgl.M23]) * l_w);
-            };
-            Vector3.prototype.dot = function (v) {
-                return this.x * v.x + this.y * v.y + this.z * v.z;
-            };
-            Vector3.prototype.length = function () {
-                return Math.sqrt(this.x * this.x + this.y * this.y + this.z * this.z);
-            };
-            Vector3.prototype.distance = function (v) {
-                var a = v.x - this.x;
-                var b = v.y - this.y;
-                var c = v.z - this.z;
-                return Math.sqrt(a * a + b * b + c * c);
-            };
-            return Vector3;
-        }());
-        webgl.Vector3 = Vector3;
-    })(webgl = spine.webgl || (spine.webgl = {}));
+	var webgl;
+	(function (webgl) {
+		var Vector3 = (function () {
+			function Vector3(x, y, z) {
+				if (x === void 0) { x = 0; }
+				if (y === void 0) { y = 0; }
+				if (z === void 0) { z = 0; }
+				this.x = 0;
+				this.y = 0;
+				this.z = 0;
+				this.x = x;
+				this.y = y;
+				this.z = z;
+			}
+			Vector3.prototype.setFrom = function (v) {
+				this.x = v.x;
+				this.y = v.y;
+				this.z = v.z;
+				return this;
+			};
+			Vector3.prototype.set = function (x, y, z) {
+				this.x = x;
+				this.y = y;
+				this.z = z;
+				return this;
+			};
+			Vector3.prototype.add = function (v) {
+				this.x += v.x;
+				this.y += v.y;
+				this.z += v.z;
+				return this;
+			};
+			Vector3.prototype.sub = function (v) {
+				this.x -= v.x;
+				this.y -= v.y;
+				this.z -= v.z;
+				return this;
+			};
+			Vector3.prototype.scale = function (s) {
+				this.x *= s;
+				this.y *= s;
+				this.z *= s;
+				return this;
+			};
+			Vector3.prototype.normalize = function () {
+				var len = this.length();
+				if (len == 0)
+					return this;
+				len = 1 / len;
+				this.x *= len;
+				this.y *= len;
+				this.z *= len;
+				return this;
+			};
+			Vector3.prototype.cross = function (v) {
+				return this.set(this.y * v.z - this.z * v.y, this.z * v.x - this.x * v.z, this.x * v.y - this.y * v.x);
+			};
+			Vector3.prototype.multiply = function (matrix) {
+				var l_mat = matrix.values;
+				return this.set(this.x * l_mat[webgl.M00] + this.y * l_mat[webgl.M01] + this.z * l_mat[webgl.M02] + l_mat[webgl.M03], this.x * l_mat[webgl.M10] + this.y * l_mat[webgl.M11] + this.z * l_mat[webgl.M12] + l_mat[webgl.M13], this.x * l_mat[webgl.M20] + this.y * l_mat[webgl.M21] + this.z * l_mat[webgl.M22] + l_mat[webgl.M23]);
+			};
+			Vector3.prototype.project = function (matrix) {
+				var l_mat = matrix.values;
+				var l_w = 1 / (this.x * l_mat[webgl.M30] + this.y * l_mat[webgl.M31] + this.z * l_mat[webgl.M32] + l_mat[webgl.M33]);
+				return this.set((this.x * l_mat[webgl.M00] + this.y * l_mat[webgl.M01] + this.z * l_mat[webgl.M02] + l_mat[webgl.M03]) * l_w, (this.x * l_mat[webgl.M10] + this.y * l_mat[webgl.M11] + this.z * l_mat[webgl.M12] + l_mat[webgl.M13]) * l_w, (this.x * l_mat[webgl.M20] + this.y * l_mat[webgl.M21] + this.z * l_mat[webgl.M22] + l_mat[webgl.M23]) * l_w);
+			};
+			Vector3.prototype.dot = function (v) {
+				return this.x * v.x + this.y * v.y + this.z * v.z;
+			};
+			Vector3.prototype.length = function () {
+				return Math.sqrt(this.x * this.x + this.y * this.y + this.z * this.z);
+			};
+			Vector3.prototype.distance = function (v) {
+				var a = v.x - this.x;
+				var b = v.y - this.y;
+				var c = v.z - this.z;
+				return Math.sqrt(a * a + b * b + c * c);
+			};
+			return Vector3;
+		}());
+		webgl.Vector3 = Vector3;
+	})(webgl = spine.webgl || (spine.webgl = {}));
 })(spine || (spine = {}));
 var spine;
 (function (spine) {
-<<<<<<< HEAD
-    var webgl;
-    (function (webgl) {
-        var ManagedWebGLRenderingContext = (function () {
-            function ManagedWebGLRenderingContext(canvasOrContext, contextConfig) {
-                if (contextConfig === void 0) { contextConfig = { alpha: "true" }; }
-                var _this = this;
-                this.restorables = new Array();
-                if (canvasOrContext instanceof HTMLCanvasElement) {
-                    var canvas = canvasOrContext;
-                    this.gl = (canvas.getContext("webgl", contextConfig) || canvas.getContext("experimental-webgl", contextConfig));
-                    this.canvas = canvas;
-                    canvas.addEventListener("webglcontextlost", function (e) {
-                        var event = e;
-                        if (e) {
-                            e.preventDefault();
-                        }
-                    });
-                    canvas.addEventListener("webglcontextrestored", function (e) {
-                        for (var i = 0, n = _this.restorables.length; i < n; i++) {
-                            _this.restorables[i].restore();
-                        }
-                    });
-                }
-                else {
-                    this.gl = canvasOrContext;
-                    this.canvas = this.gl.canvas;
-                }
-            }
-            ManagedWebGLRenderingContext.prototype.addRestorable = function (restorable) {
-                this.restorables.push(restorable);
-            };
-            ManagedWebGLRenderingContext.prototype.removeRestorable = function (restorable) {
-                var index = this.restorables.indexOf(restorable);
-                if (index > -1)
-                    this.restorables.splice(index, 1);
-            };
-            return ManagedWebGLRenderingContext;
-        }());
-        webgl.ManagedWebGLRenderingContext = ManagedWebGLRenderingContext;
-        var WebGLBlendModeConverter = (function () {
-            function WebGLBlendModeConverter() {
-            }
-            WebGLBlendModeConverter.getDestGLBlendMode = function (blendMode) {
-                switch (blendMode) {
-                    case spine.BlendMode.Normal: return WebGLBlendModeConverter.ONE_MINUS_SRC_ALPHA;
-                    case spine.BlendMode.Additive: return WebGLBlendModeConverter.ONE;
-                    case spine.BlendMode.Multiply: return WebGLBlendModeConverter.ONE_MINUS_SRC_ALPHA;
-                    case spine.BlendMode.Screen: return WebGLBlendModeConverter.ONE_MINUS_SRC_ALPHA;
-                    default: throw new Error("Unknown blend mode: " + blendMode);
-                }
-            };
-            WebGLBlendModeConverter.getSourceGLBlendMode = function (blendMode, premultipliedAlpha) {
-                if (premultipliedAlpha === void 0) { premultipliedAlpha = false; }
-                switch (blendMode) {
-                    case spine.BlendMode.Normal: return premultipliedAlpha ? WebGLBlendModeConverter.ONE : WebGLBlendModeConverter.SRC_ALPHA;
-                    case spine.BlendMode.Additive: return premultipliedAlpha ? WebGLBlendModeConverter.ONE : WebGLBlendModeConverter.SRC_ALPHA;
-                    case spine.BlendMode.Multiply: return WebGLBlendModeConverter.DST_COLOR;
-                    case spine.BlendMode.Screen: return WebGLBlendModeConverter.ONE;
-                    default: throw new Error("Unknown blend mode: " + blendMode);
-                }
-            };
-            return WebGLBlendModeConverter;
-        }());
-        WebGLBlendModeConverter.ZERO = 0;
-        WebGLBlendModeConverter.ONE = 1;
-        WebGLBlendModeConverter.SRC_COLOR = 0x0300;
-        WebGLBlendModeConverter.ONE_MINUS_SRC_COLOR = 0x0301;
-        WebGLBlendModeConverter.SRC_ALPHA = 0x0302;
-        WebGLBlendModeConverter.ONE_MINUS_SRC_ALPHA = 0x0303;
-        WebGLBlendModeConverter.DST_ALPHA = 0x0304;
-        WebGLBlendModeConverter.ONE_MINUS_DST_ALPHA = 0x0305;
-        WebGLBlendModeConverter.DST_COLOR = 0x0306;
-        webgl.WebGLBlendModeConverter = WebGLBlendModeConverter;
-    })(webgl = spine.webgl || (spine.webgl = {}));
-=======
 	var webgl;
 	(function (webgl) {
 		var ManagedWebGLRenderingContext = (function () {
@@ -15031,6 +9093,5 @@
 		WebGLBlendModeConverter.DST_COLOR = 0x0306;
 		webgl.WebGLBlendModeConverter = WebGLBlendModeConverter;
 	})(webgl = spine.webgl || (spine.webgl = {}));
->>>>>>> cce86c1e
 })(spine || (spine = {}));
 //# sourceMappingURL=spine-webgl.js.map