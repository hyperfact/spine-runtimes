var spine;
(function (spine) {
	var AssetManager = (function () {
		function AssetManager(textureLoader, pathPrefix) {
			if (pathPrefix === void 0) { pathPrefix = ""; }
			this.assets = {};
			this.errors = {};
			this.toLoad = 0;
			this.loaded = 0;
			this.textureLoader = textureLoader;
			this.pathPrefix = pathPrefix;
		}
		AssetManager.prototype.loadText = function (path, success, error) {
			var _this = this;
			if (success === void 0) { success = null; }
			if (error === void 0) { error = null; }
			path = this.pathPrefix + path;
			this.toLoad++;
			var request = new XMLHttpRequest();
			request.onreadystatechange = function () {
				if (request.readyState == XMLHttpRequest.DONE) {
					if (request.status >= 200 && request.status < 300) {
						if (success)
							success(path, request.responseText);
						_this.assets[path] = request.responseText;
					}
					else {
						if (error)
							error(path, "Couldn't load text " + path + ": status " + request.status + ", " + request.responseText);
						_this.errors[path] = "Couldn't load text " + path + ": status " + request.status + ", " + request.responseText;
					}
					_this.toLoad--;
					_this.loaded++;
				}
			};
			request.open("GET", path, true);
			request.send();
		};
		AssetManager.prototype.loadTexture = function (path, success, error) {
			var _this = this;
			if (success === void 0) { success = null; }
			if (error === void 0) { error = null; }
			path = this.pathPrefix + path;
			this.toLoad++;
			var img = new Image();
			img.src = path;
			img.crossOrigin = "anonymous";
			img.onload = function (ev) {
				if (success)
					success(path, img);
				var texture = _this.textureLoader(img);
				_this.assets[path] = texture;
				_this.toLoad--;
				_this.loaded++;
			};
			img.onerror = function (ev) {
				if (error)
					error(path, "Couldn't load image " + path);
				_this.errors[path] = "Couldn't load image " + path;
				_this.toLoad--;
				_this.loaded++;
			};
		};
		AssetManager.prototype.get = function (path) {
			path = this.pathPrefix + path;
			return this.assets[path];
		};
		AssetManager.prototype.remove = function (path) {
			path = this.pathPrefix + path;
			var asset = this.assets[path];
			if (asset.dispose)
				asset.dispose();
			this.assets[path] = null;
		};
		AssetManager.prototype.removeAll = function () {
			for (var key in this.assets) {
				var asset = this.assets[key];
				if (asset.dispose)
					asset.dispose();
			}
			this.assets = {};
		};
		AssetManager.prototype.isLoadingComplete = function () {
			return this.toLoad == 0;
		};
		AssetManager.prototype.getToLoad = function () {
			return this.toLoad;
		};
		AssetManager.prototype.getLoaded = function () {
			return this.loaded;
		};
		AssetManager.prototype.dispose = function () {
			this.removeAll();
		};
		AssetManager.prototype.hasErrors = function () {
			return Object.keys(this.errors).length > 0;
		};
		AssetManager.prototype.getErrors = function () {
			return this.errors;
		};
		return AssetManager;
	}());
	spine.AssetManager = AssetManager;
})(spine || (spine = {}));
var __extends = (this && this.__extends) || function (d, b) {
	for (var p in b) if (b.hasOwnProperty(p)) d[p] = b[p];
	function __() { this.constructor = d; }
	d.prototype = b === null ? Object.create(b) : (__.prototype = b.prototype, new __());
};
var spine;
(function (spine) {
	var canvas;
	(function (canvas) {
		var AssetManager = (function (_super) {
			__extends(AssetManager, _super);
			function AssetManager(pathPrefix) {
				if (pathPrefix === void 0) { pathPrefix = ""; }
				_super.call(this, function (image) { return new spine.canvas.CanvasTexture(image); }, pathPrefix);
			}
			return AssetManager;
		}(spine.AssetManager));
		canvas.AssetManager = AssetManager;
	})(canvas = spine.canvas || (spine.canvas = {}));
})(spine || (spine = {}));
var spine;
(function (spine) {
	var Texture = (function () {
		function Texture(image) {
			this._image = image;
		}
		Texture.prototype.getImage = function () {
			return this._image;
		};
		Texture.filterFromString = function (text) {
			switch (text.toLowerCase()) {
				case "nearest": return TextureFilter.Nearest;
				case "linear": return TextureFilter.Linear;
				case "mipmap": return TextureFilter.MipMap;
				case "mipmapnearestnearest": return TextureFilter.MipMapNearestNearest;
				case "mipmaplinearnearest": return TextureFilter.MipMapLinearNearest;
				case "mipmapnearestlinear": return TextureFilter.MipMapNearestLinear;
				case "mipmaplinearlinear": return TextureFilter.MipMapLinearLinear;
				default: throw new Error("Unknown texture filter " + text);
			}
		};
		Texture.wrapFromString = function (text) {
			switch (text.toLowerCase()) {
				case "mirroredtepeat": return TextureWrap.MirroredRepeat;
				case "clamptoedge": return TextureWrap.ClampToEdge;
				case "repeat": return TextureWrap.Repeat;
				default: throw new Error("Unknown texture wrap " + text);
			}
		};
		return Texture;
	}());
	spine.Texture = Texture;
	(function (TextureFilter) {
		TextureFilter[TextureFilter["Nearest"] = 9728] = "Nearest";
		TextureFilter[TextureFilter["Linear"] = 9729] = "Linear";
		TextureFilter[TextureFilter["MipMap"] = 9987] = "MipMap";
		TextureFilter[TextureFilter["MipMapNearestNearest"] = 9984] = "MipMapNearestNearest";
		TextureFilter[TextureFilter["MipMapLinearNearest"] = 9985] = "MipMapLinearNearest";
		TextureFilter[TextureFilter["MipMapNearestLinear"] = 9986] = "MipMapNearestLinear";
		TextureFilter[TextureFilter["MipMapLinearLinear"] = 9987] = "MipMapLinearLinear";
	})(spine.TextureFilter || (spine.TextureFilter = {}));
	var TextureFilter = spine.TextureFilter;
	(function (TextureWrap) {
		TextureWrap[TextureWrap["MirroredRepeat"] = 33648] = "MirroredRepeat";
		TextureWrap[TextureWrap["ClampToEdge"] = 33071] = "ClampToEdge";
		TextureWrap[TextureWrap["Repeat"] = 10497] = "Repeat";
	})(spine.TextureWrap || (spine.TextureWrap = {}));
	var TextureWrap = spine.TextureWrap;
	var TextureRegion = (function () {
		function TextureRegion() {
			this.u = 0;
			this.v = 0;
			this.u2 = 0;
			this.v2 = 0;
			this.width = 0;
			this.height = 0;
			this.rotate = false;
			this.offsetX = 0;
			this.offsetY = 0;
			this.originalWidth = 0;
			this.originalHeight = 0;
		}
		return TextureRegion;
	}());
	spine.TextureRegion = TextureRegion;
})(spine || (spine = {}));
var spine;
(function (spine) {
	var canvas;
	(function (canvas) {
		var CanvasTexture = (function (_super) {
			__extends(CanvasTexture, _super);
			function CanvasTexture(image) {
				_super.call(this, image);
			}
			CanvasTexture.prototype.setFilters = function (minFilter, magFilter) { };
			CanvasTexture.prototype.setWraps = function (uWrap, vWrap) { };
			CanvasTexture.prototype.dispose = function () { };
			return CanvasTexture;
		}(spine.Texture));
		canvas.CanvasTexture = CanvasTexture;
	})(canvas = spine.canvas || (spine.canvas = {}));
})(spine || (spine = {}));
var spine;
(function (spine) {
	var canvas;
	(function (canvas) {
		var SkeletonRenderer = (function () {
			function SkeletonRenderer(context) {
				this.triangleRendering = false;
				this.debugRendering = false;
				this.ctx = context;
			}
			SkeletonRenderer.prototype.draw = function (skeleton) {
				if (this.triangleRendering)
					this.drawTriangles(skeleton);
				else
					this.drawImages(skeleton);
			};
			SkeletonRenderer.prototype.drawImages = function (skeleton) {
				var ctx = this.ctx;
				var drawOrder = skeleton.drawOrder;
				if (this.debugRendering)
					ctx.strokeStyle = "green";
				for (var i = 0, n = drawOrder.length; i < n; i++) {
					var slot = drawOrder[i];
					var attachment = slot.getAttachment();
					var region = null;
					var image = null;
					var vertices = null;
					if (attachment instanceof spine.RegionAttachment) {
						var regionAttachment = attachment;
						vertices = regionAttachment.updateWorldVertices(slot, false);
						region = regionAttachment.region;
						image = (region).texture.getImage();
					}
					else
						continue;
					var att = attachment;
					var bone = slot.bone;
					var x = vertices[0];
					var y = vertices[1];
					var rotation = (bone.getWorldRotationX() - att.rotation) * Math.PI / 180;
					var xx = vertices[24] - vertices[0];
					var xy = vertices[25] - vertices[1];
					var yx = vertices[8] - vertices[0];
					var yy = vertices[9] - vertices[1];
					var w = Math.sqrt(xx * xx + xy * xy), h = -Math.sqrt(yx * yx + yy * yy);
					ctx.translate(x, y);
					ctx.rotate(rotation);
					if (region.rotate) {
						ctx.rotate(Math.PI / 2);
						ctx.drawImage(image, region.x, region.y, region.height, region.width, 0, 0, h, -w);
						ctx.rotate(-Math.PI / 2);
					}
					else {
						ctx.drawImage(image, region.x, region.y, region.width, region.height, 0, 0, w, h);
					}
					if (this.debugRendering)
						ctx.strokeRect(0, 0, w, h);
					ctx.rotate(-rotation);
					ctx.translate(-x, -y);
				}
			};
			SkeletonRenderer.prototype.drawTriangles = function (skeleton) {
				var blendMode = null;
				var vertices = null;
				var triangles = null;
				var drawOrder = skeleton.drawOrder;
				for (var i = 0, n = drawOrder.length; i < n; i++) {
					var slot = drawOrder[i];
					var attachment = slot.getAttachment();
					var texture = null;
					var region = null;
					if (attachment instanceof spine.RegionAttachment) {
						var regionAttachment = attachment;
						vertices = regionAttachment.updateWorldVertices(slot, false);
						triangles = SkeletonRenderer.QUAD_TRIANGLES;
						region = regionAttachment.region;
						texture = region.texture.getImage();
					}
					else if (attachment instanceof spine.MeshAttachment) {
						var mesh = attachment;
						vertices = mesh.updateWorldVertices(slot, false);
						triangles = mesh.triangles;
						texture = mesh.region.renderObject.texture.getImage();
					}
					else
						continue;
					if (texture != null) {
						var slotBlendMode = slot.data.blendMode;
						if (slotBlendMode != blendMode) {
							blendMode = slotBlendMode;
						}
						var ctx = this.ctx;
						for (var j = 0; j < triangles.length; j += 3) {
							var t1 = triangles[j] * 8, t2 = triangles[j + 1] * 8, t3 = triangles[j + 2] * 8;
							var x0 = vertices[t1], y0 = vertices[t1 + 1], u0 = vertices[t1 + 6], v0 = vertices[t1 + 7];
							var x1 = vertices[t2], y1 = vertices[t2 + 1], u1 = vertices[t2 + 6], v1 = vertices[t2 + 7];
							var x2 = vertices[t3], y2 = vertices[t3 + 1], u2 = vertices[t3 + 6], v2 = vertices[t3 + 7];
							this.drawTriangle(texture, x0, y0, u0, v0, x1, y1, u1, v1, x2, y2, u2, v2);
							if (this.debugRendering) {
								ctx.strokeStyle = "green";
								ctx.beginPath();
								ctx.moveTo(x0, y0);
								ctx.lineTo(x1, y1);
								ctx.lineTo(x2, y2);
								ctx.lineTo(x0, y0);
								ctx.stroke();
							}
						}
					}
				}
			};
			SkeletonRenderer.prototype.drawTriangle = function (img, x0, y0, u0, v0, x1, y1, u1, v1, x2, y2, u2, v2) {
				var ctx = this.ctx;
				u0 *= img.width;
				v0 *= img.height;
				u1 *= img.width;
				v1 *= img.height;
				u2 *= img.width;
				v2 *= img.height;
				ctx.beginPath();
				ctx.moveTo(x0, y0);
				ctx.lineTo(x1, y1);
				ctx.lineTo(x2, y2);
				ctx.closePath();
				x1 -= x0;
				y1 -= y0;
				x2 -= x0;
				y2 -= y0;
				u1 -= u0;
				v1 -= v0;
				u2 -= u0;
				v2 -= v0;
				var det = 1 / (u1 * v2 - u2 * v1), a = (v2 * x1 - v1 * x2) * det, b = (v2 * y1 - v1 * y2) * det, c = (u1 * x2 - u2 * x1) * det, d = (u1 * y2 - u2 * y1) * det, e = x0 - a * u0 - c * v0, f = y0 - b * u0 - d * v0;
				ctx.save();
				ctx.transform(a, b, c, d, e, f);
				ctx.clip();
				ctx.drawImage(img, 0, 0);
				ctx.restore();
			};
			SkeletonRenderer.QUAD_TRIANGLES = [0, 1, 2, 2, 3, 0];
			return SkeletonRenderer;
		}());
		canvas.SkeletonRenderer = SkeletonRenderer;
	})(canvas = spine.canvas || (spine.canvas = {}));
})(spine || (spine = {}));
var spine;
(function (spine) {
	var Animation = (function () {
		function Animation(name, timelines, duration) {
			if (name == null)
				throw new Error("name cannot be null.");
			if (timelines == null)
				throw new Error("timelines cannot be null.");
			this.name = name;
			this.timelines = timelines;
			this.duration = duration;
		}
		Animation.prototype.apply = function (skeleton, lastTime, time, loop, events) {
			if (skeleton == null)
				throw new Error("skeleton cannot be null.");
			if (loop && this.duration != 0) {
				time %= this.duration;
				if (lastTime > 0)
					lastTime %= this.duration;
			}
			var timelines = this.timelines;
			for (var i = 0, n = timelines.length; i < n; i++)
				timelines[i].apply(skeleton, lastTime, time, events, 1);
		};
		Animation.prototype.mix = function (skeleton, lastTime, time, loop, events, alpha) {
			if (skeleton == null)
				throw new Error("skeleton cannot be null.");
			if (loop && this.duration != 0) {
				time %= this.duration;
				if (lastTime > 0)
					lastTime %= this.duration;
			}
			var timelines = this.timelines;
			for (var i = 0, n = timelines.length; i < n; i++)
				timelines[i].apply(skeleton, lastTime, time, events, alpha);
		};
		Animation.binarySearch = function (values, target, step) {
			if (step === void 0) { step = 1; }
			var low = 0;
			var high = values.length / step - 2;
			if (high == 0)
				return step;
			var current = high >>> 1;
			while (true) {
				if (values[(current + 1) * step] <= target)
					low = current + 1;
				else
					high = current;
				if (low == high)
					return (low + 1) * step;
				current = (low + high) >>> 1;
			}
		};
		Animation.linearSearch = function (values, target, step) {
			for (var i = 0, last = values.length - step; i <= last; i += step)
				if (values[i] > target)
					return i;
			return -1;
		};
		return Animation;
	}());
	spine.Animation = Animation;
	var CurveTimeline = (function () {
		function CurveTimeline(frameCount) {
			if (frameCount <= 0)
				throw new Error("frameCount must be > 0: " + frameCount);
			this.curves = spine.Utils.newFloatArray((frameCount - 1) * CurveTimeline.BEZIER_SIZE);
		}
		CurveTimeline.prototype.getFrameCount = function () {
			return this.curves.length / CurveTimeline.BEZIER_SIZE + 1;
		};
		CurveTimeline.prototype.setLinear = function (frameIndex) {
			this.curves[frameIndex * CurveTimeline.BEZIER_SIZE] = CurveTimeline.LINEAR;
		};
		CurveTimeline.prototype.setStepped = function (frameIndex) {
			this.curves[frameIndex * CurveTimeline.BEZIER_SIZE] = CurveTimeline.STEPPED;
		};
		CurveTimeline.prototype.getCurveType = function (frameIndex) {
			var index = frameIndex * CurveTimeline.BEZIER_SIZE;
			if (index == this.curves.length)
				return CurveTimeline.LINEAR;
			var type = this.curves[index];
			if (type == CurveTimeline.LINEAR)
				return CurveTimeline.LINEAR;
			if (type == CurveTimeline.STEPPED)
				return CurveTimeline.STEPPED;
			return CurveTimeline.BEZIER;
		};
		CurveTimeline.prototype.setCurve = function (frameIndex, cx1, cy1, cx2, cy2) {
			var tmpx = (-cx1 * 2 + cx2) * 0.03, tmpy = (-cy1 * 2 + cy2) * 0.03;
			var dddfx = ((cx1 - cx2) * 3 + 1) * 0.006, dddfy = ((cy1 - cy2) * 3 + 1) * 0.006;
			var ddfx = tmpx * 2 + dddfx, ddfy = tmpy * 2 + dddfy;
			var dfx = cx1 * 0.3 + tmpx + dddfx * 0.16666667, dfy = cy1 * 0.3 + tmpy + dddfy * 0.16666667;
			var i = frameIndex * CurveTimeline.BEZIER_SIZE;
			var curves = this.curves;
			curves[i++] = CurveTimeline.BEZIER;
			var x = dfx, y = dfy;
			for (var n = i + CurveTimeline.BEZIER_SIZE - 1; i < n; i += 2) {
				curves[i] = x;
				curves[i + 1] = y;
				dfx += ddfx;
				dfy += ddfy;
				ddfx += dddfx;
				ddfy += dddfy;
				x += dfx;
				y += dfy;
			}
		};
		CurveTimeline.prototype.getCurvePercent = function (frameIndex, percent) {
			percent = spine.MathUtils.clamp(percent, 0, 1);
			var curves = this.curves;
			var i = frameIndex * CurveTimeline.BEZIER_SIZE;
			var type = curves[i];
			if (type == CurveTimeline.LINEAR)
				return percent;
			if (type == CurveTimeline.STEPPED)
				return 0;
			i++;
			var x = 0;
			for (var start = i, n = i + CurveTimeline.BEZIER_SIZE - 1; i < n; i += 2) {
				x = curves[i];
				if (x >= percent) {
					var prevX = void 0, prevY = void 0;
					if (i == start) {
						prevX = 0;
						prevY = 0;
					}
					else {
						prevX = curves[i - 2];
						prevY = curves[i - 1];
					}
					return prevY + (curves[i + 1] - prevY) * (percent - prevX) / (x - prevX);
				}
			}
			var y = curves[i - 1];
			return y + (1 - y) * (percent - x) / (1 - x);
		};
		CurveTimeline.LINEAR = 0;
		CurveTimeline.STEPPED = 1;
		CurveTimeline.BEZIER = 2;
		CurveTimeline.BEZIER_SIZE = 10 * 2 - 1;
		return CurveTimeline;
	}());
	spine.CurveTimeline = CurveTimeline;
	var RotateTimeline = (function (_super) {
		__extends(RotateTimeline, _super);
		function RotateTimeline(frameCount) {
			_super.call(this, frameCount);
			this.frames = spine.Utils.newFloatArray(frameCount << 1);
		}
		RotateTimeline.prototype.setFrame = function (frameIndex, time, degrees) {
			frameIndex <<= 1;
			this.frames[frameIndex] = time;
			this.frames[frameIndex + RotateTimeline.ROTATION] = degrees;
		};
		RotateTimeline.prototype.apply = function (skeleton, lastTime, time, events, alpha) {
			var frames = this.frames;
			if (time < frames[0])
				return;
			var bone = skeleton.bones[this.boneIndex];
			if (time >= frames[frames.length - RotateTimeline.ENTRIES]) {
				var amount_1 = bone.data.rotation + frames[frames.length + RotateTimeline.PREV_ROTATION] - bone.rotation;
				while (amount_1 > 180)
					amount_1 -= 360;
				while (amount_1 < -180)
					amount_1 += 360;
				bone.rotation += amount_1 * alpha;
				return;
			}
			var frame = Animation.binarySearch(frames, time, RotateTimeline.ENTRIES);
			var prevRotation = frames[frame + RotateTimeline.PREV_ROTATION];
			var frameTime = frames[frame];
			var percent = this.getCurvePercent((frame >> 1) - 1, 1 - (time - frameTime) / (frames[frame + RotateTimeline.PREV_TIME] - frameTime));
			var amount = frames[frame + RotateTimeline.ROTATION] - prevRotation;
			while (amount > 180)
				amount -= 360;
			while (amount < -180)
				amount += 360;
			amount = bone.data.rotation + (prevRotation + amount * percent) - bone.rotation;
			while (amount > 180)
				amount -= 360;
			while (amount < -180)
				amount += 360;
			bone.rotation += amount * alpha;
		};
		RotateTimeline.ENTRIES = 2;
		RotateTimeline.PREV_TIME = -2;
		RotateTimeline.PREV_ROTATION = -1;
		RotateTimeline.ROTATION = 1;
		return RotateTimeline;
	}(CurveTimeline));
	spine.RotateTimeline = RotateTimeline;
	var TranslateTimeline = (function (_super) {
		__extends(TranslateTimeline, _super);
		function TranslateTimeline(frameCount) {
			_super.call(this, frameCount);
			this.frames = spine.Utils.newFloatArray(frameCount * TranslateTimeline.ENTRIES);
		}
		TranslateTimeline.prototype.setFrame = function (frameIndex, time, x, y) {
			frameIndex *= TranslateTimeline.ENTRIES;
			this.frames[frameIndex] = time;
			this.frames[frameIndex + TranslateTimeline.X] = x;
			this.frames[frameIndex + TranslateTimeline.Y] = y;
		};
		TranslateTimeline.prototype.apply = function (skeleton, lastTime, time, events, alpha) {
			var frames = this.frames;
			if (time < frames[0])
				return;
			var bone = skeleton.bones[this.boneIndex];
			if (time >= frames[frames.length - TranslateTimeline.ENTRIES]) {
				bone.x += (bone.data.x + frames[frames.length + TranslateTimeline.PREV_X] - bone.x) * alpha;
				bone.y += (bone.data.y + frames[frames.length + TranslateTimeline.PREV_Y] - bone.y) * alpha;
				return;
			}
			var frame = Animation.binarySearch(frames, time, TranslateTimeline.ENTRIES);
			var prevX = frames[frame + TranslateTimeline.PREV_X];
			var prevY = frames[frame + TranslateTimeline.PREV_Y];
			var frameTime = frames[frame];
			var percent = this.getCurvePercent(frame / TranslateTimeline.ENTRIES - 1, 1 - (time - frameTime) / (frames[frame + TranslateTimeline.PREV_TIME] - frameTime));
			bone.x += (bone.data.x + prevX + (frames[frame + TranslateTimeline.X] - prevX) * percent - bone.x) * alpha;
			bone.y += (bone.data.y + prevY + (frames[frame + TranslateTimeline.Y] - prevY) * percent - bone.y) * alpha;
		};
		TranslateTimeline.ENTRIES = 3;
		TranslateTimeline.PREV_TIME = -3;
		TranslateTimeline.PREV_X = -2;
		TranslateTimeline.PREV_Y = -1;
		TranslateTimeline.X = 1;
		TranslateTimeline.Y = 2;
		return TranslateTimeline;
	}(CurveTimeline));
	spine.TranslateTimeline = TranslateTimeline;
	var ScaleTimeline = (function (_super) {
		__extends(ScaleTimeline, _super);
		function ScaleTimeline(frameCount) {
			_super.call(this, frameCount);
		}
		ScaleTimeline.prototype.apply = function (skeleton, lastTime, time, events, alpha) {
			var frames = this.frames;
			if (time < frames[0])
				return;
			var bone = skeleton.bones[this.boneIndex];
			if (time >= frames[frames.length - ScaleTimeline.ENTRIES]) {
				bone.scaleX += (bone.data.scaleX * frames[frames.length + ScaleTimeline.PREV_X] - bone.scaleX) * alpha;
				bone.scaleY += (bone.data.scaleY * frames[frames.length + ScaleTimeline.PREV_Y] - bone.scaleY) * alpha;
				return;
			}
			var frame = Animation.binarySearch(frames, time, ScaleTimeline.ENTRIES);
			var prevX = frames[frame + ScaleTimeline.PREV_X];
			var prevY = frames[frame + ScaleTimeline.PREV_Y];
			var frameTime = frames[frame];
			var percent = this.getCurvePercent(frame / ScaleTimeline.ENTRIES - 1, 1 - (time - frameTime) / (frames[frame + ScaleTimeline.PREV_TIME] - frameTime));
			bone.scaleX += (bone.data.scaleX * (prevX + (frames[frame + ScaleTimeline.X] - prevX) * percent) - bone.scaleX) * alpha;
			bone.scaleY += (bone.data.scaleY * (prevY + (frames[frame + ScaleTimeline.Y] - prevY) * percent) - bone.scaleY) * alpha;
		};
		return ScaleTimeline;
	}(TranslateTimeline));
	spine.ScaleTimeline = ScaleTimeline;
	var ShearTimeline = (function (_super) {
		__extends(ShearTimeline, _super);
		function ShearTimeline(frameCount) {
			_super.call(this, frameCount);
		}
		ShearTimeline.prototype.apply = function (skeleton, lastTime, time, events, alpha) {
			var frames = this.frames;
			if (time < frames[0])
				return;
			var bone = skeleton.bones[this.boneIndex];
			if (time >= frames[frames.length - ShearTimeline.ENTRIES]) {
				bone.shearX += (bone.data.shearX + frames[frames.length + ShearTimeline.PREV_X] - bone.shearX) * alpha;
				bone.shearY += (bone.data.shearY + frames[frames.length + ShearTimeline.PREV_Y] - bone.shearY) * alpha;
				return;
			}
			var frame = Animation.binarySearch(frames, time, ShearTimeline.ENTRIES);
			var prevX = frames[frame + ShearTimeline.PREV_X];
			var prevY = frames[frame + ShearTimeline.PREV_Y];
			var frameTime = frames[frame];
			var percent = this.getCurvePercent(frame / ShearTimeline.ENTRIES - 1, 1 - (time - frameTime) / (frames[frame + ShearTimeline.PREV_TIME] - frameTime));
			bone.shearX += (bone.data.shearX + (prevX + (frames[frame + ShearTimeline.X] - prevX) * percent) - bone.shearX) * alpha;
			bone.shearY += (bone.data.shearY + (prevY + (frames[frame + ShearTimeline.Y] - prevY) * percent) - bone.shearY) * alpha;
		};
		return ShearTimeline;
	}(TranslateTimeline));
	spine.ShearTimeline = ShearTimeline;
	var ColorTimeline = (function (_super) {
		__extends(ColorTimeline, _super);
		function ColorTimeline(frameCount) {
			_super.call(this, frameCount);
			this.frames = spine.Utils.newFloatArray(frameCount * ColorTimeline.ENTRIES);
		}
		ColorTimeline.prototype.setFrame = function (frameIndex, time, r, g, b, a) {
			frameIndex *= ColorTimeline.ENTRIES;
			this.frames[frameIndex] = time;
			this.frames[frameIndex + ColorTimeline.R] = r;
			this.frames[frameIndex + ColorTimeline.G] = g;
			this.frames[frameIndex + ColorTimeline.B] = b;
			this.frames[frameIndex + ColorTimeline.A] = a;
		};
		ColorTimeline.prototype.apply = function (skeleton, lastTime, time, events, alpha) {
			var frames = this.frames;
			if (time < frames[0])
				return;
			var r = 0, g = 0, b = 0, a = 0;
			if (time >= frames[frames.length - ColorTimeline.ENTRIES]) {
				var i = frames.length;
				r = frames[i + ColorTimeline.PREV_R];
				g = frames[i + ColorTimeline.PREV_G];
				b = frames[i + ColorTimeline.PREV_B];
				a = frames[i + ColorTimeline.PREV_A];
			}
			else {
				var frame = Animation.binarySearch(frames, time, ColorTimeline.ENTRIES);
				r = frames[frame + ColorTimeline.PREV_R];
				g = frames[frame + ColorTimeline.PREV_G];
				b = frames[frame + ColorTimeline.PREV_B];
				a = frames[frame + ColorTimeline.PREV_A];
				var frameTime = frames[frame];
				var percent = this.getCurvePercent(frame / ColorTimeline.ENTRIES - 1, 1 - (time - frameTime) / (frames[frame + ColorTimeline.PREV_TIME] - frameTime));
				r += (frames[frame + ColorTimeline.R] - r) * percent;
				g += (frames[frame + ColorTimeline.G] - g) * percent;
				b += (frames[frame + ColorTimeline.B] - b) * percent;
				a += (frames[frame + ColorTimeline.A] - a) * percent;
			}
			var color = skeleton.slots[this.slotIndex].color;
			if (alpha < 1)
				color.add((r - color.r) * alpha, (g - color.g) * alpha, (b - color.b) * alpha, (a - color.a) * alpha);
			else
				color.set(r, g, b, a);
		};
		ColorTimeline.ENTRIES = 5;
		ColorTimeline.PREV_TIME = -5;
		ColorTimeline.PREV_R = -4;
		ColorTimeline.PREV_G = -3;
		ColorTimeline.PREV_B = -2;
		ColorTimeline.PREV_A = -1;
		ColorTimeline.R = 1;
		ColorTimeline.G = 2;
		ColorTimeline.B = 3;
		ColorTimeline.A = 4;
		return ColorTimeline;
	}(CurveTimeline));
	spine.ColorTimeline = ColorTimeline;
	var AttachmentTimeline = (function () {
		function AttachmentTimeline(frameCount) {
			this.frames = spine.Utils.newFloatArray(frameCount);
			this.attachmentNames = new Array(frameCount);
		}
		AttachmentTimeline.prototype.getFrameCount = function () {
			return this.frames.length;
		};
		AttachmentTimeline.prototype.setFrame = function (frameIndex, time, attachmentName) {
			this.frames[frameIndex] = time;
			this.attachmentNames[frameIndex] = attachmentName;
		};
		AttachmentTimeline.prototype.apply = function (skeleton, lastTime, time, events, alpha) {
			var frames = this.frames;
			if (time < frames[0])
				return;
			var frameIndex = 0;
			if (time >= frames[frames.length - 1])
				frameIndex = frames.length - 1;
			else
				frameIndex = Animation.binarySearch(frames, time, 1) - 1;
			var attachmentName = this.attachmentNames[frameIndex];
			skeleton.slots[this.slotIndex]
				.setAttachment(attachmentName == null ? null : skeleton.getAttachment(this.slotIndex, attachmentName));
		};
		return AttachmentTimeline;
	}());
	spine.AttachmentTimeline = AttachmentTimeline;
	var EventTimeline = (function () {
		function EventTimeline(frameCount) {
			this.frames = spine.Utils.newFloatArray(frameCount);
			this.events = new Array(frameCount);
		}
		EventTimeline.prototype.getFrameCount = function () {
			return this.frames.length;
		};
		EventTimeline.prototype.setFrame = function (frameIndex, event) {
			this.frames[frameIndex] = event.time;
			this.events[frameIndex] = event;
		};
		EventTimeline.prototype.apply = function (skeleton, lastTime, time, firedEvents, alpha) {
			if (firedEvents == null)
				return;
			var frames = this.frames;
			var frameCount = this.frames.length;
			if (lastTime > time) {
				this.apply(skeleton, lastTime, Number.MAX_VALUE, firedEvents, alpha);
				lastTime = -1;
			}
			else if (lastTime >= frames[frameCount - 1])
				return;
			if (time < frames[0])
				return;
			var frame = 0;
			if (lastTime < frames[0])
				frame = 0;
			else {
				frame = Animation.binarySearch(frames, lastTime);
				var frameTime = frames[frame];
				while (frame > 0) {
					if (frames[frame - 1] != frameTime)
						break;
					frame--;
				}
			}
			for (; frame < frameCount && time >= frames[frame]; frame++)
				firedEvents.push(this.events[frame]);
		};
		return EventTimeline;
	}());
	spine.EventTimeline = EventTimeline;
	var DrawOrderTimeline = (function () {
		function DrawOrderTimeline(frameCount) {
			this.frames = spine.Utils.newFloatArray(frameCount);
			this.drawOrders = new Array(frameCount);
		}
		DrawOrderTimeline.prototype.getFrameCount = function () {
			return this.frames.length;
		};
		DrawOrderTimeline.prototype.setFrame = function (frameIndex, time, drawOrder) {
			this.frames[frameIndex] = time;
			this.drawOrders[frameIndex] = drawOrder;
		};
		DrawOrderTimeline.prototype.apply = function (skeleton, lastTime, time, firedEvents, alpha) {
			var frames = this.frames;
			if (time < frames[0])
				return;
			var frame = 0;
			if (time >= frames[frames.length - 1])
				frame = frames.length - 1;
			else
				frame = Animation.binarySearch(frames, time) - 1;
			var drawOrder = skeleton.drawOrder;
			var slots = skeleton.slots;
			var drawOrderToSetupIndex = this.drawOrders[frame];
			if (drawOrderToSetupIndex == null)
				spine.Utils.arrayCopy(slots, 0, drawOrder, 0, slots.length);
			else {
				for (var i = 0, n = drawOrderToSetupIndex.length; i < n; i++)
					drawOrder[i] = slots[drawOrderToSetupIndex[i]];
			}
		};
		return DrawOrderTimeline;
	}());
	spine.DrawOrderTimeline = DrawOrderTimeline;
	var DeformTimeline = (function (_super) {
		__extends(DeformTimeline, _super);
		function DeformTimeline(frameCount) {
			_super.call(this, frameCount);
			this.frames = spine.Utils.newFloatArray(frameCount);
			this.frameVertices = new Array(frameCount);
		}
		DeformTimeline.prototype.setFrame = function (frameIndex, time, vertices) {
			this.frames[frameIndex] = time;
			this.frameVertices[frameIndex] = vertices;
		};
		DeformTimeline.prototype.apply = function (skeleton, lastTime, time, firedEvents, alpha) {
			var slot = skeleton.slots[this.slotIndex];
			var slotAttachment = slot.getAttachment();
			if (!(slotAttachment instanceof spine.VertexAttachment) || !slotAttachment.applyDeform(this.attachment))
				return;
			var frames = this.frames;
			if (time < frames[0])
				return;
			var frameVertices = this.frameVertices;
			var vertexCount = frameVertices[0].length;
			var verticesArray = slot.attachmentVertices;
			if (verticesArray.length != vertexCount)
				alpha = 1;
			var vertices = spine.Utils.setArraySize(verticesArray, vertexCount);
			if (time >= frames[frames.length - 1]) {
				var lastVertices = frameVertices[frames.length - 1];
				if (alpha < 1) {
					for (var i = 0; i < vertexCount; i++)
						vertices[i] += (lastVertices[i] - vertices[i]) * alpha;
				}
				else
					spine.Utils.arrayCopy(lastVertices, 0, vertices, 0, vertexCount);
				return;
			}
			var frame = Animation.binarySearch(frames, time);
			var prevVertices = frameVertices[frame - 1];
			var nextVertices = frameVertices[frame];
			var frameTime = frames[frame];
			var percent = this.getCurvePercent(frame - 1, 1 - (time - frameTime) / (frames[frame - 1] - frameTime));
			if (alpha < 1) {
				for (var i = 0; i < vertexCount; i++) {
					var prev = prevVertices[i];
					vertices[i] += (prev + (nextVertices[i] - prev) * percent - vertices[i]) * alpha;
				}
			}
			else {
				for (var i = 0; i < vertexCount; i++) {
					var prev = prevVertices[i];
					vertices[i] = prev + (nextVertices[i] - prev) * percent;
				}
			}
		};
		return DeformTimeline;
	}(CurveTimeline));
	spine.DeformTimeline = DeformTimeline;
	var IkConstraintTimeline = (function (_super) {
		__extends(IkConstraintTimeline, _super);
		function IkConstraintTimeline(frameCount) {
			_super.call(this, frameCount);
			this.frames = spine.Utils.newFloatArray(frameCount * IkConstraintTimeline.ENTRIES);
		}
		IkConstraintTimeline.prototype.setFrame = function (frameIndex, time, mix, bendDirection) {
			frameIndex *= IkConstraintTimeline.ENTRIES;
			this.frames[frameIndex] = time;
			this.frames[frameIndex + IkConstraintTimeline.MIX] = mix;
			this.frames[frameIndex + IkConstraintTimeline.BEND_DIRECTION] = bendDirection;
		};
		IkConstraintTimeline.prototype.apply = function (skeleton, lastTime, time, firedEvents, alpha) {
			var frames = this.frames;
			if (time < frames[0])
				return;
			var constraint = skeleton.ikConstraints[this.ikConstraintIndex];
			if (time >= frames[frames.length - IkConstraintTimeline.ENTRIES]) {
				constraint.mix += (frames[frames.length + IkConstraintTimeline.PREV_MIX] - constraint.mix) * alpha;
				constraint.bendDirection = Math.floor(frames[frames.length + IkConstraintTimeline.PREV_BEND_DIRECTION]);
				return;
			}
			var frame = Animation.binarySearch(frames, time, IkConstraintTimeline.ENTRIES);
			var mix = frames[frame + IkConstraintTimeline.PREV_MIX];
			var frameTime = frames[frame];
			var percent = this.getCurvePercent(frame / IkConstraintTimeline.ENTRIES - 1, 1 - (time - frameTime) / (frames[frame + IkConstraintTimeline.PREV_TIME] - frameTime));
			constraint.mix += (mix + (frames[frame + IkConstraintTimeline.MIX] - mix) * percent - constraint.mix) * alpha;
			constraint.bendDirection = Math.floor(frames[frame + IkConstraintTimeline.PREV_BEND_DIRECTION]);
		};
		IkConstraintTimeline.ENTRIES = 3;
		IkConstraintTimeline.PREV_TIME = -3;
		IkConstraintTimeline.PREV_MIX = -2;
		IkConstraintTimeline.PREV_BEND_DIRECTION = -1;
		IkConstraintTimeline.MIX = 1;
		IkConstraintTimeline.BEND_DIRECTION = 2;
		return IkConstraintTimeline;
	}(CurveTimeline));
	spine.IkConstraintTimeline = IkConstraintTimeline;
	var TransformConstraintTimeline = (function (_super) {
		__extends(TransformConstraintTimeline, _super);
		function TransformConstraintTimeline(frameCount) {
			_super.call(this, frameCount);
			this.frames = spine.Utils.newFloatArray(frameCount * TransformConstraintTimeline.ENTRIES);
		}
		TransformConstraintTimeline.prototype.setFrame = function (frameIndex, time, rotateMix, translateMix, scaleMix, shearMix) {
			frameIndex *= TransformConstraintTimeline.ENTRIES;
			this.frames[frameIndex] = time;
			this.frames[frameIndex + TransformConstraintTimeline.ROTATE] = rotateMix;
			this.frames[frameIndex + TransformConstraintTimeline.TRANSLATE] = translateMix;
			this.frames[frameIndex + TransformConstraintTimeline.SCALE] = scaleMix;
			this.frames[frameIndex + TransformConstraintTimeline.SHEAR] = shearMix;
		};
		TransformConstraintTimeline.prototype.apply = function (skeleton, lastTime, time, firedEvents, alpha) {
			var frames = this.frames;
			if (time < frames[0])
				return;
			var constraint = skeleton.transformConstraints[this.transformConstraintIndex];
			if (time >= frames[frames.length - TransformConstraintTimeline.ENTRIES]) {
				var i = frames.length;
				constraint.rotateMix += (frames[i + TransformConstraintTimeline.PREV_ROTATE] - constraint.rotateMix) * alpha;
				constraint.translateMix += (frames[i + TransformConstraintTimeline.PREV_TRANSLATE] - constraint.translateMix) * alpha;
				constraint.scaleMix += (frames[i + TransformConstraintTimeline.PREV_SCALE] - constraint.scaleMix) * alpha;
				constraint.shearMix += (frames[i + TransformConstraintTimeline.PREV_SHEAR] - constraint.shearMix) * alpha;
				return;
			}
			var frame = Animation.binarySearch(frames, time, TransformConstraintTimeline.ENTRIES);
			var frameTime = frames[frame];
			var percent = this.getCurvePercent(frame / TransformConstraintTimeline.ENTRIES - 1, 1 - (time - frameTime) / (frames[frame + TransformConstraintTimeline.PREV_TIME] - frameTime));
			var rotate = frames[frame + TransformConstraintTimeline.PREV_ROTATE];
			var translate = frames[frame + TransformConstraintTimeline.PREV_TRANSLATE];
			var scale = frames[frame + TransformConstraintTimeline.PREV_SCALE];
			var shear = frames[frame + TransformConstraintTimeline.PREV_SHEAR];
			constraint.rotateMix += (rotate + (frames[frame + TransformConstraintTimeline.ROTATE] - rotate) * percent - constraint.rotateMix) * alpha;
			constraint.translateMix += (translate + (frames[frame + TransformConstraintTimeline.TRANSLATE] - translate) * percent - constraint.translateMix)
				* alpha;
			constraint.scaleMix += (scale + (frames[frame + TransformConstraintTimeline.SCALE] - scale) * percent - constraint.scaleMix) * alpha;
			constraint.shearMix += (shear + (frames[frame + TransformConstraintTimeline.SHEAR] - shear) * percent - constraint.shearMix) * alpha;
		};
		TransformConstraintTimeline.ENTRIES = 5;
		TransformConstraintTimeline.PREV_TIME = -5;
		TransformConstraintTimeline.PREV_ROTATE = -4;
		TransformConstraintTimeline.PREV_TRANSLATE = -3;
		TransformConstraintTimeline.PREV_SCALE = -2;
		TransformConstraintTimeline.PREV_SHEAR = -1;
		TransformConstraintTimeline.ROTATE = 1;
		TransformConstraintTimeline.TRANSLATE = 2;
		TransformConstraintTimeline.SCALE = 3;
		TransformConstraintTimeline.SHEAR = 4;
		return TransformConstraintTimeline;
	}(CurveTimeline));
	spine.TransformConstraintTimeline = TransformConstraintTimeline;
	var PathConstraintPositionTimeline = (function (_super) {
		__extends(PathConstraintPositionTimeline, _super);
		function PathConstraintPositionTimeline(frameCount) {
			_super.call(this, frameCount);
			this.frames = spine.Utils.newFloatArray(frameCount * PathConstraintPositionTimeline.ENTRIES);
		}
		PathConstraintPositionTimeline.prototype.setFrame = function (frameIndex, time, value) {
			frameIndex *= PathConstraintPositionTimeline.ENTRIES;
			this.frames[frameIndex] = time;
			this.frames[frameIndex + PathConstraintPositionTimeline.VALUE] = value;
		};
		PathConstraintPositionTimeline.prototype.apply = function (skeleton, lastTime, time, firedEvents, alpha) {
			var frames = this.frames;
			if (time < frames[0])
				return;
			var constraint = skeleton.pathConstraints[this.pathConstraintIndex];
			if (time >= frames[frames.length - PathConstraintPositionTimeline.ENTRIES]) {
				var i = frames.length;
				constraint.position += (frames[i + PathConstraintPositionTimeline.PREV_VALUE] - constraint.position) * alpha;
				return;
			}
			var frame = Animation.binarySearch(frames, time, PathConstraintPositionTimeline.ENTRIES);
			var position = frames[frame + PathConstraintPositionTimeline.PREV_VALUE];
			var frameTime = frames[frame];
			var percent = this.getCurvePercent(frame / PathConstraintPositionTimeline.ENTRIES - 1, 1 - (time - frameTime) / (frames[frame + PathConstraintPositionTimeline.PREV_TIME] - frameTime));
			constraint.position += (position + (frames[frame + PathConstraintPositionTimeline.VALUE] - position) * percent - constraint.position) * alpha;
		};
		PathConstraintPositionTimeline.ENTRIES = 2;
		PathConstraintPositionTimeline.PREV_TIME = -2;
		PathConstraintPositionTimeline.PREV_VALUE = -1;
		PathConstraintPositionTimeline.VALUE = 1;
		return PathConstraintPositionTimeline;
	}(CurveTimeline));
	spine.PathConstraintPositionTimeline = PathConstraintPositionTimeline;
	var PathConstraintSpacingTimeline = (function (_super) {
		__extends(PathConstraintSpacingTimeline, _super);
		function PathConstraintSpacingTimeline(frameCount) {
			_super.call(this, frameCount);
		}
		PathConstraintSpacingTimeline.prototype.apply = function (skeleton, lastTime, time, firedEvents, alpha) {
			var frames = this.frames;
			if (time < frames[0])
				return;
			var constraint = skeleton.pathConstraints[this.pathConstraintIndex];
			if (time >= frames[frames.length - PathConstraintSpacingTimeline.ENTRIES]) {
				var i = frames.length;
				constraint.spacing += (frames[i + PathConstraintSpacingTimeline.PREV_VALUE] - constraint.spacing) * alpha;
				return;
			}
			var frame = Animation.binarySearch(frames, time, PathConstraintSpacingTimeline.ENTRIES);
			var spacing = frames[frame + PathConstraintSpacingTimeline.PREV_VALUE];
			var frameTime = frames[frame];
			var percent = this.getCurvePercent(frame / PathConstraintSpacingTimeline.ENTRIES - 1, 1 - (time - frameTime) / (frames[frame + PathConstraintSpacingTimeline.PREV_TIME] - frameTime));
			constraint.spacing += (spacing + (frames[frame + PathConstraintSpacingTimeline.VALUE] - spacing) * percent - constraint.spacing) * alpha;
		};
		return PathConstraintSpacingTimeline;
	}(PathConstraintPositionTimeline));
	spine.PathConstraintSpacingTimeline = PathConstraintSpacingTimeline;
	var PathConstraintMixTimeline = (function (_super) {
		__extends(PathConstraintMixTimeline, _super);
		function PathConstraintMixTimeline(frameCount) {
			_super.call(this, frameCount);
			this.frames = spine.Utils.newFloatArray(frameCount * PathConstraintMixTimeline.ENTRIES);
		}
		PathConstraintMixTimeline.prototype.setFrame = function (frameIndex, time, rotateMix, translateMix) {
			frameIndex *= PathConstraintMixTimeline.ENTRIES;
			this.frames[frameIndex] = time;
			this.frames[frameIndex + PathConstraintMixTimeline.ROTATE] = rotateMix;
			this.frames[frameIndex + PathConstraintMixTimeline.TRANSLATE] = translateMix;
		};
		PathConstraintMixTimeline.prototype.apply = function (skeleton, lastTime, time, firedEvents, alpha) {
			var frames = this.frames;
			if (time < frames[0])
				return;
			var constraint = skeleton.pathConstraints[this.pathConstraintIndex];
			if (time >= frames[frames.length - PathConstraintMixTimeline.ENTRIES]) {
				var i = frames.length;
				constraint.rotateMix += (frames[i + PathConstraintMixTimeline.PREV_ROTATE] - constraint.rotateMix) * alpha;
				constraint.translateMix += (frames[i + PathConstraintMixTimeline.PREV_TRANSLATE] - constraint.translateMix) * alpha;
				return;
			}
			var frame = Animation.binarySearch(frames, time, PathConstraintMixTimeline.ENTRIES);
			var rotate = frames[frame + PathConstraintMixTimeline.PREV_ROTATE];
			var translate = frames[frame + PathConstraintMixTimeline.PREV_TRANSLATE];
			var frameTime = frames[frame];
			var percent = this.getCurvePercent(frame / PathConstraintMixTimeline.ENTRIES - 1, 1 - (time - frameTime) / (frames[frame + PathConstraintMixTimeline.PREV_TIME] - frameTime));
			constraint.rotateMix += (rotate + (frames[frame + PathConstraintMixTimeline.ROTATE] - rotate) * percent - constraint.rotateMix) * alpha;
			constraint.translateMix += (translate + (frames[frame + PathConstraintMixTimeline.TRANSLATE] - translate) * percent - constraint.translateMix)
				* alpha;
		};
		PathConstraintMixTimeline.ENTRIES = 3;
		PathConstraintMixTimeline.PREV_TIME = -3;
		PathConstraintMixTimeline.PREV_ROTATE = -2;
		PathConstraintMixTimeline.PREV_TRANSLATE = -1;
		PathConstraintMixTimeline.ROTATE = 1;
		PathConstraintMixTimeline.TRANSLATE = 2;
		return PathConstraintMixTimeline;
	}(CurveTimeline));
	spine.PathConstraintMixTimeline = PathConstraintMixTimeline;
})(spine || (spine = {}));
var spine;
(function (spine) {
	var AnimationState = (function () {
		function AnimationState(data) {
			if (data === void 0) { data = null; }
			this.tracks = new Array();
			this.events = new Array();
			this.listeners = new Array();
			this.timeScale = 1;
			if (data == null)
				throw new Error("data cannot be null.");
			this.data = data;
		}
		AnimationState.prototype.update = function (delta) {
			delta *= this.timeScale;
			for (var i = 0; i < this.tracks.length; i++) {
				var current = this.tracks[i];
				if (current == null)
					continue;
				var next = current.next;
				if (next != null) {
					var nextTime = current.lastTime - next.delay;
					if (nextTime >= 0) {
						var nextDelta = delta * next.timeScale;
						next.time = nextTime + nextDelta;
						current.time += delta * current.timeScale;
						this.setCurrent(i, next);
						next.time -= nextDelta;
						current = next;
					}
				}
				else if (!current.loop && current.lastTime >= current.endTime) {
					this.clearTrack(i);
					continue;
				}
				current.time += delta * current.timeScale;
				if (current.previous != null) {
					var previousDelta = delta * current.previous.timeScale;
					current.previous.time += previousDelta;
					current.mixTime += previousDelta;
				}
			}
		};
		AnimationState.prototype.apply = function (skeleton) {
			var events = this.events;
			var listenerCount = this.listeners.length;
			for (var i = 0; i < this.tracks.length; i++) {
				var current = this.tracks[i];
				if (current == null)
					continue;
				events.length = 0;
				var time = current.time;
				var lastTime = current.lastTime;
				var endTime = current.endTime;
				var loop = current.loop;
				if (!loop && time > endTime)
					time = endTime;
				var previous = current.previous;
				if (previous == null)
					current.animation.mix(skeleton, lastTime, time, loop, events, current.mix);
				else {
					var previousTime = previous.time;
					if (!previous.loop && previousTime > previous.endTime)
						previousTime = previous.endTime;
					previous.animation.apply(skeleton, previousTime, previousTime, previous.loop, null);
					var alpha = current.mixTime / current.mixDuration * current.mix;
					if (alpha >= 1) {
						alpha = 1;
						current.previous = null;
					}
					current.animation.mix(skeleton, lastTime, time, loop, events, alpha);
				}
				for (var ii = 0, nn = events.length; ii < nn; ii++) {
					var event_1 = events[ii];
					if (current.listener != null && current.listener.event != null)
						current.listener.event(i, event_1);
					for (var iii = 0; iii < listenerCount; iii++)
						if (this.listeners[iii].event)
							this.listeners[iii].event(i, event_1);
				}
				if (loop ? (lastTime % endTime > time % endTime) : (lastTime < endTime && time >= endTime)) {
					var count = spine.MathUtils.toInt(time / endTime);
					if (current.listener != null && current.listener.complete)
						current.listener.complete(i, count);
					for (var ii = 0, nn = this.listeners.length; ii < nn; ii++)
						if (this.listeners[ii].complete)
							this.listeners[ii].complete(i, count);
				}
				current.lastTime = current.time;
			}
		};
		AnimationState.prototype.clearTracks = function () {
			for (var i = 0, n = this.tracks.length; i < n; i++)
				this.clearTrack(i);
			this.tracks.length = 0;
		};
		AnimationState.prototype.clearTrack = function (trackIndex) {
			if (trackIndex >= this.tracks.length)
				return;
			var current = this.tracks[trackIndex];
			if (current == null)
				return;
			if (current.listener != null && current.listener.end != null)
				current.listener.end(trackIndex);
			for (var i = 0, n = this.listeners.length; i < n; i++)
				if (this.listeners[i].end)
					this.listeners[i].end(trackIndex);
			this.tracks[trackIndex] = null;
			this.freeAll(current);
		};
		AnimationState.prototype.freeAll = function (entry) {
			while (entry != null) {
				var next = entry.next;
				entry = next;
			}
		};
		AnimationState.prototype.expandToIndex = function (index) {
			if (index < this.tracks.length)
				return this.tracks[index];
			spine.Utils.setArraySize(this.tracks, index - this.tracks.length + 1, null);
			this.tracks.length = index + 1;
			return null;
		};
		AnimationState.prototype.setCurrent = function (index, entry) {
			var current = this.expandToIndex(index);
			if (current != null) {
				var previous = current.previous;
				current.previous = null;
				if (current.listener != null && current.listener.end != null)
					current.listener.end(index);
				for (var i = 0, n = this.listeners.length; i < n; i++)
					if (this.listeners[i].end)
						this.listeners[i].end(index);
				entry.mixDuration = this.data.getMix(current.animation, entry.animation);
				if (entry.mixDuration > 0) {
					entry.mixTime = 0;
					if (previous != null && current.mixTime / current.mixDuration < 0.5) {
						entry.previous = previous;
						previous = current;
					}
					else
						entry.previous = current;
				}
			}
			this.tracks[index] = entry;
			if (entry.listener != null && entry.listener.start != null)
				entry.listener.start(index);
			for (var i = 0, n = this.listeners.length; i < n; i++)
				if (this.listeners[i].start)
					this.listeners[i].start(index);
		};
		AnimationState.prototype.setAnimation = function (trackIndex, animationName, loop) {
			var animation = this.data.skeletonData.findAnimation(animationName);
			if (animation == null)
				throw new Error("Animation not found: " + animationName);
			return this.setAnimationWith(trackIndex, animation, loop);
		};
		AnimationState.prototype.setAnimationWith = function (trackIndex, animation, loop) {
			var current = this.expandToIndex(trackIndex);
			if (current != null)
				this.freeAll(current.next);
			var entry = new TrackEntry();
			entry.animation = animation;
			entry.loop = loop;
			entry.endTime = animation.duration;
			this.setCurrent(trackIndex, entry);
			return entry;
		};
		AnimationState.prototype.addAnimation = function (trackIndex, animationName, loop, delay) {
			var animation = this.data.skeletonData.findAnimation(animationName);
			if (animation == null)
				throw new Error("Animation not found: " + animationName);
			return this.addAnimationWith(trackIndex, animation, loop, delay);
		};
		AnimationState.prototype.addAnimationWith = function (trackIndex, animation, loop, delay) {
			var entry = new TrackEntry();
			entry.animation = animation;
			entry.loop = loop;
			entry.endTime = animation.duration;
			var last = this.expandToIndex(trackIndex);
			if (last != null) {
				while (last.next != null)
					last = last.next;
				last.next = entry;
			}
			else
				this.tracks[trackIndex] = entry;
			if (delay <= 0) {
				if (last != null)
					delay += last.endTime - this.data.getMix(last.animation, animation);
				else
					delay = 0;
			}
			entry.delay = delay;
			return entry;
		};
		AnimationState.prototype.getCurrent = function (trackIndex) {
			if (trackIndex >= this.tracks.length)
				return null;
			return this.tracks[trackIndex];
		};
		AnimationState.prototype.addListener = function (listener) {
			if (listener == null)
				throw new Error("listener cannot be null.");
			this.listeners.push(listener);
		};
		AnimationState.prototype.removeListener = function (listener) {
			var index = this.listeners.indexOf(listener);
			if (index >= 0)
				this.listeners.splice(index, 1);
		};
		AnimationState.prototype.clearListeners = function () {
			this.listeners.length = 0;
		};
		return AnimationState;
	}());
	spine.AnimationState = AnimationState;
	var TrackEntry = (function () {
		function TrackEntry() {
			this.loop = false;
			this.delay = 0;
			this.time = 0;
			this.lastTime = -1;
			this.endTime = 0;
			this.timeScale = 1;
			this.mixTime = 0;
			this.mixDuration = 0;
			this.mix = 1;
		}
		TrackEntry.prototype.reset = function () {
			this.next = null;
			this.previous = null;
			this.animation = null;
			this.listener = null;
			this.timeScale = 1;
			this.lastTime = -1;
			this.time = 0;
		};
		TrackEntry.prototype.isComplete = function () {
			return this.time >= this.endTime;
		};
		return TrackEntry;
	}());
	spine.TrackEntry = TrackEntry;
	var AnimationStateAdapter = (function () {
		function AnimationStateAdapter() {
		}
		AnimationStateAdapter.prototype.event = function (trackIndex, event) {
		};
		AnimationStateAdapter.prototype.complete = function (trackIndex, loopCount) {
		};
		AnimationStateAdapter.prototype.start = function (trackIndex) {
		};
		AnimationStateAdapter.prototype.end = function (trackIndex) {
		};
		return AnimationStateAdapter;
	}());
	spine.AnimationStateAdapter = AnimationStateAdapter;
})(spine || (spine = {}));
var spine;
(function (spine) {
	var AnimationStateData = (function () {
		function AnimationStateData(skeletonData) {
			this.animationToMixTime = {};
			this.defaultMix = 0;
			if (skeletonData == null)
				throw new Error("skeletonData cannot be null.");
			this.skeletonData = skeletonData;
		}
		AnimationStateData.prototype.setMix = function (fromName, toName, duration) {
			var from = this.skeletonData.findAnimation(fromName);
			if (from == null)
				throw new Error("Animation not found: " + fromName);
			var to = this.skeletonData.findAnimation(toName);
			if (to == null)
				throw new Error("Animation not found: " + toName);
			this.setMixWith(from, to, duration);
		};
		AnimationStateData.prototype.setMixWith = function (from, to, duration) {
			if (from == null)
				throw new Error("from cannot be null.");
			if (to == null)
				throw new Error("to cannot be null.");
			var key = from.name + to.name;
			this.animationToMixTime[key] = duration;
		};
		AnimationStateData.prototype.getMix = function (from, to) {
			var key = from.name + to.name;
			var value = this.animationToMixTime[key];
			return value === undefined ? this.defaultMix : value;
		};
		return AnimationStateData;
	}());
	spine.AnimationStateData = AnimationStateData;
})(spine || (spine = {}));
var spine;
(function (spine) {
	var AtlasAttachmentLoader = (function () {
		function AtlasAttachmentLoader(atlas) {
			this.atlas = atlas;
		}
		AtlasAttachmentLoader.prototype.newRegionAttachment = function (skin, name, path) {
			var region = this.atlas.findRegion(path);
			if (region == null)
				throw new Error("Region not found in atlas: " + path + " (region attachment: " + name + ")");
			region.renderObject = region;
			var attachment = new spine.RegionAttachment(name);
			attachment.setRegion(region);
			return attachment;
		};
		AtlasAttachmentLoader.prototype.newMeshAttachment = function (skin, name, path) {
			var region = this.atlas.findRegion(path);
			if (region == null)
				throw new Error("Region not found in atlas: " + path + " (mesh attachment: " + name + ")");
			region.renderObject = region;
			var attachment = new spine.MeshAttachment(name);
			attachment.region = region;
			return attachment;
		};
		AtlasAttachmentLoader.prototype.newBoundingBoxAttachment = function (skin, name) {
			return new spine.BoundingBoxAttachment(name);
		};
		AtlasAttachmentLoader.prototype.newPathAttachment = function (skin, name) {
			return new spine.PathAttachment(name);
		};
		return AtlasAttachmentLoader;
	}());
	spine.AtlasAttachmentLoader = AtlasAttachmentLoader;
})(spine || (spine = {}));
var spine;
(function (spine) {
	var Attachment = (function () {
		function Attachment(name) {
			if (name == null)
				throw new Error("name cannot be null.");
			this.name = name;
		}
		return Attachment;
	}());
	spine.Attachment = Attachment;
	var VertexAttachment = (function (_super) {
		__extends(VertexAttachment, _super);
		function VertexAttachment(name) {
			_super.call(this, name);
			this.worldVerticesLength = 0;
		}
		VertexAttachment.prototype.computeWorldVertices = function (slot, worldVertices) {
			this.computeWorldVerticesWith(slot, 0, this.worldVerticesLength, worldVertices, 0);
		};
		VertexAttachment.prototype.computeWorldVerticesWith = function (slot, start, count, worldVertices, offset) {
			count += offset;
			var skeleton = slot.bone.skeleton;
			var deformArray = slot.attachmentVertices;
			var vertices = this.vertices;
			var bones = this.bones;
			if (bones == null) {
				if (deformArray.length > 0)
					vertices = deformArray;
				var bone = slot.bone;
				var x = bone.worldX;
				var y = bone.worldY;
				var a = bone.a, b = bone.b, c = bone.c, d = bone.d;
				for (var v_1 = start, w = offset; w < count; v_1 += 2, w += 2) {
					var vx = vertices[v_1], vy = vertices[v_1 + 1];
					worldVertices[w] = vx * a + vy * b + x;
					worldVertices[w + 1] = vx * c + vy * d + y;
				}
				return;
			}
			var v = 0, skip = 0;
			for (var i = 0; i < start; i += 2) {
				var n = bones[v];
				v += n + 1;
				skip += n;
			}
			var skeletonBones = skeleton.bones;
			if (deformArray.length == 0) {
				for (var w = offset, b = skip * 3; w < count; w += 2) {
					var wx = 0, wy = 0;
					var n = bones[v++];
					n += v;
					for (; v < n; v++, b += 3) {
						var bone = skeletonBones[bones[v]];
						var vx = vertices[b], vy = vertices[b + 1], weight = vertices[b + 2];
						wx += (vx * bone.a + vy * bone.b + bone.worldX) * weight;
						wy += (vx * bone.c + vy * bone.d + bone.worldY) * weight;
					}
					worldVertices[w] = wx;
					worldVertices[w + 1] = wy;
				}
			}
			else {
				var deform = deformArray;
				for (var w = offset, b = skip * 3, f = skip << 1; w < count; w += 2) {
					var wx = 0, wy = 0;
					var n = bones[v++];
					n += v;
					for (; v < n; v++, b += 3, f += 2) {
						var bone = skeletonBones[bones[v]];
						var vx = vertices[b] + deform[f], vy = vertices[b + 1] + deform[f + 1], weight = vertices[b + 2];
						wx += (vx * bone.a + vy * bone.b + bone.worldX) * weight;
						wy += (vx * bone.c + vy * bone.d + bone.worldY) * weight;
					}
					worldVertices[w] = wx;
					worldVertices[w + 1] = wy;
				}
			}
		};
		VertexAttachment.prototype.applyDeform = function (sourceAttachment) {
			return this == sourceAttachment;
		};
		return VertexAttachment;
	}(Attachment));
	spine.VertexAttachment = VertexAttachment;
})(spine || (spine = {}));
var spine;
(function (spine) {
	(function (AttachmentType) {
		AttachmentType[AttachmentType["Region"] = 0] = "Region";
		AttachmentType[AttachmentType["BoundingBox"] = 1] = "BoundingBox";
		AttachmentType[AttachmentType["Mesh"] = 2] = "Mesh";
		AttachmentType[AttachmentType["LinkedMesh"] = 3] = "LinkedMesh";
		AttachmentType[AttachmentType["Path"] = 4] = "Path";
	})(spine.AttachmentType || (spine.AttachmentType = {}));
	var AttachmentType = spine.AttachmentType;
})(spine || (spine = {}));
var spine;
(function (spine) {
	var BoundingBoxAttachment = (function (_super) {
		__extends(BoundingBoxAttachment, _super);
		function BoundingBoxAttachment(name) {
			_super.call(this, name);
			this.color = new spine.Color(1, 1, 1, 1);
		}
		return BoundingBoxAttachment;
	}(spine.VertexAttachment));
	spine.BoundingBoxAttachment = BoundingBoxAttachment;
})(spine || (spine = {}));
var spine;
(function (spine) {
	var MeshAttachment = (function (_super) {
		__extends(MeshAttachment, _super);
		function MeshAttachment(name) {
			_super.call(this, name);
			this.color = new spine.Color(1, 1, 1, 1);
			this.inheritDeform = false;
			this.tempColor = new spine.Color(0, 0, 0, 0);
		}
		MeshAttachment.prototype.updateUVs = function () {
			var regionUVs = this.regionUVs;
			var verticesLength = regionUVs.length;
			var worldVerticesLength = (verticesLength >> 1) * 8;
			if (this.worldVertices == null || this.worldVertices.length != worldVerticesLength)
				this.worldVertices = spine.Utils.newFloatArray(worldVerticesLength);
			var u = 0, v = 0, width = 0, height = 0;
			if (this.region == null) {
				u = v = 0;
				width = height = 1;
			}
			else {
				u = this.region.u;
				v = this.region.v;
				width = this.region.u2 - u;
				height = this.region.v2 - v;
			}
			if (this.region.rotate) {
				for (var i = 0, w = 6; i < verticesLength; i += 2, w += 8) {
					this.worldVertices[w] = u + regionUVs[i + 1] * width;
					this.worldVertices[w + 1] = v + height - regionUVs[i] * height;
				}
			}
			else {
				for (var i = 0, w = 6; i < verticesLength; i += 2, w += 8) {
					this.worldVertices[w] = u + regionUVs[i] * width;
					this.worldVertices[w + 1] = v + regionUVs[i + 1] * height;
				}
			}
		};
		MeshAttachment.prototype.updateWorldVertices = function (slot, premultipliedAlpha) {
			var skeleton = slot.bone.skeleton;
			var skeletonColor = skeleton.color, slotColor = slot.color, meshColor = this.color;
			var alpha = skeletonColor.a * slotColor.a * meshColor.a;
			var multiplier = premultipliedAlpha ? alpha : 1;
			var color = this.tempColor;
			color.set(skeletonColor.r * slotColor.r * meshColor.r * multiplier, skeletonColor.g * slotColor.g * meshColor.g * multiplier, skeletonColor.b * slotColor.b * meshColor.b * multiplier, alpha);
			var deformArray = slot.attachmentVertices;
			var vertices = this.vertices, worldVertices = this.worldVertices;
			var bones = this.bones;
			if (bones == null) {
				var verticesLength = vertices.length;
				if (deformArray.length > 0)
					vertices = deformArray;
				var bone = slot.bone;
				var x = bone.worldX;
				var y = bone.worldY;
				var a = bone.a, b = bone.b, c = bone.c, d = bone.d;
				for (var v = 0, w = 0; v < verticesLength; v += 2, w += 8) {
					var vx = vertices[v], vy = vertices[v + 1];
					worldVertices[w] = vx * a + vy * b + x;
					worldVertices[w + 1] = vx * c + vy * d + y;
					worldVertices[w + 2] = color.r;
					worldVertices[w + 3] = color.g;
					worldVertices[w + 4] = color.b;
					worldVertices[w + 5] = color.a;
				}
				return worldVertices;
			}
			var skeletonBones = skeleton.bones;
			if (deformArray.length == 0) {
				for (var w = 0, v = 0, b = 0, n = bones.length; v < n; w += 8) {
					var wx = 0, wy = 0;
					var nn = bones[v++] + v;
					for (; v < nn; v++, b += 3) {
						var bone = skeletonBones[bones[v]];
						var vx = vertices[b], vy = vertices[b + 1], weight = vertices[b + 2];
						wx += (vx * bone.a + vy * bone.b + bone.worldX) * weight;
						wy += (vx * bone.c + vy * bone.d + bone.worldY) * weight;
					}
					worldVertices[w] = wx;
					worldVertices[w + 1] = wy;
					worldVertices[w + 2] = color.r;
					worldVertices[w + 3] = color.g;
					worldVertices[w + 4] = color.b;
					worldVertices[w + 5] = color.a;
				}
			}
			else {
				var deform = deformArray;
				for (var w = 0, v = 0, b = 0, f = 0, n = bones.length; v < n; w += 8) {
					var wx = 0, wy = 0;
					var nn = bones[v++] + v;
					for (; v < nn; v++, b += 3, f += 2) {
						var bone = skeletonBones[bones[v]];
						var vx = vertices[b] + deform[f], vy = vertices[b + 1] + deform[f + 1], weight = vertices[b + 2];
						wx += (vx * bone.a + vy * bone.b + bone.worldX) * weight;
						wy += (vx * bone.c + vy * bone.d + bone.worldY) * weight;
					}
					worldVertices[w] = wx;
					worldVertices[w + 1] = wy;
					worldVertices[w + 2] = color.r;
					worldVertices[w + 3] = color.g;
					worldVertices[w + 4] = color.b;
					worldVertices[w + 5] = color.a;
				}
			}
			return worldVertices;
		};
		MeshAttachment.prototype.applyDeform = function (sourceAttachment) {
			return this == sourceAttachment || (this.inheritDeform && this.parentMesh == sourceAttachment);
		};
		MeshAttachment.prototype.getParentMesh = function () {
			return this.parentMesh;
		};
		MeshAttachment.prototype.setParentMesh = function (parentMesh) {
			this.parentMesh = parentMesh;
			if (parentMesh != null) {
				this.bones = parentMesh.bones;
				this.vertices = parentMesh.vertices;
				this.regionUVs = parentMesh.regionUVs;
				this.triangles = parentMesh.triangles;
				this.hullLength = parentMesh.hullLength;
			}
		};
		return MeshAttachment;
	}(spine.VertexAttachment));
	spine.MeshAttachment = MeshAttachment;
})(spine || (spine = {}));
var spine;
(function (spine) {
	var PathAttachment = (function (_super) {
		__extends(PathAttachment, _super);
		function PathAttachment(name) {
			_super.call(this, name);
			this.closed = false;
			this.constantSpeed = false;
			this.color = new spine.Color(1, 1, 1, 1);
		}
		return PathAttachment;
	}(spine.VertexAttachment));
	spine.PathAttachment = PathAttachment;
})(spine || (spine = {}));
var spine;
(function (spine) {
	var RegionAttachment = (function (_super) {
		__extends(RegionAttachment, _super);
		function RegionAttachment(name) {
			_super.call(this, name);
			this.x = 0;
			this.y = 0;
			this.scaleX = 1;
			this.scaleY = 1;
			this.rotation = 0;
			this.width = 0;
			this.height = 0;
			this.color = new spine.Color(1, 1, 1, 1);
			this.offset = spine.Utils.newFloatArray(8);
			this.vertices = spine.Utils.newFloatArray(8 * 4);
			this.tempColor = new spine.Color(1, 1, 1, 1);
		}
		RegionAttachment.prototype.setRegion = function (region) {
			var vertices = this.vertices;
			if (region.rotate) {
				vertices[RegionAttachment.U2] = region.u;
				vertices[RegionAttachment.V2] = region.v2;
				vertices[RegionAttachment.U3] = region.u;
				vertices[RegionAttachment.V3] = region.v;
				vertices[RegionAttachment.U4] = region.u2;
				vertices[RegionAttachment.V4] = region.v;
				vertices[RegionAttachment.U1] = region.u2;
				vertices[RegionAttachment.V1] = region.v2;
			}
			else {
				vertices[RegionAttachment.U1] = region.u;
				vertices[RegionAttachment.V1] = region.v2;
				vertices[RegionAttachment.U2] = region.u;
				vertices[RegionAttachment.V2] = region.v;
				vertices[RegionAttachment.U3] = region.u2;
				vertices[RegionAttachment.V3] = region.v;
				vertices[RegionAttachment.U4] = region.u2;
				vertices[RegionAttachment.V4] = region.v2;
			}
			this.region = region;
		};
		RegionAttachment.prototype.updateOffset = function () {
			var regionScaleX = this.width / this.region.originalWidth * this.scaleX;
			var regionScaleY = this.height / this.region.originalHeight * this.scaleY;
			var localX = -this.width / 2 * this.scaleX + this.region.offsetX * regionScaleX;
			var localY = -this.height / 2 * this.scaleY + this.region.offsetY * regionScaleY;
			var localX2 = localX + this.region.width * regionScaleX;
			var localY2 = localY + this.region.height * regionScaleY;
			var radians = this.rotation * Math.PI / 180;
			var cos = Math.cos(radians);
			var sin = Math.sin(radians);
			var localXCos = localX * cos + this.x;
			var localXSin = localX * sin;
			var localYCos = localY * cos + this.y;
			var localYSin = localY * sin;
			var localX2Cos = localX2 * cos + this.x;
			var localX2Sin = localX2 * sin;
			var localY2Cos = localY2 * cos + this.y;
			var localY2Sin = localY2 * sin;
			var offset = this.offset;
			offset[RegionAttachment.OX1] = localXCos - localYSin;
			offset[RegionAttachment.OY1] = localYCos + localXSin;
			offset[RegionAttachment.OX2] = localXCos - localY2Sin;
			offset[RegionAttachment.OY2] = localY2Cos + localXSin;
			offset[RegionAttachment.OX3] = localX2Cos - localY2Sin;
			offset[RegionAttachment.OY3] = localY2Cos + localX2Sin;
			offset[RegionAttachment.OX4] = localX2Cos - localYSin;
			offset[RegionAttachment.OY4] = localYCos + localX2Sin;
		};
		RegionAttachment.prototype.updateWorldVertices = function (slot, premultipliedAlpha) {
			var skeleton = slot.bone.skeleton;
			var skeletonColor = skeleton.color;
			var slotColor = slot.color;
			var regionColor = this.color;
			var alpha = skeletonColor.a * slotColor.a * regionColor.a;
			var multiplier = premultipliedAlpha ? alpha : 1;
			var color = this.tempColor;
			color.set(skeletonColor.r * slotColor.r * regionColor.r * multiplier, skeletonColor.g * slotColor.g * regionColor.g * multiplier, skeletonColor.b * slotColor.b * regionColor.b * multiplier, alpha);
			var vertices = this.vertices;
			var offset = this.offset;
			var bone = slot.bone;
			var x = bone.worldX, y = bone.worldY;
			var a = bone.a, b = bone.b, c = bone.c, d = bone.d;
			var offsetX = 0, offsetY = 0;
			offsetX = offset[RegionAttachment.OX1];
			offsetY = offset[RegionAttachment.OY1];
			vertices[RegionAttachment.X1] = offsetX * a + offsetY * b + x;
			vertices[RegionAttachment.Y1] = offsetX * c + offsetY * d + y;
			vertices[RegionAttachment.C1R] = color.r;
			vertices[RegionAttachment.C1G] = color.g;
			vertices[RegionAttachment.C1B] = color.b;
			vertices[RegionAttachment.C1A] = color.a;
			offsetX = offset[RegionAttachment.OX2];
			offsetY = offset[RegionAttachment.OY2];
			vertices[RegionAttachment.X2] = offsetX * a + offsetY * b + x;
			vertices[RegionAttachment.Y2] = offsetX * c + offsetY * d + y;
			vertices[RegionAttachment.C2R] = color.r;
			vertices[RegionAttachment.C2G] = color.g;
			vertices[RegionAttachment.C2B] = color.b;
			vertices[RegionAttachment.C2A] = color.a;
			offsetX = offset[RegionAttachment.OX3];
			offsetY = offset[RegionAttachment.OY3];
			vertices[RegionAttachment.X3] = offsetX * a + offsetY * b + x;
			vertices[RegionAttachment.Y3] = offsetX * c + offsetY * d + y;
			vertices[RegionAttachment.C3R] = color.r;
			vertices[RegionAttachment.C3G] = color.g;
			vertices[RegionAttachment.C3B] = color.b;
			vertices[RegionAttachment.C3A] = color.a;
			offsetX = offset[RegionAttachment.OX4];
			offsetY = offset[RegionAttachment.OY4];
			vertices[RegionAttachment.X4] = offsetX * a + offsetY * b + x;
			vertices[RegionAttachment.Y4] = offsetX * c + offsetY * d + y;
			vertices[RegionAttachment.C4R] = color.r;
			vertices[RegionAttachment.C4G] = color.g;
			vertices[RegionAttachment.C4B] = color.b;
			vertices[RegionAttachment.C4A] = color.a;
			return vertices;
		};
		RegionAttachment.OX1 = 0;
		RegionAttachment.OY1 = 1;
		RegionAttachment.OX2 = 2;
		RegionAttachment.OY2 = 3;
		RegionAttachment.OX3 = 4;
		RegionAttachment.OY3 = 5;
		RegionAttachment.OX4 = 6;
		RegionAttachment.OY4 = 7;
		RegionAttachment.X1 = 0;
		RegionAttachment.Y1 = 1;
		RegionAttachment.C1R = 2;
		RegionAttachment.C1G = 3;
		RegionAttachment.C1B = 4;
		RegionAttachment.C1A = 5;
		RegionAttachment.U1 = 6;
		RegionAttachment.V1 = 7;
		RegionAttachment.X2 = 8;
		RegionAttachment.Y2 = 9;
		RegionAttachment.C2R = 10;
		RegionAttachment.C2G = 11;
		RegionAttachment.C2B = 12;
		RegionAttachment.C2A = 13;
		RegionAttachment.U2 = 14;
		RegionAttachment.V2 = 15;
		RegionAttachment.X3 = 16;
		RegionAttachment.Y3 = 17;
		RegionAttachment.C3R = 18;
		RegionAttachment.C3G = 19;
		RegionAttachment.C3B = 20;
		RegionAttachment.C3A = 21;
		RegionAttachment.U3 = 22;
		RegionAttachment.V3 = 23;
		RegionAttachment.X4 = 24;
		RegionAttachment.Y4 = 25;
		RegionAttachment.C4R = 26;
		RegionAttachment.C4G = 27;
		RegionAttachment.C4B = 28;
		RegionAttachment.C4A = 29;
		RegionAttachment.U4 = 30;
		RegionAttachment.V4 = 31;
		return RegionAttachment;
	}(spine.Attachment));
	spine.RegionAttachment = RegionAttachment;
})(spine || (spine = {}));
var spine;
(function (spine) {
	(function (BlendMode) {
		BlendMode[BlendMode["Normal"] = 0] = "Normal";
		BlendMode[BlendMode["Additive"] = 1] = "Additive";
		BlendMode[BlendMode["Multiply"] = 2] = "Multiply";
		BlendMode[BlendMode["Screen"] = 3] = "Screen";
	})(spine.BlendMode || (spine.BlendMode = {}));
	var BlendMode = spine.BlendMode;
})(spine || (spine = {}));
var spine;
(function (spine) {
	var Bone = (function () {
		function Bone(data, skeleton, parent) {
			this.children = new Array();
			this.x = 0;
			this.y = 0;
			this.rotation = 0;
			this.scaleX = 0;
			this.scaleY = 0;
			this.shearX = 0;
			this.shearY = 0;
			this.ax = 0;
			this.ay = 0;
			this.arotation = 0;
			this.ascaleX = 0;
			this.ascaleY = 0;
			this.ashearX = 0;
			this.ashearY = 0;
			this.appliedValid = false;
			this.a = 0;
			this.b = 0;
			this.worldX = 0;
			this.c = 0;
			this.d = 0;
			this.worldY = 0;
			this.sorted = false;
			if (data == null)
				throw new Error("data cannot be null.");
			if (skeleton == null)
				throw new Error("skeleton cannot be null.");
			this.data = data;
			this.skeleton = skeleton;
			this.parent = parent;
			this.setToSetupPose();
		}
		Bone.prototype.update = function () {
			this.updateWorldTransformWith(this.x, this.y, this.rotation, this.scaleX, this.scaleY, this.shearX, this.shearY);
		};
		Bone.prototype.updateWorldTransform = function () {
			this.updateWorldTransformWith(this.x, this.y, this.rotation, this.scaleX, this.scaleY, this.shearX, this.shearY);
		};
		Bone.prototype.updateWorldTransformWith = function (x, y, rotation, scaleX, scaleY, shearX, shearY) {
			this.ax = x;
			this.ay = y;
			this.arotation = rotation;
			this.ascaleX = scaleX;
			this.ascaleY = scaleY;
			this.ashearX = shearX;
			this.ashearY = shearY;
			this.appliedValid = true;
			var parent = this.parent;
			if (parent == null) {
				var rotationY = rotation + 90 + shearY;
				var la = spine.MathUtils.cosDeg(rotation + shearX) * scaleX;
				var lb = spine.MathUtils.cosDeg(rotationY) * scaleY;
				var lc = spine.MathUtils.sinDeg(rotation + shearX) * scaleX;
				var ld = spine.MathUtils.sinDeg(rotationY) * scaleY;
				var skeleton = this.skeleton;
				if (skeleton.flipX) {
					x = -x;
					la = -la;
					lb = -lb;
				}
				if (skeleton.flipY) {
					y = -y;
					lc = -lc;
					ld = -ld;
				}
				this.a = la;
				this.b = lb;
				this.c = lc;
				this.d = ld;
				this.worldX = x + skeleton.x;
				this.worldY = y + skeleton.y;
				return;
			}
			var pa = parent.a, pb = parent.b, pc = parent.c, pd = parent.d;
			this.worldX = pa * x + pb * y + parent.worldX;
			this.worldY = pc * x + pd * y + parent.worldY;
			switch (this.data.transformMode) {
				case spine.TransformMode.Normal: {
					var rotationY = rotation + 90 + shearY;
					var la = spine.MathUtils.cosDeg(rotation + shearX) * scaleX;
					var lb = spine.MathUtils.cosDeg(rotationY) * scaleY;
					var lc = spine.MathUtils.sinDeg(rotation + shearX) * scaleX;
					var ld = spine.MathUtils.sinDeg(rotationY) * scaleY;
					this.a = pa * la + pb * lc;
					this.b = pa * lb + pb * ld;
					this.c = pc * la + pd * lc;
					this.d = pc * lb + pd * ld;
					return;
				}
				case spine.TransformMode.OnlyTranslation: {
					var rotationY = rotation + 90 + shearY;
					this.a = spine.MathUtils.cosDeg(rotation + shearX) * scaleX;
					this.b = spine.MathUtils.cosDeg(rotationY) * scaleY;
					this.c = spine.MathUtils.sinDeg(rotation + shearX) * scaleX;
					this.d = spine.MathUtils.sinDeg(rotationY) * scaleY;
					break;
				}
				case spine.TransformMode.NoRotationOrReflection: {
<<<<<<< HEAD
					var psx = Math.sqrt(pa * pa + pc * pc);
					var psy = 0;
					var prx = 0;
					if (psx > 0.0001) {
						psy = Math.abs((pa * pd - pb * pc) / psx);
						prx = Math.atan2(pc, pa) * spine.MathUtils.radDeg;
					}
					else {
						psx = 0;
						psy = Math.sqrt(pb * pb + pd * pd);
						prx = 90 - Math.atan2(pd, pb) * spine.MathUtils.radDeg;
					}
					var cos = spine.MathUtils.cosDeg(prx);
					var sin = spine.MathUtils.sinDeg(prx);
					pa = cos * psx;
					pb = -sin * psy;
					pc = sin * psx;
					pd = cos * psy;
=======
					var s = pa * pa + pc * pc;
					var prx = 0;
					if (s > 0.0001) {
						s = Math.abs(pa * pd - pb * pc) / s;
						pb = pc * s;
						pd = pa * s;
						prx = Math.atan2(pc, pa) * spine.MathUtils.radDeg;
					}
					else {
						pa = 0;
						pc = 0;
						prx = 90 - Math.atan2(pd, pb) * spine.MathUtils.radDeg;
					}
>>>>>>> 390d1e6c
					var rx = rotation + shearX - prx;
					var ry = rotation + shearY - prx + 90;
					var la = spine.MathUtils.cosDeg(rx) * scaleX;
					var lb = spine.MathUtils.cosDeg(ry) * scaleY;
					var lc = spine.MathUtils.sinDeg(rx) * scaleX;
					var ld = spine.MathUtils.sinDeg(ry) * scaleY;
<<<<<<< HEAD
					this.a = pa * la + pb * lc;
					this.b = pa * lb + pb * ld;
=======
					this.a = pa * la - pb * lc;
					this.b = pa * lb - pb * ld;
>>>>>>> 390d1e6c
					this.c = pc * la + pd * lc;
					this.d = pc * lb + pd * ld;
					break;
				}
				case spine.TransformMode.NoScale:
				case spine.TransformMode.NoScaleOrReflection: {
					var cos = spine.MathUtils.cosDeg(rotation);
					var sin = spine.MathUtils.sinDeg(rotation);
					var za = pa * cos + pb * sin;
					var zc = pc * cos + pd * sin;
					var s = Math.sqrt(za * za + zc * zc);
					if (s > 0.00001)
						s = 1 / s;
					za *= s;
					zc *= s;
					s = Math.sqrt(za * za + zc * zc);
					var r = Math.PI / 2 + Math.atan2(zc, za);
					var zb = Math.cos(r) * s;
					var zd = Math.sin(r) * s;
					var la = spine.MathUtils.cosDeg(shearX) * scaleX;
					var lb = spine.MathUtils.cosDeg(90 + shearY) * scaleY;
					var lc = spine.MathUtils.sinDeg(shearX) * scaleX;
					var ld = spine.MathUtils.sinDeg(90 + shearY) * scaleY;
					this.a = za * la + zb * lc;
					this.b = za * lb + zb * ld;
					this.c = zc * la + zd * lc;
					this.d = zc * lb + zd * ld;
					if (this.data.transformMode != spine.TransformMode.NoScaleOrReflection ? pa * pd - pb * pc < 0 : this.skeleton.flipX != this.skeleton.flipY) {
						this.b = -this.b;
						this.d = -this.d;
					}
					return;
				}
			}
			if (this.skeleton.flipX) {
				this.a = -this.a;
				this.b = -this.b;
			}
			if (this.skeleton.flipY) {
				this.c = -this.c;
				this.d = -this.d;
			}
		};
		Bone.prototype.setToSetupPose = function () {
			var data = this.data;
			this.x = data.x;
			this.y = data.y;
			this.rotation = data.rotation;
			this.scaleX = data.scaleX;
			this.scaleY = data.scaleY;
			this.shearX = data.shearX;
			this.shearY = data.shearY;
		};
		Bone.prototype.getWorldRotationX = function () {
			return Math.atan2(this.c, this.a) * spine.MathUtils.radDeg;
		};
		Bone.prototype.getWorldRotationY = function () {
			return Math.atan2(this.d, this.b) * spine.MathUtils.radDeg;
		};
		Bone.prototype.getWorldScaleX = function () {
			return Math.sqrt(this.a * this.a + this.c * this.c);
		};
		Bone.prototype.getWorldScaleY = function () {
			return Math.sqrt(this.b * this.b + this.d * this.d);
		};
		Bone.prototype.worldToLocalRotationX = function () {
			var parent = this.parent;
			if (parent == null)
				return this.arotation;
			var pa = parent.a, pb = parent.b, pc = parent.c, pd = parent.d, a = this.a, c = this.c;
			return Math.atan2(pa * c - pc * a, pd * a - pb * c) * spine.MathUtils.radDeg;
		};
		Bone.prototype.worldToLocalRotationY = function () {
			var parent = this.parent;
			if (parent == null)
				return this.arotation;
			var pa = parent.a, pb = parent.b, pc = parent.c, pd = parent.d, b = this.b, d = this.d;
			return Math.atan2(pa * d - pc * b, pd * b - pb * d) * spine.MathUtils.radDeg;
		};
		Bone.prototype.rotateWorld = function (degrees) {
			var a = this.a, b = this.b, c = this.c, d = this.d;
			var cos = spine.MathUtils.cosDeg(degrees), sin = spine.MathUtils.sinDeg(degrees);
			this.a = cos * a - sin * c;
			this.b = cos * b - sin * d;
			this.c = sin * a + cos * c;
			this.d = sin * b + cos * d;
			this.appliedValid = false;
		};
		Bone.prototype.updateAppliedTransform = function () {
			this.appliedValid = true;
			var parent = this.parent;
			if (parent == null) {
				this.ax = this.worldX;
				this.ay = this.worldY;
				this.arotation = Math.atan2(this.c, this.a) * spine.MathUtils.radDeg;
				this.ascaleX = Math.sqrt(this.a * this.a + this.c * this.c);
				this.ascaleY = Math.sqrt(this.b * this.b + this.d * this.d);
				this.ashearX = 0;
				this.ashearY = Math.atan2(this.a * this.b + this.c * this.d, this.a * this.d - this.b * this.c) * spine.MathUtils.radDeg;
				return;
			}
			var pa = parent.a, pb = parent.b, pc = parent.c, pd = parent.d;
			var pid = 1 / (pa * pd - pb * pc);
			var dx = this.worldX - parent.worldX, dy = this.worldY - parent.worldY;
			this.ax = (dx * pd * pid - dy * pb * pid);
			this.ay = (dy * pa * pid - dx * pc * pid);
			var ia = pid * pd;
			var id = pid * pa;
			var ib = pid * pb;
			var ic = pid * pc;
			var ra = ia * this.a - ib * this.c;
			var rb = ia * this.b - ib * this.d;
			var rc = id * this.c - ic * this.a;
			var rd = id * this.d - ic * this.b;
			this.ashearX = 0;
			this.ascaleX = Math.sqrt(ra * ra + rc * rc);
			if (this.ascaleX > 0.0001) {
				var det = ra * rd - rb * rc;
				this.ascaleY = det / this.ascaleX;
				this.ashearY = Math.atan2(ra * rb + rc * rd, det) * spine.MathUtils.radDeg;
				this.arotation = Math.atan2(rc, ra) * spine.MathUtils.radDeg;
			}
			else {
				this.ascaleX = 0;
				this.ascaleY = Math.sqrt(rb * rb + rd * rd);
				this.ashearY = 0;
				this.arotation = 90 - Math.atan2(rd, rb) * spine.MathUtils.radDeg;
			}
		};
		Bone.prototype.worldToLocal = function (world) {
			var a = this.a, b = this.b, c = this.c, d = this.d;
			var invDet = 1 / (a * d - b * c);
			var x = world.x - this.worldX, y = world.y - this.worldY;
			world.x = (x * d * invDet - y * b * invDet);
			world.y = (y * a * invDet - x * c * invDet);
			return world;
		};
		Bone.prototype.localToWorld = function (local) {
			var x = local.x, y = local.y;
			local.x = x * this.a + y * this.b + this.worldX;
			local.y = x * this.c + y * this.d + this.worldY;
			return local;
		};
		return Bone;
	}());
	spine.Bone = Bone;
})(spine || (spine = {}));
var spine;
(function (spine) {
	var BoneData = (function () {
		function BoneData(index, name, parent) {
			this.x = 0;
			this.y = 0;
			this.rotation = 0;
			this.scaleX = 1;
			this.scaleY = 1;
			this.shearX = 0;
			this.shearY = 0;
			this.transformMode = TransformMode.Normal;
			if (index < 0)
				throw new Error("index must be >= 0.");
			if (name == null)
				throw new Error("name cannot be null.");
			this.index = index;
			this.name = name;
			this.parent = parent;
		}
		return BoneData;
	}());
	spine.BoneData = BoneData;
	(function (TransformMode) {
		TransformMode[TransformMode["Normal"] = 0] = "Normal";
		TransformMode[TransformMode["OnlyTranslation"] = 1] = "OnlyTranslation";
		TransformMode[TransformMode["NoRotationOrReflection"] = 2] = "NoRotationOrReflection";
		TransformMode[TransformMode["NoScale"] = 3] = "NoScale";
		TransformMode[TransformMode["NoScaleOrReflection"] = 4] = "NoScaleOrReflection";
	})(spine.TransformMode || (spine.TransformMode = {}));
	var TransformMode = spine.TransformMode;
})(spine || (spine = {}));
var spine;
(function (spine) {
	var Event = (function () {
		function Event(time, data) {
			if (data == null)
				throw new Error("data cannot be null.");
			this.time = time;
			this.data = data;
		}
		return Event;
	}());
	spine.Event = Event;
})(spine || (spine = {}));
var spine;
(function (spine) {
	var EventData = (function () {
		function EventData(name) {
			this.name = name;
		}
		return EventData;
	}());
	spine.EventData = EventData;
})(spine || (spine = {}));
var spine;
(function (spine) {
	var IkConstraint = (function () {
		function IkConstraint(data, skeleton) {
			this.mix = 1;
			this.bendDirection = 0;
			if (data == null)
				throw new Error("data cannot be null.");
			if (skeleton == null)
				throw new Error("skeleton cannot be null.");
			this.data = data;
			this.mix = data.mix;
			this.bendDirection = data.bendDirection;
			this.bones = new Array();
			for (var i = 0; i < data.bones.length; i++)
				this.bones.push(skeleton.findBone(data.bones[i].name));
			this.target = skeleton.findBone(data.target.name);
		}
		IkConstraint.prototype.getOrder = function () {
			return this.data.order;
		};
		IkConstraint.prototype.apply = function () {
			this.update();
		};
		IkConstraint.prototype.update = function () {
			var target = this.target;
			var bones = this.bones;
			switch (bones.length) {
				case 1:
					this.apply1(bones[0], target.worldX, target.worldY, this.mix);
					break;
				case 2:
					this.apply2(bones[0], bones[1], target.worldX, target.worldY, this.bendDirection, this.mix);
					break;
			}
		};
		IkConstraint.prototype.apply1 = function (bone, targetX, targetY, alpha) {
<<<<<<< HEAD
=======
			if (!bone.appliedValid)
				bone.updateAppliedTransform();
>>>>>>> 390d1e6c
			var p = bone.parent;
			var id = 1 / (p.a * p.d - p.b * p.c);
			var x = targetX - p.worldX, y = targetY - p.worldY;
			var tx = (x * p.d - y * p.b) * id - bone.ax, ty = (y * p.a - x * p.c) * id - bone.ay;
			var rotationIK = Math.atan2(ty, tx) * spine.MathUtils.radDeg - bone.ashearX - bone.arotation;
			if (bone.ascaleX < 0)
				rotationIK += 180;
			if (rotationIK > 180)
				rotationIK -= 360;
			else if (rotationIK < -180)
				rotationIK += 360;
			bone.updateWorldTransformWith(bone.ax, bone.ay, bone.arotation + rotationIK * alpha, bone.ascaleX, bone.ascaleY, bone.ashearX, bone.ashearY);
		};
		IkConstraint.prototype.apply2 = function (parent, child, targetX, targetY, bendDir, alpha) {
			if (alpha == 0) {
				child.updateWorldTransform();
				return;
			}
			if (!parent.appliedValid)
				parent.updateAppliedTransform();
			if (!child.appliedValid)
				child.updateAppliedTransform();
			var px = parent.ax, py = parent.ay, psx = parent.ascaleX, psy = parent.ascaleY, csx = child.ascaleX;
			var os1 = 0, os2 = 0, s2 = 0;
			if (psx < 0) {
				psx = -psx;
				os1 = 180;
				s2 = -1;
			}
			else {
				os1 = 0;
				s2 = 1;
			}
			if (psy < 0) {
				psy = -psy;
				s2 = -s2;
			}
			if (csx < 0) {
				csx = -csx;
				os2 = 180;
			}
			else
				os2 = 0;
			var cx = child.ax, cy = 0, cwx = 0, cwy = 0, a = parent.a, b = parent.b, c = parent.c, d = parent.d;
			var u = Math.abs(psx - psy) <= 0.0001;
			if (!u) {
				cy = 0;
				cwx = a * cx + parent.worldX;
				cwy = c * cx + parent.worldY;
			}
			else {
				cy = child.ay;
				cwx = a * cx + b * cy + parent.worldX;
				cwy = c * cx + d * cy + parent.worldY;
			}
			var pp = parent.parent;
			a = pp.a;
			b = pp.b;
			c = pp.c;
			d = pp.d;
			var id = 1 / (a * d - b * c), x = targetX - pp.worldX, y = targetY - pp.worldY;
			var tx = (x * d - y * b) * id - px, ty = (y * a - x * c) * id - py;
			x = cwx - pp.worldX;
			y = cwy - pp.worldY;
			var dx = (x * d - y * b) * id - px, dy = (y * a - x * c) * id - py;
			var l1 = Math.sqrt(dx * dx + dy * dy), l2 = child.data.length * csx, a1 = 0, a2 = 0;
			outer: if (u) {
				l2 *= psx;
				var cos = (tx * tx + ty * ty - l1 * l1 - l2 * l2) / (2 * l1 * l2);
				if (cos < -1)
					cos = -1;
				else if (cos > 1)
					cos = 1;
				a2 = Math.acos(cos) * bendDir;
				a = l1 + l2 * cos;
				b = l2 * Math.sin(a2);
				a1 = Math.atan2(ty * a - tx * b, tx * a + ty * b);
			}
			else {
				a = psx * l2;
				b = psy * l2;
				var aa = a * a, bb = b * b, dd = tx * tx + ty * ty, ta = Math.atan2(ty, tx);
				c = bb * l1 * l1 + aa * dd - aa * bb;
				var c1 = -2 * bb * l1, c2 = bb - aa;
				d = c1 * c1 - 4 * c2 * c;
				if (d >= 0) {
					var q = Math.sqrt(d);
					if (c1 < 0)
						q = -q;
					q = -(c1 + q) / 2;
					var r0 = q / c2, r1 = c / q;
					var r = Math.abs(r0) < Math.abs(r1) ? r0 : r1;
					if (r * r <= dd) {
						y = Math.sqrt(dd - r * r) * bendDir;
						a1 = ta - Math.atan2(y, r);
						a2 = Math.atan2(y / psy, (r - l1) / psx);
						break outer;
					}
				}
				var minAngle = 0, minDist = Number.MAX_VALUE, minX = 0, minY = 0;
				var maxAngle = 0, maxDist = 0, maxX = 0, maxY = 0;
				x = l1 + a;
				d = x * x;
				if (d > maxDist) {
					maxAngle = 0;
					maxDist = d;
					maxX = x;
				}
				x = l1 - a;
				d = x * x;
				if (d < minDist) {
					minAngle = spine.MathUtils.PI;
					minDist = d;
					minX = x;
				}
				var angle = Math.acos(-a * l1 / (aa - bb));
				x = a * Math.cos(angle) + l1;
				y = b * Math.sin(angle);
				d = x * x + y * y;
				if (d < minDist) {
					minAngle = angle;
					minDist = d;
					minX = x;
					minY = y;
				}
				if (d > maxDist) {
					maxAngle = angle;
					maxDist = d;
					maxX = x;
					maxY = y;
				}
				if (dd <= (minDist + maxDist) / 2) {
					a1 = ta - Math.atan2(minY * bendDir, minX);
					a2 = minAngle * bendDir;
				}
				else {
					a1 = ta - Math.atan2(maxY * bendDir, maxX);
					a2 = maxAngle * bendDir;
				}
			}
			var os = Math.atan2(cy, cx) * s2;
			var rotation = parent.arotation;
			a1 = (a1 - os) * spine.MathUtils.radDeg + os1 - rotation;
			if (a1 > 180)
				a1 -= 360;
			else if (a1 < -180)
				a1 += 360;
			parent.updateWorldTransformWith(px, py, rotation + a1 * alpha, parent.ascaleX, parent.ascaleY, 0, 0);
			rotation = child.arotation;
			a2 = ((a2 + os) * spine.MathUtils.radDeg - child.ashearX) * s2 + os2 - rotation;
			if (a2 > 180)
				a2 -= 360;
			else if (a2 < -180)
				a2 += 360;
			child.updateWorldTransformWith(cx, cy, rotation + a2 * alpha, child.ascaleX, child.ascaleY, child.ashearX, child.ashearY);
		};
		return IkConstraint;
	}());
	spine.IkConstraint = IkConstraint;
})(spine || (spine = {}));
var spine;
(function (spine) {
	var IkConstraintData = (function () {
		function IkConstraintData(name) {
			this.order = 0;
			this.bones = new Array();
			this.bendDirection = 1;
			this.mix = 1;
			this.name = name;
		}
		return IkConstraintData;
	}());
	spine.IkConstraintData = IkConstraintData;
})(spine || (spine = {}));
var spine;
(function (spine) {
	var PathConstraint = (function () {
		function PathConstraint(data, skeleton) {
			this.position = 0;
			this.spacing = 0;
			this.rotateMix = 0;
			this.translateMix = 0;
			this.spaces = new Array();
			this.positions = new Array();
			this.world = new Array();
			this.curves = new Array();
			this.lengths = new Array();
			this.segments = new Array();
			if (data == null)
				throw new Error("data cannot be null.");
			if (skeleton == null)
				throw new Error("skeleton cannot be null.");
			this.data = data;
			this.bones = new Array();
			for (var i = 0, n = data.bones.length; i < n; i++)
				this.bones.push(skeleton.findBone(data.bones[i].name));
			this.target = skeleton.findSlot(data.target.name);
			this.position = data.position;
			this.spacing = data.spacing;
			this.rotateMix = data.rotateMix;
			this.translateMix = data.translateMix;
		}
		PathConstraint.prototype.apply = function () {
			this.update();
		};
		PathConstraint.prototype.update = function () {
			var attachment = this.target.getAttachment();
			if (!(attachment instanceof spine.PathAttachment))
				return;
			var rotateMix = this.rotateMix, translateMix = this.translateMix;
			var translate = translateMix > 0, rotate = rotateMix > 0;
			if (!translate && !rotate)
				return;
			var data = this.data;
			var spacingMode = data.spacingMode;
			var lengthSpacing = spacingMode == spine.SpacingMode.Length;
			var rotateMode = data.rotateMode;
			var tangents = rotateMode == spine.RotateMode.Tangent, scale = rotateMode == spine.RotateMode.ChainScale;
			var boneCount = this.bones.length, spacesCount = tangents ? boneCount : boneCount + 1;
			var bones = this.bones;
			var spaces = spine.Utils.setArraySize(this.spaces, spacesCount), lengths = null;
			var spacing = this.spacing;
			if (scale || lengthSpacing) {
				if (scale)
					lengths = spine.Utils.setArraySize(this.lengths, boneCount);
				for (var i = 0, n = spacesCount - 1; i < n;) {
					var bone = bones[i];
					var length_1 = bone.data.length, x = length_1 * bone.a, y = length_1 * bone.c;
					length_1 = Math.sqrt(x * x + y * y);
					if (scale)
						lengths[i] = length_1;
					spaces[++i] = lengthSpacing ? Math.max(0, length_1 + spacing) : spacing;
				}
			}
			else {
				for (var i = 1; i < spacesCount; i++)
					spaces[i] = spacing;
			}
			var positions = this.computeWorldPositions(attachment, spacesCount, tangents, data.positionMode == spine.PositionMode.Percent, spacingMode == spine.SpacingMode.Percent);
			var boneX = positions[0], boneY = positions[1], offsetRotation = data.offsetRotation;
			var tip = rotateMode == spine.RotateMode.Chain && offsetRotation == 0;
			for (var i = 0, p = 3; i < boneCount; i++, p += 3) {
				var bone = bones[i];
				bone.worldX += (boneX - bone.worldX) * translateMix;
				bone.worldY += (boneY - bone.worldY) * translateMix;
				var x = positions[p], y = positions[p + 1], dx = x - boneX, dy = y - boneY;
				if (scale) {
					var length_2 = lengths[i];
					if (length_2 != 0) {
						var s = (Math.sqrt(dx * dx + dy * dy) / length_2 - 1) * rotateMix + 1;
						bone.a *= s;
						bone.c *= s;
					}
				}
				boneX = x;
				boneY = y;
				if (rotate) {
					var a = bone.a, b = bone.b, c = bone.c, d = bone.d, r = 0, cos = 0, sin = 0;
					if (tangents)
						r = positions[p - 1];
					else if (spaces[i + 1] == 0)
						r = positions[p + 2];
					else
						r = Math.atan2(dy, dx);
					r -= Math.atan2(c, a) - offsetRotation * spine.MathUtils.degRad;
					if (tip) {
						cos = Math.cos(r);
						sin = Math.sin(r);
						var length_3 = bone.data.length;
						boneX += (length_3 * (cos * a - sin * c) - dx) * rotateMix;
						boneY += (length_3 * (sin * a + cos * c) - dy) * rotateMix;
					}
					if (r > spine.MathUtils.PI)
						r -= spine.MathUtils.PI2;
					else if (r < -spine.MathUtils.PI)
						r += spine.MathUtils.PI2;
					r *= rotateMix;
					cos = Math.cos(r);
					sin = Math.sin(r);
					bone.a = cos * a - sin * c;
					bone.b = cos * b - sin * d;
					bone.c = sin * a + cos * c;
					bone.d = sin * b + cos * d;
				}
				bone.appliedValid = false;
			}
		};
		PathConstraint.prototype.computeWorldPositions = function (path, spacesCount, tangents, percentPosition, percentSpacing) {
			var target = this.target;
			var position = this.position;
			var spaces = this.spaces, out = spine.Utils.setArraySize(this.positions, spacesCount * 3 + 2), world = null;
			var closed = path.closed;
			var verticesLength = path.worldVerticesLength, curveCount = verticesLength / 6, prevCurve = PathConstraint.NONE;
			if (!path.constantSpeed) {
				var lengths = path.lengths;
				curveCount -= closed ? 1 : 2;
				var pathLength_1 = lengths[curveCount];
				if (percentPosition)
					position *= pathLength_1;
				if (percentSpacing) {
					for (var i = 0; i < spacesCount; i++)
						spaces[i] *= pathLength_1;
				}
				world = spine.Utils.setArraySize(this.world, 8);
				for (var i = 0, o = 0, curve = 0; i < spacesCount; i++, o += 3) {
					var space = spaces[i];
					position += space;
					var p = position;
					if (closed) {
						p %= pathLength_1;
						if (p < 0)
							p += pathLength_1;
						curve = 0;
					}
					else if (p < 0) {
						if (prevCurve != PathConstraint.BEFORE) {
							prevCurve = PathConstraint.BEFORE;
							path.computeWorldVerticesWith(target, 2, 4, world, 0);
						}
						this.addBeforePosition(p, world, 0, out, o);
						continue;
					}
					else if (p > pathLength_1) {
						if (prevCurve != PathConstraint.AFTER) {
							prevCurve = PathConstraint.AFTER;
							path.computeWorldVerticesWith(target, verticesLength - 6, 4, world, 0);
						}
						this.addAfterPosition(p - pathLength_1, world, 0, out, o);
						continue;
					}
					for (;; curve++) {
						var length_4 = lengths[curve];
						if (p > length_4)
							continue;
						if (curve == 0)
							p /= length_4;
						else {
							var prev = lengths[curve - 1];
							p = (p - prev) / (length_4 - prev);
						}
						break;
					}
					if (curve != prevCurve) {
						prevCurve = curve;
						if (closed && curve == curveCount) {
							path.computeWorldVerticesWith(target, verticesLength - 4, 4, world, 0);
							path.computeWorldVerticesWith(target, 0, 4, world, 4);
						}
						else
							path.computeWorldVerticesWith(target, curve * 6 + 2, 8, world, 0);
					}
					this.addCurvePosition(p, world[0], world[1], world[2], world[3], world[4], world[5], world[6], world[7], out, o, tangents || (i > 0 && space == 0));
				}
				return out;
			}
			if (closed) {
				verticesLength += 2;
				world = spine.Utils.setArraySize(this.world, verticesLength);
				path.computeWorldVerticesWith(target, 2, verticesLength - 4, world, 0);
				path.computeWorldVerticesWith(target, 0, 2, world, verticesLength - 4);
				world[verticesLength - 2] = world[0];
				world[verticesLength - 1] = world[1];
			}
			else {
				curveCount--;
				verticesLength -= 4;
				world = spine.Utils.setArraySize(this.world, verticesLength);
				path.computeWorldVerticesWith(target, 2, verticesLength, world, 0);
			}
			var curves = spine.Utils.setArraySize(this.curves, curveCount);
			var pathLength = 0;
			var x1 = world[0], y1 = world[1], cx1 = 0, cy1 = 0, cx2 = 0, cy2 = 0, x2 = 0, y2 = 0;
			var tmpx = 0, tmpy = 0, dddfx = 0, dddfy = 0, ddfx = 0, ddfy = 0, dfx = 0, dfy = 0;
			for (var i = 0, w = 2; i < curveCount; i++, w += 6) {
				cx1 = world[w];
				cy1 = world[w + 1];
				cx2 = world[w + 2];
				cy2 = world[w + 3];
				x2 = world[w + 4];
				y2 = world[w + 5];
				tmpx = (x1 - cx1 * 2 + cx2) * 0.1875;
				tmpy = (y1 - cy1 * 2 + cy2) * 0.1875;
				dddfx = ((cx1 - cx2) * 3 - x1 + x2) * 0.09375;
				dddfy = ((cy1 - cy2) * 3 - y1 + y2) * 0.09375;
				ddfx = tmpx * 2 + dddfx;
				ddfy = tmpy * 2 + dddfy;
				dfx = (cx1 - x1) * 0.75 + tmpx + dddfx * 0.16666667;
				dfy = (cy1 - y1) * 0.75 + tmpy + dddfy * 0.16666667;
				pathLength += Math.sqrt(dfx * dfx + dfy * dfy);
				dfx += ddfx;
				dfy += ddfy;
				ddfx += dddfx;
				ddfy += dddfy;
				pathLength += Math.sqrt(dfx * dfx + dfy * dfy);
				dfx += ddfx;
				dfy += ddfy;
				pathLength += Math.sqrt(dfx * dfx + dfy * dfy);
				dfx += ddfx + dddfx;
				dfy += ddfy + dddfy;
				pathLength += Math.sqrt(dfx * dfx + dfy * dfy);
				curves[i] = pathLength;
				x1 = x2;
				y1 = y2;
			}
			if (percentPosition)
				position *= pathLength;
			if (percentSpacing) {
				for (var i = 0; i < spacesCount; i++)
					spaces[i] *= pathLength;
			}
			var segments = this.segments;
			var curveLength = 0;
			for (var i = 0, o = 0, curve = 0, segment = 0; i < spacesCount; i++, o += 3) {
				var space = spaces[i];
				position += space;
				var p = position;
				if (closed) {
					p %= pathLength;
					if (p < 0)
						p += pathLength;
					curve = 0;
				}
				else if (p < 0) {
					this.addBeforePosition(p, world, 0, out, o);
					continue;
				}
				else if (p > pathLength) {
					this.addAfterPosition(p - pathLength, world, verticesLength - 4, out, o);
					continue;
				}
				for (;; curve++) {
					var length_5 = curves[curve];
					if (p > length_5)
						continue;
					if (curve == 0)
						p /= length_5;
					else {
						var prev = curves[curve - 1];
						p = (p - prev) / (length_5 - prev);
					}
					break;
				}
				if (curve != prevCurve) {
					prevCurve = curve;
					var ii = curve * 6;
					x1 = world[ii];
					y1 = world[ii + 1];
					cx1 = world[ii + 2];
					cy1 = world[ii + 3];
					cx2 = world[ii + 4];
					cy2 = world[ii + 5];
					x2 = world[ii + 6];
					y2 = world[ii + 7];
					tmpx = (x1 - cx1 * 2 + cx2) * 0.03;
					tmpy = (y1 - cy1 * 2 + cy2) * 0.03;
					dddfx = ((cx1 - cx2) * 3 - x1 + x2) * 0.006;
					dddfy = ((cy1 - cy2) * 3 - y1 + y2) * 0.006;
					ddfx = tmpx * 2 + dddfx;
					ddfy = tmpy * 2 + dddfy;
					dfx = (cx1 - x1) * 0.3 + tmpx + dddfx * 0.16666667;
					dfy = (cy1 - y1) * 0.3 + tmpy + dddfy * 0.16666667;
					curveLength = Math.sqrt(dfx * dfx + dfy * dfy);
					segments[0] = curveLength;
					for (ii = 1; ii < 8; ii++) {
						dfx += ddfx;
						dfy += ddfy;
						ddfx += dddfx;
						ddfy += dddfy;
						curveLength += Math.sqrt(dfx * dfx + dfy * dfy);
						segments[ii] = curveLength;
					}
					dfx += ddfx;
					dfy += ddfy;
					curveLength += Math.sqrt(dfx * dfx + dfy * dfy);
					segments[8] = curveLength;
					dfx += ddfx + dddfx;
					dfy += ddfy + dddfy;
					curveLength += Math.sqrt(dfx * dfx + dfy * dfy);
					segments[9] = curveLength;
					segment = 0;
				}
				p *= curveLength;
				for (;; segment++) {
					var length_6 = segments[segment];
					if (p > length_6)
						continue;
					if (segment == 0)
						p /= length_6;
					else {
						var prev = segments[segment - 1];
						p = segment + (p - prev) / (length_6 - prev);
					}
					break;
				}
				this.addCurvePosition(p * 0.1, x1, y1, cx1, cy1, cx2, cy2, x2, y2, out, o, tangents || (i > 0 && space == 0));
			}
			return out;
		};
		PathConstraint.prototype.addBeforePosition = function (p, temp, i, out, o) {
			var x1 = temp[i], y1 = temp[i + 1], dx = temp[i + 2] - x1, dy = temp[i + 3] - y1, r = Math.atan2(dy, dx);
			out[o] = x1 + p * Math.cos(r);
			out[o + 1] = y1 + p * Math.sin(r);
			out[o + 2] = r;
		};
		PathConstraint.prototype.addAfterPosition = function (p, temp, i, out, o) {
			var x1 = temp[i + 2], y1 = temp[i + 3], dx = x1 - temp[i], dy = y1 - temp[i + 1], r = Math.atan2(dy, dx);
			out[o] = x1 + p * Math.cos(r);
			out[o + 1] = y1 + p * Math.sin(r);
			out[o + 2] = r;
		};
		PathConstraint.prototype.addCurvePosition = function (p, x1, y1, cx1, cy1, cx2, cy2, x2, y2, out, o, tangents) {
			if (p == 0 || isNaN(p))
				p = 0.0001;
			var tt = p * p, ttt = tt * p, u = 1 - p, uu = u * u, uuu = uu * u;
			var ut = u * p, ut3 = ut * 3, uut3 = u * ut3, utt3 = ut3 * p;
			var x = x1 * uuu + cx1 * uut3 + cx2 * utt3 + x2 * ttt, y = y1 * uuu + cy1 * uut3 + cy2 * utt3 + y2 * ttt;
			out[o] = x;
			out[o + 1] = y;
			if (tangents)
				out[o + 2] = Math.atan2(y - (y1 * uu + cy1 * ut * 2 + cy2 * tt), x - (x1 * uu + cx1 * ut * 2 + cx2 * tt));
		};
		PathConstraint.prototype.getOrder = function () {
			return this.data.order;
		};
		PathConstraint.NONE = -1;
		PathConstraint.BEFORE = -2;
		PathConstraint.AFTER = -3;
		return PathConstraint;
	}());
	spine.PathConstraint = PathConstraint;
})(spine || (spine = {}));
var spine;
(function (spine) {
	var PathConstraintData = (function () {
		function PathConstraintData(name) {
			this.order = 0;
			this.bones = new Array();
			this.name = name;
		}
		return PathConstraintData;
	}());
	spine.PathConstraintData = PathConstraintData;
	(function (PositionMode) {
		PositionMode[PositionMode["Fixed"] = 0] = "Fixed";
		PositionMode[PositionMode["Percent"] = 1] = "Percent";
	})(spine.PositionMode || (spine.PositionMode = {}));
	var PositionMode = spine.PositionMode;
	(function (SpacingMode) {
		SpacingMode[SpacingMode["Length"] = 0] = "Length";
		SpacingMode[SpacingMode["Fixed"] = 1] = "Fixed";
		SpacingMode[SpacingMode["Percent"] = 2] = "Percent";
	})(spine.SpacingMode || (spine.SpacingMode = {}));
	var SpacingMode = spine.SpacingMode;
	(function (RotateMode) {
		RotateMode[RotateMode["Tangent"] = 0] = "Tangent";
		RotateMode[RotateMode["Chain"] = 1] = "Chain";
		RotateMode[RotateMode["ChainScale"] = 2] = "ChainScale";
	})(spine.RotateMode || (spine.RotateMode = {}));
	var RotateMode = spine.RotateMode;
})(spine || (spine = {}));
var spine;
(function (spine) {
	var Assets = (function () {
		function Assets(clientId) {
			this.toLoad = new Array();
			this.assets = {};
			this.clientId = clientId;
		}
		Assets.prototype.loaded = function () {
			var i = 0;
			for (var v in this.assets)
				i++;
			return i;
		};
		return Assets;
	}());
	var SharedAssetManager = (function () {
		function SharedAssetManager(pathPrefix) {
			if (pathPrefix === void 0) { pathPrefix = ""; }
			this.clientAssets = {};
			this.queuedAssets = {};
			this.rawAssets = {};
			this.errors = {};
			this.pathPrefix = pathPrefix;
		}
		SharedAssetManager.prototype.queueAsset = function (clientId, textureLoader, path) {
			var clientAssets = this.clientAssets[clientId];
			if (clientAssets === null || clientAssets === undefined) {
				clientAssets = new Assets(clientId);
				this.clientAssets[clientId] = clientAssets;
			}
			if (textureLoader !== null)
				clientAssets.textureLoader = textureLoader;
			clientAssets.toLoad.push(path);
			if (this.queuedAssets[path] === path) {
				return false;
			}
			else {
				this.queuedAssets[path] = path;
				return true;
			}
		};
		SharedAssetManager.prototype.loadText = function (clientId, path) {
			var _this = this;
			path = this.pathPrefix + path;
			if (!this.queueAsset(clientId, null, path))
				return;
			var request = new XMLHttpRequest();
			request.onreadystatechange = function () {
				if (request.readyState == XMLHttpRequest.DONE) {
					if (request.status >= 200 && request.status < 300) {
						_this.rawAssets[path] = request.responseText;
					}
					else {
						_this.errors[path] = "Couldn't load text " + path + ": status " + request.status + ", " + request.responseText;
					}
				}
			};
			request.open("GET", path, true);
			request.send();
		};
		SharedAssetManager.prototype.loadJson = function (clientId, path) {
			var _this = this;
			path = this.pathPrefix + path;
			if (!this.queueAsset(clientId, null, path))
				return;
			var request = new XMLHttpRequest();
			request.onreadystatechange = function () {
				if (request.readyState == XMLHttpRequest.DONE) {
					if (request.status >= 200 && request.status < 300) {
						_this.rawAssets[path] = JSON.parse(request.responseText);
					}
					else {
						_this.errors[path] = "Couldn't load text " + path + ": status " + request.status + ", " + request.responseText;
					}
				}
			};
			request.open("GET", path, true);
			request.send();
		};
		SharedAssetManager.prototype.loadTexture = function (clientId, textureLoader, path) {
			var _this = this;
			path = this.pathPrefix + path;
			if (!this.queueAsset(clientId, textureLoader, path))
				return;
			var img = new Image();
			img.src = path;
			img.crossOrigin = "anonymous";
			img.onload = function (ev) {
				_this.rawAssets[path] = img;
			};
			img.onerror = function (ev) {
				_this.errors[path] = "Couldn't load image " + path;
			};
		};
		SharedAssetManager.prototype.get = function (clientId, path) {
			path = this.pathPrefix + path;
			var clientAssets = this.clientAssets[clientId];
			if (clientAssets === null || clientAssets === undefined)
				return true;
			return clientAssets.assets[path];
		};
		SharedAssetManager.prototype.updateClientAssets = function (clientAssets) {
			for (var i = 0; i < clientAssets.toLoad.length; i++) {
				var path = clientAssets.toLoad[i];
				var asset = clientAssets.assets[path];
				if (asset === null || asset === undefined) {
					var rawAsset = this.rawAssets[path];
					if (rawAsset === null || rawAsset === undefined)
						continue;
					if (rawAsset instanceof HTMLImageElement) {
						clientAssets.assets[path] = clientAssets.textureLoader(rawAsset);
					}
					else {
						clientAssets.assets[path] = rawAsset;
					}
				}
			}
		};
		SharedAssetManager.prototype.isLoadingComplete = function (clientId) {
			var clientAssets = this.clientAssets[clientId];
			if (clientAssets === null || clientAssets === undefined)
				return true;
			this.updateClientAssets(clientAssets);
			return clientAssets.toLoad.length == clientAssets.loaded();
		};
		SharedAssetManager.prototype.dispose = function () {
		};
		SharedAssetManager.prototype.hasErrors = function () {
			return Object.keys(this.errors).length > 0;
		};
		SharedAssetManager.prototype.getErrors = function () {
			return this.errors;
		};
		return SharedAssetManager;
	}());
	spine.SharedAssetManager = SharedAssetManager;
})(spine || (spine = {}));
var spine;
(function (spine) {
	var Skeleton = (function () {
		function Skeleton(data) {
			this._updateCache = new Array();
			this.updateCacheReset = new Array();
			this.time = 0;
			this.flipX = false;
			this.flipY = false;
			this.x = 0;
			this.y = 0;
			if (data == null)
				throw new Error("data cannot be null.");
			this.data = data;
			this.bones = new Array();
			for (var i = 0; i < data.bones.length; i++) {
				var boneData = data.bones[i];
				var bone = void 0;
				if (boneData.parent == null)
					bone = new spine.Bone(boneData, this, null);
				else {
					var parent_1 = this.bones[boneData.parent.index];
					bone = new spine.Bone(boneData, this, parent_1);
					parent_1.children.push(bone);
				}
				this.bones.push(bone);
			}
			this.slots = new Array();
			this.drawOrder = new Array();
			for (var i = 0; i < data.slots.length; i++) {
				var slotData = data.slots[i];
				var bone = this.bones[slotData.boneData.index];
				var slot = new spine.Slot(slotData, bone);
				this.slots.push(slot);
				this.drawOrder.push(slot);
			}
			this.ikConstraints = new Array();
			for (var i = 0; i < data.ikConstraints.length; i++) {
				var ikConstraintData = data.ikConstraints[i];
				this.ikConstraints.push(new spine.IkConstraint(ikConstraintData, this));
			}
			this.transformConstraints = new Array();
			for (var i = 0; i < data.transformConstraints.length; i++) {
				var transformConstraintData = data.transformConstraints[i];
				this.transformConstraints.push(new spine.TransformConstraint(transformConstraintData, this));
			}
			this.pathConstraints = new Array();
			for (var i = 0; i < data.pathConstraints.length; i++) {
				var pathConstraintData = data.pathConstraints[i];
				this.pathConstraints.push(new spine.PathConstraint(pathConstraintData, this));
			}
			this.color = new spine.Color(1, 1, 1, 1);
			this.updateCache();
		}
		Skeleton.prototype.updateCache = function () {
			var updateCache = this._updateCache;
			updateCache.length = 0;
			var bones = this.bones;
			for (var i = 0, n = bones.length; i < n; i++)
				bones[i].sorted = false;
			var ikConstraints = this.ikConstraints;
			var transformConstraints = this.transformConstraints;
			var pathConstraints = this.pathConstraints;
			var ikCount = ikConstraints.length, transformCount = transformConstraints.length, pathCount = pathConstraints.length;
			var constraintCount = ikCount + transformCount + pathCount;
			outer: for (var i = 0; i < constraintCount; i++) {
				for (var ii = 0; ii < ikCount; ii++) {
					var constraint = ikConstraints[ii];
					if (constraint.data.order == i) {
						this.sortIkConstraint(constraint);
						continue outer;
					}
				}
				for (var ii = 0; ii < transformCount; ii++) {
					var constraint = transformConstraints[ii];
					if (constraint.data.order == i) {
						this.sortTransformConstraint(constraint);
						continue outer;
					}
				}
				for (var ii = 0; ii < pathCount; ii++) {
					var constraint = pathConstraints[ii];
					if (constraint.data.order == i) {
						this.sortPathConstraint(constraint);
						continue outer;
					}
				}
			}
			for (var i = 0, n = bones.length; i < n; i++)
				this.sortBone(bones[i]);
		};
		Skeleton.prototype.sortIkConstraint = function (constraint) {
			var target = constraint.target;
			this.sortBone(target);
			var constrained = constraint.bones;
			var parent = constrained[0];
			this.sortBone(parent);
			if (constrained.length > 1) {
				var child = constrained[constrained.length - 1];
				if (!(this._updateCache.indexOf(child) > -1))
					this.updateCacheReset.push(child);
			}
			this._updateCache.push(constraint);
			this.sortReset(parent.children);
			constrained[constrained.length - 1].sorted = true;
		};
		Skeleton.prototype.sortPathConstraint = function (constraint) {
			var slot = constraint.target;
			var slotIndex = slot.data.index;
			var slotBone = slot.bone;
			if (this.skin != null)
				this.sortPathConstraintAttachment(this.skin, slotIndex, slotBone);
			if (this.data.defaultSkin != null && this.data.defaultSkin != this.skin)
				this.sortPathConstraintAttachment(this.data.defaultSkin, slotIndex, slotBone);
			for (var ii = 0, nn = this.data.skins.length; ii < nn; ii++)
				this.sortPathConstraintAttachment(this.data.skins[ii], slotIndex, slotBone);
			var attachment = slot.getAttachment();
			if (attachment instanceof spine.PathAttachment)
				this.sortPathConstraintAttachmentWith(attachment, slotBone);
			var constrained = constraint.bones;
			var boneCount = constrained.length;
			for (var ii = 0; ii < boneCount; ii++)
				this.sortBone(constrained[ii]);
			this._updateCache.push(constraint);
			for (var ii = 0; ii < boneCount; ii++)
				this.sortReset(constrained[ii].children);
			for (var ii = 0; ii < boneCount; ii++)
				constrained[ii].sorted = true;
		};
		Skeleton.prototype.sortTransformConstraint = function (constraint) {
			this.sortBone(constraint.target);
			var constrained = constraint.bones;
			var boneCount = constrained.length;
			for (var ii = 0; ii < boneCount; ii++)
				this.sortBone(constrained[ii]);
			this._updateCache.push(constraint);
			for (var ii = 0; ii < boneCount; ii++)
				this.sortReset(constrained[ii].children);
			for (var ii = 0; ii < boneCount; ii++)
				constrained[ii].sorted = true;
		};
		Skeleton.prototype.sortPathConstraintAttachment = function (skin, slotIndex, slotBone) {
			var attachments = skin.attachments[slotIndex];
			if (!attachments)
				return;
			for (var key in attachments) {
				this.sortPathConstraintAttachmentWith(attachments[key], slotBone);
			}
		};
		Skeleton.prototype.sortPathConstraintAttachmentWith = function (attachment, slotBone) {
			if (!(attachment instanceof spine.PathAttachment))
				return;
			var pathBones = attachment.bones;
			if (pathBones == null)
				this.sortBone(slotBone);
			else {
				var bones = this.bones;
				var i = 0;
				while (i < pathBones.length) {
					var boneCount = pathBones[i++];
					for (var n = i + boneCount; i < n; i++) {
						var boneIndex = pathBones[i];
						this.sortBone(bones[boneIndex]);
					}
				}
			}
		};
		Skeleton.prototype.sortBone = function (bone) {
			if (bone.sorted)
				return;
			var parent = bone.parent;
			if (parent != null)
				this.sortBone(parent);
			bone.sorted = true;
			this._updateCache.push(bone);
		};
		Skeleton.prototype.sortReset = function (bones) {
			for (var i = 0, n = bones.length; i < n; i++) {
				var bone = bones[i];
				if (bone.sorted)
					this.sortReset(bone.children);
				bone.sorted = false;
			}
		};
		Skeleton.prototype.updateWorldTransform = function () {
			var updateCacheReset = this.updateCacheReset;
			for (var i = 0, n = updateCacheReset.length; i < n; i++) {
				var bone = updateCacheReset[i];
				bone.ax = bone.x;
				bone.ay = bone.y;
				bone.arotation = bone.rotation;
				bone.ascaleX = bone.scaleX;
				bone.ascaleY = bone.scaleY;
				bone.ashearX = bone.shearX;
				bone.ashearY = bone.shearY;
				bone.appliedValid = true;
			}
			var updateCache = this._updateCache;
			for (var i = 0, n = updateCache.length; i < n; i++)
				updateCache[i].update();
		};
		Skeleton.prototype.setToSetupPose = function () {
			this.setBonesToSetupPose();
			this.setSlotsToSetupPose();
		};
		Skeleton.prototype.setBonesToSetupPose = function () {
			var bones = this.bones;
			for (var i = 0, n = bones.length; i < n; i++)
				bones[i].setToSetupPose();
			var ikConstraints = this.ikConstraints;
			for (var i = 0, n = ikConstraints.length; i < n; i++) {
				var constraint = ikConstraints[i];
				constraint.bendDirection = constraint.data.bendDirection;
				constraint.mix = constraint.data.mix;
			}
			var transformConstraints = this.transformConstraints;
			for (var i = 0, n = transformConstraints.length; i < n; i++) {
				var constraint = transformConstraints[i];
				var data = constraint.data;
				constraint.rotateMix = data.rotateMix;
				constraint.translateMix = data.translateMix;
				constraint.scaleMix = data.scaleMix;
				constraint.shearMix = data.shearMix;
			}
			var pathConstraints = this.pathConstraints;
			for (var i = 0, n = pathConstraints.length; i < n; i++) {
				var constraint = pathConstraints[i];
				var data = constraint.data;
				constraint.position = data.position;
				constraint.spacing = data.spacing;
				constraint.rotateMix = data.rotateMix;
				constraint.translateMix = data.translateMix;
			}
		};
		Skeleton.prototype.setSlotsToSetupPose = function () {
			var slots = this.slots;
			spine.Utils.arrayCopy(slots, 0, this.drawOrder, 0, slots.length);
			for (var i = 0, n = slots.length; i < n; i++)
				slots[i].setToSetupPose();
		};
		Skeleton.prototype.getRootBone = function () {
			if (this.bones.length == 0)
				return null;
			return this.bones[0];
		};
		Skeleton.prototype.findBone = function (boneName) {
			if (boneName == null)
				throw new Error("boneName cannot be null.");
			var bones = this.bones;
			for (var i = 0, n = bones.length; i < n; i++) {
				var bone = bones[i];
				if (bone.data.name == boneName)
					return bone;
			}
			return null;
		};
		Skeleton.prototype.findBoneIndex = function (boneName) {
			if (boneName == null)
				throw new Error("boneName cannot be null.");
			var bones = this.bones;
			for (var i = 0, n = bones.length; i < n; i++)
				if (bones[i].data.name == boneName)
					return i;
			return -1;
		};
		Skeleton.prototype.findSlot = function (slotName) {
			if (slotName == null)
				throw new Error("slotName cannot be null.");
			var slots = this.slots;
			for (var i = 0, n = slots.length; i < n; i++) {
				var slot = slots[i];
				if (slot.data.name == slotName)
					return slot;
			}
			return null;
		};
		Skeleton.prototype.findSlotIndex = function (slotName) {
			if (slotName == null)
				throw new Error("slotName cannot be null.");
			var slots = this.slots;
			for (var i = 0, n = slots.length; i < n; i++)
				if (slots[i].data.name == slotName)
					return i;
			return -1;
		};
		Skeleton.prototype.setSkinByName = function (skinName) {
			var skin = this.data.findSkin(skinName);
			if (skin == null)
				throw new Error("Skin not found: " + skinName);
			this.setSkin(skin);
		};
		Skeleton.prototype.setSkin = function (newSkin) {
			if (newSkin != null) {
				if (this.skin != null)
					newSkin.attachAll(this, this.skin);
				else {
					var slots = this.slots;
					for (var i = 0, n = slots.length; i < n; i++) {
						var slot = slots[i];
						var name_1 = slot.data.attachmentName;
						if (name_1 != null) {
							var attachment = newSkin.getAttachment(i, name_1);
							if (attachment != null)
								slot.setAttachment(attachment);
						}
					}
				}
			}
			this.skin = newSkin;
		};
		Skeleton.prototype.getAttachmentByName = function (slotName, attachmentName) {
			return this.getAttachment(this.data.findSlotIndex(slotName), attachmentName);
		};
		Skeleton.prototype.getAttachment = function (slotIndex, attachmentName) {
			if (attachmentName == null)
				throw new Error("attachmentName cannot be null.");
			if (this.skin != null) {
				var attachment = this.skin.getAttachment(slotIndex, attachmentName);
				if (attachment != null)
					return attachment;
			}
			if (this.data.defaultSkin != null)
				return this.data.defaultSkin.getAttachment(slotIndex, attachmentName);
			return null;
		};
		Skeleton.prototype.setAttachment = function (slotName, attachmentName) {
			if (slotName == null)
				throw new Error("slotName cannot be null.");
			var slots = this.slots;
			for (var i = 0, n = slots.length; i < n; i++) {
				var slot = slots[i];
				if (slot.data.name == slotName) {
					var attachment = null;
					if (attachmentName != null) {
						attachment = this.getAttachment(i, attachmentName);
						if (attachment == null)
							throw new Error("Attachment not found: " + attachmentName + ", for slot: " + slotName);
					}
					slot.setAttachment(attachment);
					return;
				}
			}
			throw new Error("Slot not found: " + slotName);
		};
		Skeleton.prototype.findIkConstraint = function (constraintName) {
			if (constraintName == null)
				throw new Error("constraintName cannot be null.");
			var ikConstraints = this.ikConstraints;
			for (var i = 0, n = ikConstraints.length; i < n; i++) {
				var ikConstraint = ikConstraints[i];
				if (ikConstraint.data.name == constraintName)
					return ikConstraint;
			}
			return null;
		};
		Skeleton.prototype.findTransformConstraint = function (constraintName) {
			if (constraintName == null)
				throw new Error("constraintName cannot be null.");
			var transformConstraints = this.transformConstraints;
			for (var i = 0, n = transformConstraints.length; i < n; i++) {
				var constraint = transformConstraints[i];
				if (constraint.data.name == constraintName)
					return constraint;
			}
			return null;
		};
		Skeleton.prototype.findPathConstraint = function (constraintName) {
			if (constraintName == null)
				throw new Error("constraintName cannot be null.");
			var pathConstraints = this.pathConstraints;
			for (var i = 0, n = pathConstraints.length; i < n; i++) {
				var constraint = pathConstraints[i];
				if (constraint.data.name == constraintName)
					return constraint;
			}
			return null;
		};
		Skeleton.prototype.getBounds = function (offset, size) {
			if (offset == null)
				throw new Error("offset cannot be null.");
			if (size == null)
				throw new Error("size cannot be null.");
			var drawOrder = this.drawOrder;
			var minX = Number.POSITIVE_INFINITY, minY = Number.POSITIVE_INFINITY, maxX = Number.NEGATIVE_INFINITY, maxY = Number.NEGATIVE_INFINITY;
			for (var i = 0, n = drawOrder.length; i < n; i++) {
				var slot = drawOrder[i];
				var vertices = null;
				var attachment = slot.getAttachment();
				if (attachment instanceof spine.RegionAttachment)
					vertices = attachment.updateWorldVertices(slot, false);
				else if (attachment instanceof spine.MeshAttachment)
					vertices = attachment.updateWorldVertices(slot, true);
				if (vertices != null) {
					for (var ii = 0, nn = vertices.length; ii < nn; ii += 8) {
						var x = vertices[ii], y = vertices[ii + 1];
						minX = Math.min(minX, x);
						minY = Math.min(minY, y);
						maxX = Math.max(maxX, x);
						maxY = Math.max(maxY, y);
					}
				}
			}
			offset.set(minX, minY);
			size.set(maxX - minX, maxY - minY);
		};
		Skeleton.prototype.update = function (delta) {
			this.time += delta;
		};
		return Skeleton;
	}());
	spine.Skeleton = Skeleton;
})(spine || (spine = {}));
var spine;
(function (spine) {
	var SkeletonBounds = (function () {
		function SkeletonBounds() {
			this.minX = 0;
			this.minY = 0;
			this.maxX = 0;
			this.maxY = 0;
			this.boundingBoxes = new Array();
			this.polygons = new Array();
			this.polygonPool = new spine.Pool(function () {
				return spine.Utils.newFloatArray(16);
			});
		}
		SkeletonBounds.prototype.update = function (skeleton, updateAabb) {
			if (skeleton == null)
				throw new Error("skeleton cannot be null.");
			var boundingBoxes = this.boundingBoxes;
			var polygons = this.polygons;
			var polygonPool = this.polygonPool;
			var slots = skeleton.slots;
			var slotCount = slots.length;
			boundingBoxes.length = 0;
			polygonPool.freeAll(polygons);
			polygons.length = 0;
			for (var i = 0; i < slotCount; i++) {
				var slot = slots[i];
				var attachment = slot.getAttachment();
				if (attachment instanceof spine.BoundingBoxAttachment) {
					var boundingBox = attachment;
					boundingBoxes.push(boundingBox);
					var polygon = polygonPool.obtain();
					if (polygon.length != boundingBox.worldVerticesLength) {
						polygon = spine.Utils.newFloatArray(boundingBox.worldVerticesLength);
					}
					polygons.push(polygon);
					boundingBox.computeWorldVertices(slot, polygon);
				}
			}
			if (updateAabb)
				this.aabbCompute();
		};
		SkeletonBounds.prototype.aabbCompute = function () {
			var minX = Number.POSITIVE_INFINITY, minY = Number.POSITIVE_INFINITY, maxX = Number.NEGATIVE_INFINITY, maxY = Number.NEGATIVE_INFINITY;
			var polygons = this.polygons;
			for (var i = 0, n = polygons.length; i < n; i++) {
				var polygon = polygons[i];
				var vertices = polygon;
				for (var ii = 0, nn = polygon.length; ii < nn; ii += 2) {
					var x = vertices[ii];
					var y = vertices[ii + 1];
					minX = Math.min(minX, x);
					minY = Math.min(minY, y);
					maxX = Math.max(maxX, x);
					maxY = Math.max(maxY, y);
				}
			}
			this.minX = minX;
			this.minY = minY;
			this.maxX = maxX;
			this.maxY = maxY;
		};
		SkeletonBounds.prototype.aabbContainsPoint = function (x, y) {
			return x >= this.minX && x <= this.maxX && y >= this.minY && y <= this.maxY;
		};
		SkeletonBounds.prototype.aabbIntersectsSegment = function (x1, y1, x2, y2) {
			var minX = this.minX;
			var minY = this.minY;
			var maxX = this.maxX;
			var maxY = this.maxY;
			if ((x1 <= minX && x2 <= minX) || (y1 <= minY && y2 <= minY) || (x1 >= maxX && x2 >= maxX) || (y1 >= maxY && y2 >= maxY))
				return false;
			var m = (y2 - y1) / (x2 - x1);
			var y = m * (minX - x1) + y1;
			if (y > minY && y < maxY)
				return true;
			y = m * (maxX - x1) + y1;
			if (y > minY && y < maxY)
				return true;
			var x = (minY - y1) / m + x1;
			if (x > minX && x < maxX)
				return true;
			x = (maxY - y1) / m + x1;
			if (x > minX && x < maxX)
				return true;
			return false;
		};
		SkeletonBounds.prototype.aabbIntersectsSkeleton = function (bounds) {
			return this.minX < bounds.maxX && this.maxX > bounds.minX && this.minY < bounds.maxY && this.maxY > bounds.minY;
		};
		SkeletonBounds.prototype.containsPoint = function (x, y) {
			var polygons = this.polygons;
			for (var i = 0, n = polygons.length; i < n; i++)
				if (this.containsPointPolygon(polygons[i], x, y))
					return this.boundingBoxes[i];
			return null;
		};
		SkeletonBounds.prototype.containsPointPolygon = function (polygon, x, y) {
			var vertices = polygon;
			var nn = polygon.length;
			var prevIndex = nn - 2;
			var inside = false;
			for (var ii = 0; ii < nn; ii += 2) {
				var vertexY = vertices[ii + 1];
				var prevY = vertices[prevIndex + 1];
				if ((vertexY < y && prevY >= y) || (prevY < y && vertexY >= y)) {
					var vertexX = vertices[ii];
					if (vertexX + (y - vertexY) / (prevY - vertexY) * (vertices[prevIndex] - vertexX) < x)
						inside = !inside;
				}
				prevIndex = ii;
			}
			return inside;
		};
		SkeletonBounds.prototype.intersectsSegment = function (x1, y1, x2, y2) {
			var polygons = this.polygons;
			for (var i = 0, n = polygons.length; i < n; i++)
				if (this.intersectsSegmentPolygon(polygons[i], x1, y1, x2, y2))
					return this.boundingBoxes[i];
			return null;
		};
		SkeletonBounds.prototype.intersectsSegmentPolygon = function (polygon, x1, y1, x2, y2) {
			var vertices = polygon;
			var nn = polygon.length;
			var width12 = x1 - x2, height12 = y1 - y2;
			var det1 = x1 * y2 - y1 * x2;
			var x3 = vertices[nn - 2], y3 = vertices[nn - 1];
			for (var ii = 0; ii < nn; ii += 2) {
				var x4 = vertices[ii], y4 = vertices[ii + 1];
				var det2 = x3 * y4 - y3 * x4;
				var width34 = x3 - x4, height34 = y3 - y4;
				var det3 = width12 * height34 - height12 * width34;
				var x = (det1 * width34 - width12 * det2) / det3;
				if (((x >= x3 && x <= x4) || (x >= x4 && x <= x3)) && ((x >= x1 && x <= x2) || (x >= x2 && x <= x1))) {
					var y = (det1 * height34 - height12 * det2) / det3;
					if (((y >= y3 && y <= y4) || (y >= y4 && y <= y3)) && ((y >= y1 && y <= y2) || (y >= y2 && y <= y1)))
						return true;
				}
				x3 = x4;
				y3 = y4;
			}
			return false;
		};
		SkeletonBounds.prototype.getPolygon = function (boundingBox) {
			if (boundingBox == null)
				throw new Error("boundingBox cannot be null.");
			var index = this.boundingBoxes.indexOf(boundingBox);
			return index == -1 ? null : this.polygons[index];
		};
		SkeletonBounds.prototype.getWidth = function () {
			return this.maxX - this.minX;
		};
		SkeletonBounds.prototype.getHeight = function () {
			return this.maxY - this.minY;
		};
		return SkeletonBounds;
	}());
	spine.SkeletonBounds = SkeletonBounds;
})(spine || (spine = {}));
var spine;
(function (spine) {
	var SkeletonData = (function () {
		function SkeletonData() {
			this.bones = new Array();
			this.slots = new Array();
			this.skins = new Array();
			this.events = new Array();
			this.animations = new Array();
			this.ikConstraints = new Array();
			this.transformConstraints = new Array();
			this.pathConstraints = new Array();
			this.fps = 0;
		}
		SkeletonData.prototype.findBone = function (boneName) {
			if (boneName == null)
				throw new Error("boneName cannot be null.");
			var bones = this.bones;
			for (var i = 0, n = bones.length; i < n; i++) {
				var bone = bones[i];
				if (bone.name == boneName)
					return bone;
			}
			return null;
		};
		SkeletonData.prototype.findBoneIndex = function (boneName) {
			if (boneName == null)
				throw new Error("boneName cannot be null.");
			var bones = this.bones;
			for (var i = 0, n = bones.length; i < n; i++)
				if (bones[i].name == boneName)
					return i;
			return -1;
		};
		SkeletonData.prototype.findSlot = function (slotName) {
			if (slotName == null)
				throw new Error("slotName cannot be null.");
			var slots = this.slots;
			for (var i = 0, n = slots.length; i < n; i++) {
				var slot = slots[i];
				if (slot.name == slotName)
					return slot;
			}
			return null;
		};
		SkeletonData.prototype.findSlotIndex = function (slotName) {
			if (slotName == null)
				throw new Error("slotName cannot be null.");
			var slots = this.slots;
			for (var i = 0, n = slots.length; i < n; i++)
				if (slots[i].name == slotName)
					return i;
			return -1;
		};
		SkeletonData.prototype.findSkin = function (skinName) {
			if (skinName == null)
				throw new Error("skinName cannot be null.");
			var skins = this.skins;
			for (var i = 0, n = skins.length; i < n; i++) {
				var skin = skins[i];
				if (skin.name == skinName)
					return skin;
			}
			return null;
		};
		SkeletonData.prototype.findEvent = function (eventDataName) {
			if (eventDataName == null)
				throw new Error("eventDataName cannot be null.");
			var events = this.events;
			for (var i = 0, n = events.length; i < n; i++) {
				var event_2 = events[i];
				if (event_2.name == eventDataName)
					return event_2;
			}
			return null;
		};
		SkeletonData.prototype.findAnimation = function (animationName) {
			if (animationName == null)
				throw new Error("animationName cannot be null.");
			var animations = this.animations;
			for (var i = 0, n = animations.length; i < n; i++) {
				var animation = animations[i];
				if (animation.name == animationName)
					return animation;
			}
			return null;
		};
		SkeletonData.prototype.findIkConstraint = function (constraintName) {
			if (constraintName == null)
				throw new Error("constraintName cannot be null.");
			var ikConstraints = this.ikConstraints;
			for (var i = 0, n = ikConstraints.length; i < n; i++) {
				var constraint = ikConstraints[i];
				if (constraint.name == constraintName)
					return constraint;
			}
			return null;
		};
		SkeletonData.prototype.findTransformConstraint = function (constraintName) {
			if (constraintName == null)
				throw new Error("constraintName cannot be null.");
			var transformConstraints = this.transformConstraints;
			for (var i = 0, n = transformConstraints.length; i < n; i++) {
				var constraint = transformConstraints[i];
				if (constraint.name == constraintName)
					return constraint;
			}
			return null;
		};
		SkeletonData.prototype.findPathConstraint = function (constraintName) {
			if (constraintName == null)
				throw new Error("constraintName cannot be null.");
			var pathConstraints = this.pathConstraints;
			for (var i = 0, n = pathConstraints.length; i < n; i++) {
				var constraint = pathConstraints[i];
				if (constraint.name == constraintName)
					return constraint;
			}
			return null;
		};
		SkeletonData.prototype.findPathConstraintIndex = function (pathConstraintName) {
			if (pathConstraintName == null)
				throw new Error("pathConstraintName cannot be null.");
			var pathConstraints = this.pathConstraints;
			for (var i = 0, n = pathConstraints.length; i < n; i++)
				if (pathConstraints[i].name == pathConstraintName)
					return i;
			return -1;
		};
		return SkeletonData;
	}());
	spine.SkeletonData = SkeletonData;
})(spine || (spine = {}));
var spine;
(function (spine) {
	var SkeletonJson = (function () {
		function SkeletonJson(attachmentLoader) {
			this.scale = 1;
			this.linkedMeshes = new Array();
			this.attachmentLoader = attachmentLoader;
		}
		SkeletonJson.prototype.readSkeletonData = function (json) {
			var scale = this.scale;
			var skeletonData = new spine.SkeletonData();
			var root = typeof (json) === "string" ? JSON.parse(json) : json;
			var skeletonMap = root.skeleton;
			if (skeletonMap != null) {
				skeletonData.hash = skeletonMap.hash;
				skeletonData.version = skeletonMap.spine;
				skeletonData.width = skeletonMap.width;
				skeletonData.height = skeletonMap.height;
				skeletonData.fps = skeletonMap.fps;
				skeletonData.imagesPath = skeletonMap.images;
			}
			if (root.bones) {
				for (var i = 0; i < root.bones.length; i++) {
					var boneMap = root.bones[i];
					var parent_2 = null;
					var parentName = this.getValue(boneMap, "parent", null);
					if (parentName != null) {
						parent_2 = skeletonData.findBone(parentName);
						if (parent_2 == null)
							throw new Error("Parent bone not found: " + parentName);
					}
					var data = new spine.BoneData(skeletonData.bones.length, boneMap.name, parent_2);
					data.length = this.getValue(boneMap, "length", 0) * scale;
					data.x = this.getValue(boneMap, "x", 0) * scale;
					data.y = this.getValue(boneMap, "y", 0) * scale;
					data.rotation = this.getValue(boneMap, "rotation", 0);
					data.scaleX = this.getValue(boneMap, "scaleX", 1);
					data.scaleY = this.getValue(boneMap, "scaleY", 1);
					data.shearX = this.getValue(boneMap, "shearX", 0);
					data.shearY = this.getValue(boneMap, "shearY", 0);
					data.transformMode = SkeletonJson.transformModeFromString(this.getValue(boneMap, "transform", "normal"));
					skeletonData.bones.push(data);
				}
			}
			if (root.slots) {
				for (var i = 0; i < root.slots.length; i++) {
					var slotMap = root.slots[i];
					var slotName = slotMap.name;
					var boneName = slotMap.bone;
					var boneData = skeletonData.findBone(boneName);
					if (boneData == null)
						throw new Error("Slot bone not found: " + boneName);
					var data = new spine.SlotData(skeletonData.slots.length, slotName, boneData);
					var color = this.getValue(slotMap, "color", null);
					if (color != null)
						data.color.setFromString(color);
					data.attachmentName = this.getValue(slotMap, "attachment", null);
					data.blendMode = SkeletonJson.blendModeFromString(this.getValue(slotMap, "blend", "normal"));
					skeletonData.slots.push(data);
				}
			}
			if (root.ik) {
				for (var i = 0; i < root.ik.length; i++) {
					var constraintMap = root.ik[i];
					var data = new spine.IkConstraintData(constraintMap.name);
					data.order = this.getValue(constraintMap, "order", 0);
					for (var j = 0; j < constraintMap.bones.length; j++) {
						var boneName = constraintMap.bones[j];
						var bone = skeletonData.findBone(boneName);
						if (bone == null)
							throw new Error("IK bone not found: " + boneName);
						data.bones.push(bone);
					}
					var targetName = constraintMap.target;
					data.target = skeletonData.findBone(targetName);
					if (data.target == null)
						throw new Error("IK target bone not found: " + targetName);
					data.bendDirection = this.getValue(constraintMap, "bendPositive", true) ? 1 : -1;
					data.mix = this.getValue(constraintMap, "mix", 1);
					skeletonData.ikConstraints.push(data);
				}
			}
			if (root.transform) {
				for (var i = 0; i < root.transform.length; i++) {
					var constraintMap = root.transform[i];
					var data = new spine.TransformConstraintData(constraintMap.name);
					data.order = this.getValue(constraintMap, "order", 0);
					for (var j = 0; j < constraintMap.bones.length; j++) {
						var boneName = constraintMap.bones[j];
						var bone = skeletonData.findBone(boneName);
						if (bone == null)
							throw new Error("Transform constraint bone not found: " + boneName);
						data.bones.push(bone);
					}
					var targetName = constraintMap.target;
					data.target = skeletonData.findBone(targetName);
					if (data.target == null)
						throw new Error("Transform constraint target bone not found: " + targetName);
					data.offsetRotation = this.getValue(constraintMap, "rotation", 0);
					data.offsetX = this.getValue(constraintMap, "x", 0) * scale;
					data.offsetY = this.getValue(constraintMap, "y", 0) * scale;
					data.offsetScaleX = this.getValue(constraintMap, "scaleX", 0);
					data.offsetScaleY = this.getValue(constraintMap, "scaleY", 0);
					data.offsetShearY = this.getValue(constraintMap, "shearY", 0);
					data.rotateMix = this.getValue(constraintMap, "rotateMix", 1);
					data.translateMix = this.getValue(constraintMap, "translateMix", 1);
					data.scaleMix = this.getValue(constraintMap, "scaleMix", 1);
					data.shearMix = this.getValue(constraintMap, "shearMix", 1);
					skeletonData.transformConstraints.push(data);
				}
			}
			if (root.path) {
				for (var i = 0; i < root.path.length; i++) {
					var constraintMap = root.path[i];
					var data = new spine.PathConstraintData(constraintMap.name);
					data.order = this.getValue(constraintMap, "order", 0);
					for (var j = 0; j < constraintMap.bones.length; j++) {
						var boneName = constraintMap.bones[j];
						var bone = skeletonData.findBone(boneName);
						if (bone == null)
							throw new Error("Transform constraint bone not found: " + boneName);
						data.bones.push(bone);
					}
					var targetName = constraintMap.target;
					data.target = skeletonData.findSlot(targetName);
					if (data.target == null)
						throw new Error("Path target slot not found: " + targetName);
					data.positionMode = SkeletonJson.positionModeFromString(this.getValue(constraintMap, "positionMode", "percent"));
					data.spacingMode = SkeletonJson.spacingModeFromString(this.getValue(constraintMap, "spacingMode", "length"));
					data.rotateMode = SkeletonJson.rotateModeFromString(this.getValue(constraintMap, "rotateMode", "tangent"));
					data.offsetRotation = this.getValue(constraintMap, "rotation", 0);
					data.position = this.getValue(constraintMap, "position", 0);
					if (data.positionMode == spine.PositionMode.Fixed)
						data.position *= scale;
					data.spacing = this.getValue(constraintMap, "spacing", 0);
					if (data.spacingMode == spine.SpacingMode.Length || data.spacingMode == spine.SpacingMode.Fixed)
						data.spacing *= scale;
					data.rotateMix = this.getValue(constraintMap, "rotateMix", 1);
					data.translateMix = this.getValue(constraintMap, "translateMix", 1);
					skeletonData.pathConstraints.push(data);
				}
			}
			if (root.skins) {
				for (var skinName in root.skins) {
					var skinMap = root.skins[skinName];
					var skin = new spine.Skin(skinName);
					for (var slotName in skinMap) {
						var slotIndex = skeletonData.findSlotIndex(slotName);
						if (slotIndex == -1)
							throw new Error("Slot not found: " + slotName);
						var slotMap = skinMap[slotName];
						for (var entryName in slotMap) {
							var attachment = this.readAttachment(slotMap[entryName], skin, slotIndex, entryName);
							if (attachment != null)
								skin.addAttachment(slotIndex, entryName, attachment);
						}
					}
					skeletonData.skins.push(skin);
					if (skin.name == "default")
						skeletonData.defaultSkin = skin;
				}
			}
			for (var i = 0, n = this.linkedMeshes.length; i < n; i++) {
				var linkedMesh = this.linkedMeshes[i];
				var skin = linkedMesh.skin == null ? skeletonData.defaultSkin : skeletonData.findSkin(linkedMesh.skin);
				if (skin == null)
					throw new Error("Skin not found: " + linkedMesh.skin);
				var parent_3 = skin.getAttachment(linkedMesh.slotIndex, linkedMesh.parent);
				if (parent_3 == null)
					throw new Error("Parent mesh not found: " + linkedMesh.parent);
				linkedMesh.mesh.setParentMesh(parent_3);
				linkedMesh.mesh.updateUVs();
			}
			this.linkedMeshes.length = 0;
			if (root.events) {
				for (var eventName in root.events) {
					var eventMap = root.events[eventName];
					var data = new spine.EventData(eventName);
					data.intValue = this.getValue(eventMap, "int", 0);
					data.floatValue = this.getValue(eventMap, "float", 0);
					data.stringValue = this.getValue(eventMap, "string", null);
					skeletonData.events.push(data);
				}
			}
			if (root.animations) {
				for (var animationName in root.animations) {
					var animationMap = root.animations[animationName];
					this.readAnimation(animationMap, animationName, skeletonData);
				}
			}
			return skeletonData;
		};
		SkeletonJson.prototype.readAttachment = function (map, skin, slotIndex, name) {
			var scale = this.scale;
			name = this.getValue(map, "name", name);
			var type = this.getValue(map, "type", "region");
			switch (type) {
				case "region": {
					var path = this.getValue(map, "path", name);
					var region = this.attachmentLoader.newRegionAttachment(skin, name, path);
					if (region == null)
						return null;
					region.path = path;
					region.x = this.getValue(map, "x", 0) * scale;
					region.y = this.getValue(map, "y", 0) * scale;
					region.scaleX = this.getValue(map, "scaleX", 1);
					region.scaleY = this.getValue(map, "scaleY", 1);
					region.rotation = this.getValue(map, "rotation", 0);
					region.width = map.width * scale;
					region.height = map.height * scale;
					var color = this.getValue(map, "color", null);
					if (color != null)
						region.color.setFromString(color);
					region.updateOffset();
					return region;
				}
				case "boundingbox": {
					var box = this.attachmentLoader.newBoundingBoxAttachment(skin, name);
					if (box == null)
						return null;
					this.readVertices(map, box, map.vertexCount << 1);
					var color = this.getValue(map, "color", null);
					if (color != null)
						box.color.setFromString(color);
					return box;
				}
				case "mesh":
				case "linkedmesh": {
					var path = this.getValue(map, "path", name);
					var mesh = this.attachmentLoader.newMeshAttachment(skin, name, path);
					if (mesh == null)
						return null;
					mesh.path = path;
					var color = this.getValue(map, "color", null);
					if (color != null)
						mesh.color.setFromString(color);
					var parent_4 = this.getValue(map, "parent", null);
					if (parent_4 != null) {
						mesh.inheritDeform = this.getValue(map, "deform", true);
						this.linkedMeshes.push(new LinkedMesh(mesh, this.getValue(map, "skin", null), slotIndex, parent_4));
						return mesh;
					}
					var uvs = map.uvs;
					this.readVertices(map, mesh, uvs.length);
					mesh.triangles = map.triangles;
					mesh.regionUVs = uvs;
					mesh.updateUVs();
					mesh.hullLength = this.getValue(map, "hull", 0) * 2;
					return mesh;
				}
				case "path": {
					var path = this.attachmentLoader.newPathAttachment(skin, name);
					if (path == null)
						return null;
					path.closed = this.getValue(map, "closed", false);
					path.constantSpeed = this.getValue(map, "constantSpeed", true);
					var vertexCount = map.vertexCount;
					this.readVertices(map, path, vertexCount << 1);
					var lengths = spine.Utils.newArray(vertexCount / 3, 0);
					for (var i = 0; i < map.lengths.length; i++)
						lengths[i++] = map.lengths[i] * scale;
					path.lengths = lengths;
					var color = this.getValue(map, "color", null);
					if (color != null)
						path.color.setFromString(color);
					return path;
				}
			}
			return null;
		};
		SkeletonJson.prototype.readVertices = function (map, attachment, verticesLength) {
			var scale = this.scale;
			attachment.worldVerticesLength = verticesLength;
			var vertices = map.vertices;
			if (verticesLength == vertices.length) {
				if (scale != 1) {
					for (var i = 0, n = vertices.length; i < n; i++)
						vertices[i] *= scale;
				}
				attachment.vertices = spine.Utils.toFloatArray(vertices);
				return;
			}
			var weights = new Array();
			var bones = new Array();
			for (var i = 0, n = vertices.length; i < n;) {
				var boneCount = vertices[i++];
				bones.push(boneCount);
				for (var nn = i + boneCount * 4; i < nn; i += 4) {
					bones.push(vertices[i]);
					weights.push(vertices[i + 1] * scale);
					weights.push(vertices[i + 2] * scale);
					weights.push(vertices[i + 3]);
				}
			}
			attachment.bones = bones;
			attachment.vertices = spine.Utils.toFloatArray(weights);
		};
		SkeletonJson.prototype.readAnimation = function (map, name, skeletonData) {
			var scale = this.scale;
			var timelines = new Array();
			var duration = 0;
			if (map.slots) {
				for (var slotName in map.slots) {
					var slotMap = map.slots[slotName];
					var slotIndex = skeletonData.findSlotIndex(slotName);
					if (slotIndex == -1)
						throw new Error("Slot not found: " + slotName);
					for (var timelineName in slotMap) {
						var timelineMap = slotMap[timelineName];
						if (timelineName == "color") {
							var timeline = new spine.ColorTimeline(timelineMap.length);
							timeline.slotIndex = slotIndex;
							var frameIndex = 0;
							for (var i = 0; i < timelineMap.length; i++) {
								var valueMap = timelineMap[i];
								var color = new spine.Color();
								color.setFromString(valueMap.color);
								timeline.setFrame(frameIndex, valueMap.time, color.r, color.g, color.b, color.a);
								this.readCurve(valueMap, timeline, frameIndex);
								frameIndex++;
							}
							timelines.push(timeline);
							duration = Math.max(duration, timeline.frames[(timeline.getFrameCount() - 1) * spine.ColorTimeline.ENTRIES]);
						}
						else if (timelineName = "attachment") {
							var timeline = new spine.AttachmentTimeline(timelineMap.length);
							timeline.slotIndex = slotIndex;
							var frameIndex = 0;
							for (var i = 0; i < timelineMap.length; i++) {
								var valueMap = timelineMap[i];
								timeline.setFrame(frameIndex++, valueMap.time, valueMap.name);
							}
							timelines.push(timeline);
							duration = Math.max(duration, timeline.frames[timeline.getFrameCount() - 1]);
						}
						else
							throw new Error("Invalid timeline type for a slot: " + timelineName + " (" + slotName + ")");
					}
				}
			}
			if (map.bones) {
				for (var boneName in map.bones) {
					var boneMap = map.bones[boneName];
					var boneIndex = skeletonData.findBoneIndex(boneName);
					if (boneIndex == -1)
						throw new Error("Bone not found: " + boneName);
					for (var timelineName in boneMap) {
						var timelineMap = boneMap[timelineName];
						if (timelineName === "rotate") {
							var timeline = new spine.RotateTimeline(timelineMap.length);
							timeline.boneIndex = boneIndex;
							var frameIndex = 0;
							for (var i = 0; i < timelineMap.length; i++) {
								var valueMap = timelineMap[i];
								timeline.setFrame(frameIndex, valueMap.time, valueMap.angle);
								this.readCurve(valueMap, timeline, frameIndex);
								frameIndex++;
							}
							timelines.push(timeline);
							duration = Math.max(duration, timeline.frames[(timeline.getFrameCount() - 1) * spine.RotateTimeline.ENTRIES]);
						}
						else if (timelineName === "translate" || timelineName === "scale" || timelineName === "shear") {
							var timeline = null;
							var timelineScale = 1;
							if (timelineName === "scale")
								timeline = new spine.ScaleTimeline(timelineMap.length);
							else if (timelineName === "shear")
								timeline = new spine.ShearTimeline(timelineMap.length);
							else {
								timeline = new spine.TranslateTimeline(timelineMap.length);
								timelineScale = scale;
							}
							timeline.boneIndex = boneIndex;
							var frameIndex = 0;
							for (var i = 0; i < timelineMap.length; i++) {
								var valueMap = timelineMap[i];
								var x = this.getValue(valueMap, "x", 0), y = this.getValue(valueMap, "y", 0);
								timeline.setFrame(frameIndex, valueMap.time, x * timelineScale, y * timelineScale);
								this.readCurve(valueMap, timeline, frameIndex);
								frameIndex++;
							}
							timelines.push(timeline);
							duration = Math.max(duration, timeline.frames[(timeline.getFrameCount() - 1) * spine.TranslateTimeline.ENTRIES]);
						}
						else
							throw new Error("Invalid timeline type for a bone: " + timelineName + " (" + boneName + ")");
					}
				}
			}
			if (map.ik) {
				for (var constraintName in map.ik) {
					var constraintMap = map.ik[constraintName];
					var constraint = skeletonData.findIkConstraint(constraintName);
					var timeline = new spine.IkConstraintTimeline(constraintMap.length);
					timeline.ikConstraintIndex = skeletonData.ikConstraints.indexOf(constraint);
					var frameIndex = 0;
					for (var i = 0; i < constraintMap.length; i++) {
						var valueMap = constraintMap[i];
						timeline.setFrame(frameIndex, valueMap.time, this.getValue(valueMap, "mix", 1), this.getValue(valueMap, "bendPositive", true) ? 1 : -1);
						this.readCurve(valueMap, timeline, frameIndex);
						frameIndex++;
					}
					timelines.push(timeline);
					duration = Math.max(duration, timeline.frames[(timeline.getFrameCount() - 1) * spine.IkConstraintTimeline.ENTRIES]);
				}
			}
			if (map.transform) {
				for (var constraintName in map.transform) {
					var constraintMap = map.transform[constraintName];
					var constraint = skeletonData.findTransformConstraint(constraintName);
					var timeline = new spine.TransformConstraintTimeline(constraintMap.length);
					timeline.transformConstraintIndex = skeletonData.transformConstraints.indexOf(constraint);
					var frameIndex = 0;
					for (var i = 0; i < constraintMap.length; i++) {
						var valueMap = constraintMap[i];
						timeline.setFrame(frameIndex, valueMap.time, this.getValue(valueMap, "rotateMix", 1), this.getValue(valueMap, "translateMix", 1), this.getValue(valueMap, "scaleMix", 1), this.getValue(valueMap, "shearMix", 1));
						this.readCurve(valueMap, timeline, frameIndex);
						frameIndex++;
					}
					timelines.push(timeline);
					duration = Math.max(duration, timeline.frames[(timeline.getFrameCount() - 1) * spine.TransformConstraintTimeline.ENTRIES]);
				}
			}
			if (map.paths) {
				for (var constraintName in map.paths) {
					var constraintMap = map.paths[constraintName];
					var index = skeletonData.findPathConstraintIndex(constraintName);
					if (index == -1)
						throw new Error("Path constraint not found: " + constraintName);
					var data = skeletonData.pathConstraints[index];
					for (var timelineName in constraintMap) {
						var timelineMap = constraintMap[timelineName];
						if (timelineName === "position" || timelineName === "spacing") {
							var timeline = null;
							var timelineScale = 1;
							if (timelineName === "spacing") {
								timeline = new spine.PathConstraintSpacingTimeline(timelineMap.length);
								if (data.spacingMode == spine.SpacingMode.Length || data.spacingMode == spine.SpacingMode.Fixed)
									timelineScale = scale;
							}
							else {
								timeline = new spine.PathConstraintPositionTimeline(timelineMap.length);
								if (data.positionMode == spine.PositionMode.Fixed)
									timelineScale = scale;
							}
							timeline.pathConstraintIndex = index;
							var frameIndex = 0;
							for (var i = 0; i < timelineMap.length; i++) {
								var valueMap = timelineMap[i];
								timeline.setFrame(frameIndex, valueMap.time, this.getValue(valueMap, timelineName, 0) * timelineScale);
								this.readCurve(valueMap, timeline, frameIndex);
								frameIndex++;
							}
							timelines.push(timeline);
							duration = Math.max(duration, timeline.frames[(timeline.getFrameCount() - 1) * spine.PathConstraintPositionTimeline.ENTRIES]);
						}
						else if (timelineName === "mix") {
							var timeline = new spine.PathConstraintMixTimeline(timelineMap.length);
							timeline.pathConstraintIndex = index;
							var frameIndex = 0;
							for (var i = 0; i < timelineMap.length; i++) {
								var valueMap = timelineMap[i];
								timeline.setFrame(frameIndex, valueMap.time, this.getValue(valueMap, "rotateMix", 1), this.getValue(valueMap, "translateMix", 1));
								this.readCurve(valueMap, timeline, frameIndex);
								frameIndex++;
							}
							timelines.push(timeline);
							duration = Math.max(duration, timeline.frames[(timeline.getFrameCount() - 1) * spine.PathConstraintMixTimeline.ENTRIES]);
						}
					}
				}
			}
			if (map.deform) {
				for (var deformName in map.deform) {
					var deformMap = map.deform[deformName];
					var skin = skeletonData.findSkin(deformName);
					if (skin == null)
						throw new Error("Skin not found: " + deformName);
					for (var slotName in deformMap) {
						var slotMap = deformMap[slotName];
						var slotIndex = skeletonData.findSlotIndex(slotName);
						if (slotIndex == -1)
							throw new Error("Slot not found: " + slotMap.name);
						for (var timelineName in slotMap) {
							var timelineMap = slotMap[timelineName];
							var attachment = skin.getAttachment(slotIndex, timelineName);
							if (attachment == null)
								throw new Error("Deform attachment not found: " + timelineMap.name);
							var weighted = attachment.bones != null;
							var vertices = attachment.vertices;
							var deformLength = weighted ? vertices.length / 3 * 2 : vertices.length;
							var timeline = new spine.DeformTimeline(timelineMap.length);
							timeline.slotIndex = slotIndex;
							timeline.attachment = attachment;
							var frameIndex = 0;
							for (var j = 0; j < timelineMap.length; j++) {
								var valueMap = timelineMap[j];
								var deform = void 0;
								var verticesValue = this.getValue(valueMap, "vertices", null);
								if (verticesValue == null)
									deform = weighted ? spine.Utils.newFloatArray(deformLength) : vertices;
								else {
									deform = spine.Utils.newFloatArray(deformLength);
									var start = this.getValue(valueMap, "offset", 0);
									spine.Utils.arrayCopy(verticesValue, 0, deform, start, verticesValue.length);
									if (scale != 1) {
										for (var i = start, n = i + verticesValue.length; i < n; i++)
											deform[i] *= scale;
									}
									if (!weighted) {
										for (var i = 0; i < deformLength; i++)
											deform[i] += vertices[i];
									}
								}
								timeline.setFrame(frameIndex, valueMap.time, deform);
								this.readCurve(valueMap, timeline, frameIndex);
								frameIndex++;
							}
							timelines.push(timeline);
							duration = Math.max(duration, timeline.frames[timeline.getFrameCount() - 1]);
						}
					}
				}
			}
			var drawOrderNode = map.drawOrder;
			if (drawOrderNode == null)
				drawOrderNode = map.draworder;
			if (drawOrderNode != null) {
				var timeline = new spine.DrawOrderTimeline(drawOrderNode.length);
				var slotCount = skeletonData.slots.length;
				var frameIndex = 0;
				for (var j = 0; j < drawOrderNode.length; j++) {
					var drawOrderMap = drawOrderNode[j];
					var drawOrder = null;
					var offsets = this.getValue(drawOrderMap, "offsets", null);
					if (offsets != null) {
						drawOrder = spine.Utils.newArray(slotCount, -1);
						var unchanged = spine.Utils.newArray(slotCount - offsets.length, 0);
						var originalIndex = 0, unchangedIndex = 0;
						for (var i = 0; i < offsets.length; i++) {
							var offsetMap = offsets[i];
							var slotIndex = skeletonData.findSlotIndex(offsetMap.slot);
							if (slotIndex == -1)
								throw new Error("Slot not found: " + offsetMap.slot);
							while (originalIndex != slotIndex)
								unchanged[unchangedIndex++] = originalIndex++;
							drawOrder[originalIndex + offsetMap.offset] = originalIndex++;
						}
						while (originalIndex < slotCount)
							unchanged[unchangedIndex++] = originalIndex++;
						for (var i = slotCount - 1; i >= 0; i--)
							if (drawOrder[i] == -1)
								drawOrder[i] = unchanged[--unchangedIndex];
					}
					timeline.setFrame(frameIndex++, drawOrderMap.time, drawOrder);
				}
				timelines.push(timeline);
				duration = Math.max(duration, timeline.frames[timeline.getFrameCount() - 1]);
			}
			if (map.events) {
				var timeline = new spine.EventTimeline(map.events.length);
				var frameIndex = 0;
				for (var i = 0; i < map.events.length; i++) {
					var eventMap = map.events[i];
					var eventData = skeletonData.findEvent(eventMap.name);
					if (eventData == null)
						throw new Error("Event not found: " + eventMap.name);
					var event_3 = new spine.Event(eventMap.time, eventData);
					event_3.intValue = this.getValue(eventMap, "int", eventData.intValue);
					event_3.floatValue = this.getValue(eventMap, "float", eventData.floatValue);
					event_3.stringValue = this.getValue(eventMap, "string", eventData.stringValue);
					timeline.setFrame(frameIndex++, event_3);
				}
				timelines.push(timeline);
				duration = Math.max(duration, timeline.frames[timeline.getFrameCount() - 1]);
			}
			if (isNaN(duration)) {
				throw new Error("Error while parsing animation, duration is NaN");
			}
			skeletonData.animations.push(new spine.Animation(name, timelines, duration));
		};
		SkeletonJson.prototype.readCurve = function (map, timeline, frameIndex) {
			if (!map.curve)
				return;
			if (map.curve === "stepped")
				timeline.setStepped(frameIndex);
			else if (Object.prototype.toString.call(map.curve) === '[object Array]') {
				var curve = map.curve;
				timeline.setCurve(frameIndex, curve[0], curve[1], curve[2], curve[3]);
			}
		};
		SkeletonJson.prototype.getValue = function (map, prop, defaultValue) {
			return map[prop] !== undefined ? map[prop] : defaultValue;
		};
		SkeletonJson.blendModeFromString = function (str) {
			str = str.toLowerCase();
			if (str == "normal")
				return spine.BlendMode.Normal;
			if (str == "additive")
				return spine.BlendMode.Additive;
			if (str == "multiply")
				return spine.BlendMode.Multiply;
			if (str == "screen")
				return spine.BlendMode.Screen;
			throw new Error("Unknown blend mode: " + str);
		};
		SkeletonJson.positionModeFromString = function (str) {
			str = str.toLowerCase();
			if (str == "fixed")
				return spine.PositionMode.Fixed;
			if (str == "percent")
				return spine.PositionMode.Percent;
			throw new Error("Unknown position mode: " + str);
		};
		SkeletonJson.spacingModeFromString = function (str) {
			str = str.toLowerCase();
			if (str == "length")
				return spine.SpacingMode.Length;
			if (str == "fixed")
				return spine.SpacingMode.Fixed;
			if (str == "percent")
				return spine.SpacingMode.Percent;
			throw new Error("Unknown position mode: " + str);
		};
		SkeletonJson.rotateModeFromString = function (str) {
			str = str.toLowerCase();
			if (str == "tangent")
				return spine.RotateMode.Tangent;
			if (str == "chain")
				return spine.RotateMode.Chain;
			if (str == "chainscale")
				return spine.RotateMode.ChainScale;
			throw new Error("Unknown rotate mode: " + str);
		};
		SkeletonJson.transformModeFromString = function (str) {
			str = str.toLowerCase();
			if (str == "normal")
				return spine.TransformMode.Normal;
			if (str == "onlytranslation")
				return spine.TransformMode.OnlyTranslation;
			if (str == "norotationorreflection")
				return spine.TransformMode.NoRotationOrReflection;
			if (str == "noscale")
				return spine.TransformMode.NoScale;
			if (str == "noscaleorreflection")
				return spine.TransformMode.NoScaleOrReflection;
			throw new Error("Unknown transform mode: " + str);
		};
		return SkeletonJson;
	}());
	spine.SkeletonJson = SkeletonJson;
	var LinkedMesh = (function () {
		function LinkedMesh(mesh, skin, slotIndex, parent) {
			this.mesh = mesh;
			this.skin = skin;
			this.slotIndex = slotIndex;
			this.parent = parent;
		}
		return LinkedMesh;
	}());
})(spine || (spine = {}));
var spine;
(function (spine) {
	var Skin = (function () {
		function Skin(name) {
			this.attachments = new Array();
			if (name == null)
				throw new Error("name cannot be null.");
			this.name = name;
		}
		Skin.prototype.addAttachment = function (slotIndex, name, attachment) {
			if (attachment == null)
				throw new Error("attachment cannot be null.");
			var attachments = this.attachments;
			if (slotIndex >= attachments.length)
				attachments.length = slotIndex + 1;
			if (!attachments[slotIndex])
				attachments[slotIndex] = {};
			attachments[slotIndex][name] = attachment;
		};
		Skin.prototype.getAttachment = function (slotIndex, name) {
			var dictionary = this.attachments[slotIndex];
			return dictionary ? dictionary[name] : null;
		};
		Skin.prototype.attachAll = function (skeleton, oldSkin) {
			var slotIndex = 0;
			for (var i = 0; i < skeleton.slots.length; i++) {
				var slot = skeleton.slots[i];
				var slotAttachment = slot.getAttachment();
				if (slotAttachment && slotIndex < oldSkin.attachments.length) {
					var dictionary = oldSkin.attachments[slotIndex];
					for (var key in dictionary) {
						var skinAttachment = dictionary[key];
						if (slotAttachment == skinAttachment) {
							var attachment = this.getAttachment(slotIndex, key);
							if (attachment != null)
								slot.setAttachment(attachment);
							break;
						}
					}
				}
				slotIndex++;
			}
		};
		return Skin;
	}());
	spine.Skin = Skin;
})(spine || (spine = {}));
var spine;
(function (spine) {
	var Slot = (function () {
		function Slot(data, bone) {
			this.attachmentVertices = new Array();
			if (data == null)
				throw new Error("data cannot be null.");
			if (bone == null)
				throw new Error("bone cannot be null.");
			this.data = data;
			this.bone = bone;
			this.color = new spine.Color();
			this.setToSetupPose();
		}
		Slot.prototype.getAttachment = function () {
			return this.attachment;
		};
		Slot.prototype.setAttachment = function (attachment) {
			if (this.attachment == attachment)
				return;
			this.attachment = attachment;
			this.attachmentTime = this.bone.skeleton.time;
			this.attachmentVertices.length = 0;
		};
		Slot.prototype.setAttachmentTime = function (time) {
			this.attachmentTime = this.bone.skeleton.time - time;
		};
		Slot.prototype.getAttachmentTime = function () {
			return this.bone.skeleton.time - this.attachmentTime;
		};
		Slot.prototype.setToSetupPose = function () {
			this.color.setFromColor(this.data.color);
			if (this.data.attachmentName == null)
				this.attachment = null;
			else {
				this.attachment = null;
				this.setAttachment(this.bone.skeleton.getAttachment(this.data.index, this.data.attachmentName));
			}
		};
		return Slot;
	}());
	spine.Slot = Slot;
})(spine || (spine = {}));
var spine;
(function (spine) {
	var SlotData = (function () {
		function SlotData(index, name, boneData) {
			this.color = new spine.Color(1, 1, 1, 1);
			if (index < 0)
				throw new Error("index must be >= 0.");
			if (name == null)
				throw new Error("name cannot be null.");
			if (boneData == null)
				throw new Error("boneData cannot be null.");
			this.index = index;
			this.name = name;
			this.boneData = boneData;
		}
		return SlotData;
	}());
	spine.SlotData = SlotData;
})(spine || (spine = {}));
var spine;
(function (spine) {
	var TextureAtlas = (function () {
		function TextureAtlas(atlasText, textureLoader) {
			this.pages = new Array();
			this.regions = new Array();
			this.load(atlasText, textureLoader);
		}
		TextureAtlas.prototype.load = function (atlasText, textureLoader) {
			if (textureLoader == null)
				throw new Error("textureLoader cannot be null.");
			var reader = new TextureAtlasReader(atlasText);
			var tuple = new Array(4);
			var page = null;
			while (true) {
				var line = reader.readLine();
				if (line == null)
					break;
				line = line.trim();
				if (line.length == 0)
					page = null;
				else if (!page) {
					page = new TextureAtlasPage();
					page.name = line;
					if (reader.readTuple(tuple) == 2) {
						page.width = parseInt(tuple[0]);
						page.height = parseInt(tuple[1]);
						reader.readTuple(tuple);
					}
					reader.readTuple(tuple);
					page.minFilter = spine.Texture.filterFromString(tuple[0]);
					page.magFilter = spine.Texture.filterFromString(tuple[1]);
					var direction = reader.readValue();
					page.uWrap = spine.TextureWrap.ClampToEdge;
					page.vWrap = spine.TextureWrap.ClampToEdge;
					if (direction == "x")
						page.uWrap = spine.TextureWrap.Repeat;
					else if (direction == "y")
						page.vWrap = spine.TextureWrap.Repeat;
					else if (direction == "xy")
						page.uWrap = page.vWrap = spine.TextureWrap.Repeat;
					page.texture = textureLoader(line);
					page.texture.setFilters(page.minFilter, page.magFilter);
					page.texture.setWraps(page.uWrap, page.vWrap);
					page.width = page.texture.getImage().width;
					page.height = page.texture.getImage().height;
					this.pages.push(page);
				}
				else {
					var region = new TextureAtlasRegion();
					region.name = line;
					region.page = page;
					region.rotate = reader.readValue() == "true";
					reader.readTuple(tuple);
					var x = parseInt(tuple[0]);
					var y = parseInt(tuple[1]);
					reader.readTuple(tuple);
					var width = parseInt(tuple[0]);
					var height = parseInt(tuple[1]);
					region.u = x / page.width;
					region.v = y / page.height;
					if (region.rotate) {
						region.u2 = (x + height) / page.width;
						region.v2 = (y + width) / page.height;
					}
					else {
						region.u2 = (x + width) / page.width;
						region.v2 = (y + height) / page.height;
					}
					region.x = x;
					region.y = y;
					region.width = Math.abs(width);
					region.height = Math.abs(height);
					if (reader.readTuple(tuple) == 4) {
						if (reader.readTuple(tuple) == 4) {
							reader.readTuple(tuple);
						}
					}
					region.originalWidth = parseInt(tuple[0]);
					region.originalHeight = parseInt(tuple[1]);
					reader.readTuple(tuple);
					region.offsetX = parseInt(tuple[0]);
					region.offsetY = parseInt(tuple[1]);
					region.index = parseInt(reader.readValue());
					region.texture = page.texture;
					this.regions.push(region);
				}
			}
		};
		TextureAtlas.prototype.findRegion = function (name) {
			for (var i = 0; i < this.regions.length; i++) {
				if (this.regions[i].name == name) {
					return this.regions[i];
				}
			}
			return null;
		};
		TextureAtlas.prototype.dispose = function () {
			for (var i = 0; i < this.pages.length; i++) {
				this.pages[i].texture.dispose();
			}
		};
		return TextureAtlas;
	}());
	spine.TextureAtlas = TextureAtlas;
	var TextureAtlasReader = (function () {
		function TextureAtlasReader(text) {
			this.index = 0;
			this.lines = text.split(/\r\n|\r|\n/);
		}
		TextureAtlasReader.prototype.readLine = function () {
			if (this.index >= this.lines.length)
				return null;
			return this.lines[this.index++];
		};
		TextureAtlasReader.prototype.readValue = function () {
			var line = this.readLine();
			var colon = line.indexOf(":");
			if (colon == -1)
				throw new Error("Invalid line: " + line);
			return line.substring(colon + 1).trim();
		};
		TextureAtlasReader.prototype.readTuple = function (tuple) {
			var line = this.readLine();
			var colon = line.indexOf(":");
			if (colon == -1)
				throw new Error("Invalid line: " + line);
			var i = 0, lastMatch = colon + 1;
			for (; i < 3; i++) {
				var comma = line.indexOf(",", lastMatch);
				if (comma == -1)
					break;
				tuple[i] = line.substr(lastMatch, comma - lastMatch).trim();
				lastMatch = comma + 1;
			}
			tuple[i] = line.substring(lastMatch).trim();
			return i + 1;
		};
		return TextureAtlasReader;
	}());
	var TextureAtlasPage = (function () {
		function TextureAtlasPage() {
		}
		return TextureAtlasPage;
	}());
	spine.TextureAtlasPage = TextureAtlasPage;
	var TextureAtlasRegion = (function (_super) {
		__extends(TextureAtlasRegion, _super);
		function TextureAtlasRegion() {
			_super.apply(this, arguments);
		}
		return TextureAtlasRegion;
	}(spine.TextureRegion));
	spine.TextureAtlasRegion = TextureAtlasRegion;
})(spine || (spine = {}));
var spine;
(function (spine) {
	var TransformConstraint = (function () {
		function TransformConstraint(data, skeleton) {
			this.rotateMix = 0;
			this.translateMix = 0;
			this.scaleMix = 0;
			this.shearMix = 0;
			this.temp = new spine.Vector2();
			if (data == null)
				throw new Error("data cannot be null.");
			if (skeleton == null)
				throw new Error("skeleton cannot be null.");
			this.data = data;
			this.rotateMix = data.rotateMix;
			this.translateMix = data.translateMix;
			this.scaleMix = data.scaleMix;
			this.shearMix = data.shearMix;
			this.bones = new Array();
			for (var i = 0; i < data.bones.length; i++)
				this.bones.push(skeleton.findBone(data.bones[i].name));
			this.target = skeleton.findBone(data.target.name);
		}
		TransformConstraint.prototype.apply = function () {
			this.update();
		};
		TransformConstraint.prototype.update = function () {
			var rotateMix = this.rotateMix, translateMix = this.translateMix, scaleMix = this.scaleMix, shearMix = this.shearMix;
			var target = this.target;
			var ta = target.a, tb = target.b, tc = target.c, td = target.d;
			var bones = this.bones;
			for (var i = 0, n = bones.length; i < n; i++) {
				var bone = bones[i];
				var modified = false;
				if (rotateMix != 0) {
					var a = bone.a, b = bone.b, c = bone.c, d = bone.d;
					var r = Math.atan2(tc, ta) - Math.atan2(c, a) + this.data.offsetRotation * spine.MathUtils.degRad;
					if (r > spine.MathUtils.PI)
						r -= spine.MathUtils.PI2;
					else if (r < -spine.MathUtils.PI)
						r += spine.MathUtils.PI2;
					r *= rotateMix;
					var cos = Math.cos(r), sin = Math.sin(r);
					bone.a = cos * a - sin * c;
					bone.b = cos * b - sin * d;
					bone.c = sin * a + cos * c;
					bone.d = sin * b + cos * d;
					modified = true;
				}
				if (translateMix != 0) {
					var temp = this.temp;
					target.localToWorld(temp.set(this.data.offsetX, this.data.offsetY));
					bone.worldX += (temp.x - bone.worldX) * translateMix;
					bone.worldY += (temp.y - bone.worldY) * translateMix;
					modified = true;
				}
				if (scaleMix > 0) {
					var s = Math.sqrt(bone.a * bone.a + bone.c * bone.c);
					var ts = Math.sqrt(ta * ta + tc * tc);
					if (s > 0.00001)
						s = (s + (ts - s + this.data.offsetScaleX) * scaleMix) / s;
					bone.a *= s;
					bone.c *= s;
					s = Math.sqrt(bone.b * bone.b + bone.d * bone.d);
					ts = Math.sqrt(tb * tb + td * td);
					if (s > 0.00001)
						s = (s + (ts - s + this.data.offsetScaleY) * scaleMix) / s;
					bone.b *= s;
					bone.d *= s;
					modified = true;
				}
				if (shearMix > 0) {
					var b = bone.b, d = bone.d;
					var by = Math.atan2(d, b);
					var r = Math.atan2(td, tb) - Math.atan2(tc, ta) - (by - Math.atan2(bone.c, bone.a));
					if (r > spine.MathUtils.PI)
						r -= spine.MathUtils.PI2;
					else if (r < -spine.MathUtils.PI)
						r += spine.MathUtils.PI2;
					r = by + (r + this.data.offsetShearY * spine.MathUtils.degRad) * shearMix;
					var s = Math.sqrt(b * b + d * d);
					bone.b = Math.cos(r) * s;
					bone.d = Math.sin(r) * s;
					modified = true;
				}
				if (modified)
					bone.appliedValid = false;
			}
		};
		TransformConstraint.prototype.getOrder = function () {
			return this.data.order;
		};
		return TransformConstraint;
	}());
	spine.TransformConstraint = TransformConstraint;
})(spine || (spine = {}));
var spine;
(function (spine) {
	var TransformConstraintData = (function () {
		function TransformConstraintData(name) {
			this.order = 0;
			this.bones = new Array();
			this.rotateMix = 0;
			this.translateMix = 0;
			this.scaleMix = 0;
			this.shearMix = 0;
			this.offsetRotation = 0;
			this.offsetX = 0;
			this.offsetY = 0;
			this.offsetScaleX = 0;
			this.offsetScaleY = 0;
			this.offsetShearY = 0;
			if (name == null)
				throw new Error("name cannot be null.");
			this.name = name;
		}
		return TransformConstraintData;
	}());
	spine.TransformConstraintData = TransformConstraintData;
})(spine || (spine = {}));
var spine;
(function (spine) {
	var Color = (function () {
		function Color(r, g, b, a) {
			if (r === void 0) { r = 0; }
			if (g === void 0) { g = 0; }
			if (b === void 0) { b = 0; }
			if (a === void 0) { a = 0; }
			this.r = r;
			this.g = g;
			this.b = b;
			this.a = a;
		}
		Color.prototype.set = function (r, g, b, a) {
			this.r = r;
			this.g = g;
			this.b = b;
			this.a = a;
			this.clamp();
			return this;
		};
		Color.prototype.setFromColor = function (c) {
			this.r = c.r;
			this.g = c.g;
			this.b = c.b;
			this.a = c.a;
			return this;
		};
		Color.prototype.setFromString = function (hex) {
			hex = hex.charAt(0) == '#' ? hex.substr(1) : hex;
			this.r = parseInt(hex.substr(0, 2), 16) / 255.0;
			this.g = parseInt(hex.substr(2, 2), 16) / 255.0;
			this.b = parseInt(hex.substr(4, 2), 16) / 255.0;
			this.a = (hex.length != 8 ? 255 : parseInt(hex.substr(6, 2), 16)) / 255.0;
			return this;
		};
		Color.prototype.add = function (r, g, b, a) {
			this.r += r;
			this.g += g;
			this.b += b;
			this.a += a;
			this.clamp();
			return this;
		};
		Color.prototype.clamp = function () {
			if (this.r < 0)
				this.r = 0;
			else if (this.r > 1)
				this.r = 1;
			if (this.g < 0)
				this.g = 0;
			else if (this.g > 1)
				this.g = 1;
			if (this.b < 0)
				this.b = 0;
			else if (this.b > 1)
				this.b = 1;
			if (this.a < 0)
				this.a = 0;
			else if (this.a > 1)
				this.a = 1;
			return this;
		};
		Color.WHITE = new Color(1, 1, 1, 1);
		Color.RED = new Color(1, 0, 0, 1);
		Color.GREEN = new Color(0, 1, 0, 1);
		Color.BLUE = new Color(0, 0, 1, 1);
		Color.MAGENTA = new Color(1, 0, 1, 1);
		return Color;
	}());
	spine.Color = Color;
	var MathUtils = (function () {
		function MathUtils() {
		}
		MathUtils.clamp = function (value, min, max) {
			if (value < min)
				return min;
			if (value > max)
				return max;
			return value;
		};
		MathUtils.cosDeg = function (degrees) {
			return Math.cos(degrees * MathUtils.degRad);
		};
		MathUtils.sinDeg = function (degrees) {
			return Math.sin(degrees * MathUtils.degRad);
		};
		MathUtils.signum = function (value) {
			return value >= 0 ? 1 : -1;
		};
		MathUtils.toInt = function (x) {
			return x > 0 ? Math.floor(x) : Math.ceil(x);
		};
		MathUtils.cbrt = function (x) {
			var y = Math.pow(Math.abs(x), 1 / 3);
			return x < 0 ? -y : y;
		};
		MathUtils.PI = 3.1415927;
		MathUtils.PI2 = MathUtils.PI * 2;
		MathUtils.radiansToDegrees = 180 / MathUtils.PI;
		MathUtils.radDeg = MathUtils.radiansToDegrees;
		MathUtils.degreesToRadians = MathUtils.PI / 180;
		MathUtils.degRad = MathUtils.degreesToRadians;
		return MathUtils;
	}());
	spine.MathUtils = MathUtils;
	var Utils = (function () {
		function Utils() {
		}
		Utils.arrayCopy = function (source, sourceStart, dest, destStart, numElements) {
			for (var i = sourceStart, j = destStart; i < sourceStart + numElements; i++, j++) {
				dest[j] = source[i];
			}
		};
		Utils.setArraySize = function (array, size, value) {
			if (value === void 0) { value = 0; }
			var oldSize = array.length;
			if (oldSize == size)
				return array;
			array.length = size;
			if (oldSize < size) {
				for (var i = oldSize; i < size; i++)
					array[i] = value;
			}
			return array;
		};
		Utils.newArray = function (size, defaultValue) {
			var array = new Array(size);
			for (var i = 0; i < size; i++)
				array[i] = defaultValue;
			return array;
		};
		Utils.newFloatArray = function (size) {
			if (Utils.SUPPORTS_TYPED_ARRAYS) {
				return new Float32Array(size);
			}
			else {
				var array = new Array(size);
				for (var i = 0; i < array.length; i++)
					array[i] = 0;
				return array;
			}
		};
		Utils.toFloatArray = function (array) {
			return Utils.SUPPORTS_TYPED_ARRAYS ? new Float32Array(array) : array;
		};
		Utils.SUPPORTS_TYPED_ARRAYS = typeof (Float32Array) !== "undefined";
		return Utils;
	}());
	spine.Utils = Utils;
	var DebugUtils = (function () {
		function DebugUtils() {
		}
		DebugUtils.logBones = function (skeleton) {
			for (var i = 0; i < skeleton.bones.length; i++) {
				var bone = skeleton.bones[i];
				console.log(bone.data.name + ", " + bone.a + ", " + bone.b + ", " + bone.c + ", " + bone.d + ", " + bone.worldX + ", " + bone.worldY);
			}
		};
		return DebugUtils;
	}());
	spine.DebugUtils = DebugUtils;
	var Pool = (function () {
		function Pool(instantiator) {
			this.items = new Array();
			this.instantiator = instantiator;
		}
		Pool.prototype.obtain = function () {
			return this.items.length > 0 ? this.items.pop() : this.instantiator();
		};
		Pool.prototype.free = function (item) {
			this.items.push(item);
		};
		Pool.prototype.freeAll = function (items) {
			for (var i = 0; i < items.length; i++)
				this.items[i] = items[i];
		};
		Pool.prototype.clear = function () {
			this.items.length = 0;
		};
		return Pool;
	}());
	spine.Pool = Pool;
	var Vector2 = (function () {
		function Vector2(x, y) {
			if (x === void 0) { x = 0; }
			if (y === void 0) { y = 0; }
			this.x = x;
			this.y = y;
		}
		Vector2.prototype.set = function (x, y) {
			this.x = x;
			this.y = y;
			return this;
		};
		Vector2.prototype.length = function () {
			var x = this.x;
			var y = this.y;
			return Math.sqrt(x * x + y * y);
		};
		Vector2.prototype.normalize = function () {
			var len = this.length();
			if (len != 0) {
				this.x /= len;
				this.y /= len;
			}
			return this;
		};
		return Vector2;
	}());
	spine.Vector2 = Vector2;
	var TimeKeeper = (function () {
		function TimeKeeper() {
			this.maxDelta = 0.064;
			this.framesPerSecond = 0;
			this.delta = 0;
			this.totalTime = 0;
			this.lastTime = Date.now() / 1000;
			this.frameCount = 0;
			this.frameTime = 0;
		}
		TimeKeeper.prototype.update = function () {
			var now = Date.now() / 1000;
			this.delta = now - this.lastTime;
			this.frameTime += this.delta;
			this.totalTime += this.delta;
			if (this.delta > this.maxDelta)
				this.delta = this.maxDelta;
			this.lastTime = now;
			this.frameCount++;
			if (this.frameTime > 1) {
				this.framesPerSecond = this.frameCount / this.frameTime;
				this.frameTime = 0;
				this.frameCount = 0;
			}
		};
		return TimeKeeper;
	}());
	spine.TimeKeeper = TimeKeeper;
})(spine || (spine = {}));
var spine;
(function (spine) {
	var threejs;
	(function (threejs) {
		var AssetManager = (function (_super) {
			__extends(AssetManager, _super);
			function AssetManager(pathPrefix) {
				if (pathPrefix === void 0) { pathPrefix = ""; }
				_super.call(this, function (image) {
					return new threejs.ThreeJsTexture(image);
				}, pathPrefix);
			}
			return AssetManager;
		}(spine.AssetManager));
		threejs.AssetManager = AssetManager;
	})(threejs = spine.threejs || (spine.threejs = {}));
})(spine || (spine = {}));
var spine;
(function (spine) {
	var threejs;
	(function (threejs) {
		var MeshBatcher = (function () {
			function MeshBatcher(mesh, maxVertices) {
				if (maxVertices === void 0) { maxVertices = 10920; }
				this.verticesLength = 0;
				this.indicesLength = 0;
				if (maxVertices > 10920)
					throw new Error("Can't have more than 10920 triangles per batch: " + maxVertices);
				var vertices = this.vertices = new Float32Array(maxVertices * MeshBatcher.VERTEX_SIZE);
				var indices = this.indices = new Uint16Array(maxVertices * 3);
				this.mesh = mesh;
				var geo = new THREE.BufferGeometry();
				var vertexBuffer = this.vertexBuffer = new THREE.InterleavedBuffer(vertices, MeshBatcher.VERTEX_SIZE);
				vertexBuffer.dynamic = true;
				geo.addAttribute("position", new THREE.InterleavedBufferAttribute(vertexBuffer, 3, 0, false));
				geo.addAttribute("color", new THREE.InterleavedBufferAttribute(vertexBuffer, 4, 3, false));
				geo.addAttribute("uv", new THREE.InterleavedBufferAttribute(vertexBuffer, 2, 7, false));
				geo.setIndex(new THREE.BufferAttribute(indices, 1));
				geo.getIndex().dynamic = true;
				geo.drawRange.start = 0;
				geo.drawRange.count = 0;
				mesh.geometry = geo;
			}
			MeshBatcher.prototype.begin = function () {
				this.verticesLength = 0;
				this.indicesLength = 0;
			};
			MeshBatcher.prototype.batch = function (vertices, indices, z) {
				if (z === void 0) { z = 0; }
				var indexStart = this.verticesLength / MeshBatcher.VERTEX_SIZE;
				var vertexBuffer = this.vertices;
				var i = this.verticesLength;
				var j = 0;
				for (; j < vertices.length;) {
					vertexBuffer[i++] = vertices[j++];
					vertexBuffer[i++] = vertices[j++];
					vertexBuffer[i++] = z;
					vertexBuffer[i++] = vertices[j++];
					vertexBuffer[i++] = vertices[j++];
					vertexBuffer[i++] = vertices[j++];
					vertexBuffer[i++] = vertices[j++];
					vertexBuffer[i++] = vertices[j++];
					vertexBuffer[i++] = vertices[j++];
				}
				this.verticesLength = i;
				var indicesArray = this.indices;
				for (i = this.indicesLength, j = 0; j < indices.length; i++, j++)
					indicesArray[i] = indices[j] + indexStart;
				this.indicesLength += indices.length;
			};
			MeshBatcher.prototype.end = function () {
				this.vertexBuffer.needsUpdate = true;
				this.vertexBuffer.updateRange.offset = 0;
				this.vertexBuffer.updateRange.count = this.verticesLength;
				var geo = this.mesh.geometry;
				geo.getIndex().needsUpdate = true;
				geo.getIndex().updateRange.offset = 0;
				geo.getIndex().updateRange.count = this.indicesLength;
				geo.drawRange.start = 0;
				geo.drawRange.count = this.indicesLength;
			};
			MeshBatcher.VERTEX_SIZE = 9;
			return MeshBatcher;
		}());
		threejs.MeshBatcher = MeshBatcher;
	})(threejs = spine.threejs || (spine.threejs = {}));
})(spine || (spine = {}));
var spine;
(function (spine) {
	var threejs;
	(function (threejs) {
		var SkeletonMesh = (function (_super) {
			__extends(SkeletonMesh, _super);
			function SkeletonMesh(skeletonData) {
				_super.call(this);
				this.zOffset = 0.1;
				this.skeleton = new spine.Skeleton(skeletonData);
				var animData = new spine.AnimationStateData(skeletonData);
				this.state = new spine.AnimationState(animData);
				var material = this.material = new THREE.MeshBasicMaterial();
				material.side = THREE.DoubleSide;
				material.transparent = true;
				material.alphaTest = 0.5;
				this.batcher = new threejs.MeshBatcher(this);
			}
			SkeletonMesh.prototype.update = function (deltaTime) {
				var state = this.state;
				var skeleton = this.skeleton;
				state.update(deltaTime);
				state.apply(skeleton);
				skeleton.updateWorldTransform();
				this.updateGeometry();
			};
			SkeletonMesh.prototype.updateGeometry = function () {
				var geometry = this.geometry;
				var numVertices = 0;
				var verticesLength = 0;
				var indicesLength = 0;
				var blendMode = null;
				var vertices = null;
				var triangles = null;
				var drawOrder = this.skeleton.drawOrder;
				var batcher = this.batcher;
				batcher.begin();
				var z = 0;
				var zOffset = this.zOffset;
				for (var i = 0, n = drawOrder.length; i < n; i++) {
					var slot = drawOrder[i];
					var attachment = slot.getAttachment();
					var texture = null;
					if (attachment instanceof spine.RegionAttachment) {
						var region = attachment;
						vertices = region.updateWorldVertices(slot, false);
						triangles = SkeletonMesh.QUAD_TRIANGLES;
						texture = region.region.renderObject.texture;
					}
					else if (attachment instanceof spine.MeshAttachment) {
						var mesh = attachment;
						vertices = mesh.updateWorldVertices(slot, false);
						triangles = mesh.triangles;
						texture = mesh.region.renderObject.texture;
					}
					else
						continue;
					if (texture != null) {
						if (!this.material.map) {
							var mat = this.material;
							mat.map = texture.texture;
							mat.needsUpdate = true;
						}
						this.batcher.batch(vertices, triangles, z);
						z += zOffset;
					}
				}
				batcher.end();
			};
			SkeletonMesh.createMesh = function (map) {
				var geo = new THREE.BufferGeometry();
				var vertices = new Float32Array(1024);
				vertices.set([
					-200, -200, 1, 0, 0, 1, 0, 0,
					200, -200, 0, 1, 0, 1, 1, 0,
					200, 200, 0, 0, 1, 1, 1, 1,
					-200, 200, 1, 1, 0, 0.1, 0, 1
				], 0);
				var vb = new THREE.InterleavedBuffer(vertices, 8);
				var positions = new THREE.InterleavedBufferAttribute(vb, 2, 0, false);
				geo.addAttribute("position", positions);
				var colors = new THREE.InterleavedBufferAttribute(vb, 4, 2, false);
				geo.addAttribute("color", colors);
				var uvs = new THREE.InterleavedBufferAttribute(vb, 2, 6, false);
				geo.addAttribute("uv", colors);
				var indices = new Uint16Array(1024);
				indices.set([0, 1, 2, 2, 3, 0], 0);
				geo.setIndex(new THREE.BufferAttribute(indices, 1));
				geo.drawRange.start = 0;
				geo.drawRange.count = 6;
				var mat = new THREE.MeshBasicMaterial();
				mat.vertexColors = THREE.VertexColors;
				mat.transparent = true;
				mat.map = map;
				var mesh = new THREE.Mesh(geo, mat);
				return mesh;
			};
			SkeletonMesh.QUAD_TRIANGLES = [0, 1, 2, 2, 3, 0];
			return SkeletonMesh;
		}(THREE.Mesh));
		threejs.SkeletonMesh = SkeletonMesh;
	})(threejs = spine.threejs || (spine.threejs = {}));
})(spine || (spine = {}));
var spine;
(function (spine) {
	var threejs;
	(function (threejs) {
		var ThreeJsTexture = (function (_super) {
			__extends(ThreeJsTexture, _super);
			function ThreeJsTexture(image) {
				_super.call(this, image);
				this.texture = new THREE.Texture(image);
				this.texture.flipY = false;
				this.texture.needsUpdate = true;
			}
			ThreeJsTexture.prototype.setFilters = function (minFilter, magFilter) {
				this.texture.minFilter = ThreeJsTexture.toThreeJsTextureFilter(minFilter);
				this.texture.magFilter = ThreeJsTexture.toThreeJsTextureFilter(magFilter);
			};
			ThreeJsTexture.prototype.setWraps = function (uWrap, vWrap) {
				this.texture.wrapS = ThreeJsTexture.toThreeJsTextureWrap(uWrap);
				this.texture.wrapT = ThreeJsTexture.toThreeJsTextureWrap(vWrap);
			};
			ThreeJsTexture.prototype.dispose = function () {
				this.texture.dispose();
			};
			ThreeJsTexture.toThreeJsTextureFilter = function (filter) {
				if (filter === spine.TextureFilter.Linear)
					return THREE.LinearFilter;
				else if (filter === spine.TextureFilter.MipMap)
					return THREE.LinearMipMapLinearFilter;
				else if (filter === spine.TextureFilter.MipMapLinearNearest)
					return THREE.LinearMipMapNearestFilter;
				else if (filter === spine.TextureFilter.MipMapNearestLinear)
					return THREE.NearestMipMapLinearFilter;
				else if (filter === spine.TextureFilter.MipMapNearestNearest)
					return THREE.NearestMipMapNearestFilter;
				else if (filter === spine.TextureFilter.Nearest)
					return THREE.NearestFilter;
				else
					throw new Error("Unknown texture filter: " + filter);
			};
			ThreeJsTexture.toThreeJsTextureWrap = function (wrap) {
				if (wrap === spine.TextureWrap.ClampToEdge)
					return THREE.ClampToEdgeWrapping;
				else if (wrap === spine.TextureWrap.MirroredRepeat)
					return THREE.MirroredRepeatWrapping;
				else if (wrap === spine.TextureWrap.Repeat)
					return THREE.RepeatWrapping;
				else
					throw new Error("Unknown texture wrap: " + wrap);
			};
			return ThreeJsTexture;
		}(spine.Texture));
		threejs.ThreeJsTexture = ThreeJsTexture;
	})(threejs = spine.threejs || (spine.threejs = {}));
})(spine || (spine = {}));
var spine;
(function (spine) {
	var webgl;
	(function (webgl) {
		var AssetManager = (function (_super) {
			__extends(AssetManager, _super);
			function AssetManager(gl, pathPrefix) {
				if (pathPrefix === void 0) { pathPrefix = ""; }
				_super.call(this, function (image) {
					return new spine.webgl.GLTexture(gl, image);
				}, pathPrefix);
			}
			return AssetManager;
		}(spine.AssetManager));
		webgl.AssetManager = AssetManager;
	})(webgl = spine.webgl || (spine.webgl = {}));
})(spine || (spine = {}));
var spine;
(function (spine) {
	var webgl;
	(function (webgl) {
		var OrthoCamera = (function () {
			function OrthoCamera(viewportWidth, viewportHeight) {
				this.position = new webgl.Vector3(0, 0, 0);
				this.direction = new webgl.Vector3(0, 0, -1);
				this.up = new webgl.Vector3(0, 1, 0);
				this.near = 0;
				this.far = 100;
				this.zoom = 1;
				this.viewportWidth = 0;
				this.viewportHeight = 0;
				this.projectionView = new webgl.Matrix4();
				this.inverseProjectionView = new webgl.Matrix4();
				this.projection = new webgl.Matrix4();
				this.view = new webgl.Matrix4();
				this.tmp = new webgl.Vector3();
				this.viewportWidth = viewportWidth;
				this.viewportHeight = viewportHeight;
				this.update();
			}
			OrthoCamera.prototype.update = function () {
				var projection = this.projection;
				var view = this.view;
				var projectionView = this.projectionView;
				var inverseProjectionView = this.inverseProjectionView;
				var zoom = this.zoom, viewportWidth = this.viewportWidth, viewportHeight = this.viewportHeight;
				projection.ortho(zoom * (-viewportWidth / 2), zoom * (viewportWidth / 2), zoom * (-viewportHeight / 2), zoom * (viewportHeight / 2), this.near, this.far);
				view.lookAt(this.position, this.direction, this.up);
				projectionView.set(projection.values);
				projectionView.multiply(view);
				inverseProjectionView.set(projectionView.values).invert();
			};
			OrthoCamera.prototype.screenToWorld = function (screenCoords, screenWidth, screenHeight) {
				var x = screenCoords.x, y = screenHeight - screenCoords.y - 1;
				var tmp = this.tmp;
				tmp.x = (2 * x) / screenWidth - 1;
				tmp.y = (2 * y) / screenHeight - 1;
				tmp.z = (2 * screenCoords.z) - 1;
				tmp.project(this.inverseProjectionView);
				screenCoords.set(tmp.x, tmp.y, tmp.z);
				return screenCoords;
			};
			OrthoCamera.prototype.setViewport = function (viewportWidth, viewportHeight) {
				this.viewportWidth = viewportWidth;
				this.viewportHeight = viewportHeight;
			};
			return OrthoCamera;
		}());
		webgl.OrthoCamera = OrthoCamera;
	})(webgl = spine.webgl || (spine.webgl = {}));
})(spine || (spine = {}));
var spine;
(function (spine) {
	var webgl;
	(function (webgl) {
		var GLTexture = (function (_super) {
			__extends(GLTexture, _super);
			function GLTexture(gl, image, useMipMaps) {
				if (useMipMaps === void 0) { useMipMaps = false; }
				_super.call(this, image);
				this.boundUnit = 0;
				this.gl = gl;
				this.texture = gl.createTexture();
				this.update(useMipMaps);
			}
			GLTexture.prototype.setFilters = function (minFilter, magFilter) {
				var gl = this.gl;
				this.bind();
				gl.texParameteri(gl.TEXTURE_2D, gl.TEXTURE_MIN_FILTER, minFilter);
				gl.texParameteri(gl.TEXTURE_2D, gl.TEXTURE_MAG_FILTER, magFilter);
			};
			GLTexture.prototype.setWraps = function (uWrap, vWrap) {
				var gl = this.gl;
				this.bind();
				gl.texParameteri(gl.TEXTURE_2D, gl.TEXTURE_WRAP_S, uWrap);
				gl.texParameteri(gl.TEXTURE_2D, gl.TEXTURE_WRAP_T, vWrap);
			};
			GLTexture.prototype.update = function (useMipMaps) {
				var gl = this.gl;
				this.bind();
				gl.texImage2D(gl.TEXTURE_2D, 0, gl.RGBA, gl.RGBA, gl.UNSIGNED_BYTE, this._image);
				gl.texParameteri(gl.TEXTURE_2D, gl.TEXTURE_MAG_FILTER, gl.LINEAR);
				gl.texParameteri(gl.TEXTURE_2D, gl.TEXTURE_MIN_FILTER, useMipMaps ? gl.LINEAR_MIPMAP_LINEAR : gl.LINEAR);
				gl.texParameteri(gl.TEXTURE_2D, gl.TEXTURE_WRAP_S, gl.CLAMP_TO_EDGE);
				gl.texParameteri(gl.TEXTURE_2D, gl.TEXTURE_WRAP_T, gl.CLAMP_TO_EDGE);
				if (useMipMaps)
					gl.generateMipmap(gl.TEXTURE_2D);
			};
			GLTexture.prototype.bind = function (unit) {
				if (unit === void 0) { unit = 0; }
				var gl = this.gl;
				this.boundUnit = unit;
				gl.activeTexture(gl.TEXTURE0 + unit);
				gl.bindTexture(gl.TEXTURE_2D, this.texture);
			};
			GLTexture.prototype.unbind = function () {
				var gl = this.gl;
				gl.activeTexture(gl.TEXTURE0 + this.boundUnit);
				gl.bindTexture(gl.TEXTURE_2D, null);
			};
			GLTexture.prototype.dispose = function () {
				var gl = this.gl;
				gl.deleteTexture(this.texture);
			};
			return GLTexture;
		}(spine.Texture));
		webgl.GLTexture = GLTexture;
	})(webgl = spine.webgl || (spine.webgl = {}));
})(spine || (spine = {}));
var spine;
(function (spine) {
	var webgl;
	(function (webgl) {
		var Input = (function () {
			function Input(element) {
				this.lastX = 0;
				this.lastY = 0;
				this.buttonDown = false;
				this.currTouch = null;
				this.touchesPool = new spine.Pool(function () {
					return new spine.webgl.Touch(0, 0, 0);
				});
				this.listeners = new Array();
				this.element = element;
				this.setupCallbacks(element);
			}
			Input.prototype.setupCallbacks = function (element) {
				var _this = this;
				element.addEventListener("mousedown", function (ev) {
					if (ev instanceof MouseEvent) {
						var rect = element.getBoundingClientRect();
						var x = ev.clientX - rect.left;
						var y = ev.clientY - rect.top;
						var listeners = _this.listeners;
						for (var i = 0; i < listeners.length; i++) {
							listeners[i].down(x, y);
						}
						_this.lastX = x;
						_this.lastY = y;
						_this.buttonDown = true;
					}
				}, true);
				element.addEventListener("mousemove", function (ev) {
					if (ev instanceof MouseEvent) {
						var rect = element.getBoundingClientRect();
						var x = ev.clientX - rect.left;
						var y = ev.clientY - rect.top;
						var listeners = _this.listeners;
						for (var i = 0; i < listeners.length; i++) {
							if (_this.buttonDown) {
								listeners[i].dragged(x, y);
							}
							else {
								listeners[i].moved(x, y);
							}
						}
						_this.lastX = x;
						_this.lastY = y;
					}
				}, true);
				element.addEventListener("mouseup", function (ev) {
					if (ev instanceof MouseEvent) {
						var rect = element.getBoundingClientRect();
						var x = ev.clientX - rect.left;
						var y = ev.clientY - rect.top;
						var listeners = _this.listeners;
						for (var i = 0; i < listeners.length; i++) {
							listeners[i].up(x, y);
						}
						_this.lastX = x;
						_this.lastY = y;
						_this.buttonDown = false;
					}
				}, true);
				element.addEventListener("touchstart", function (ev) {
					if (_this.currTouch != null)
						return;
					var touches = ev.changedTouches;
					for (var i = 0; i < touches.length; i++) {
						var touch = touches[i];
						var rect = element.getBoundingClientRect();
						var x = touch.clientX - rect.left;
						var y = touch.clientY - rect.top;
						_this.currTouch = _this.touchesPool.obtain();
						_this.currTouch.identifier = touch.identifier;
						_this.currTouch.x = x;
						_this.currTouch.y = y;
						break;
					}
					var listeners = _this.listeners;
					for (var i_1 = 0; i_1 < listeners.length; i_1++) {
						listeners[i_1].down(_this.currTouch.x, _this.currTouch.y);
					}
					console.log("Start " + _this.currTouch.x + ", " + _this.currTouch.y);
					_this.lastX = _this.currTouch.x;
					_this.lastY = _this.currTouch.y;
					_this.buttonDown = true;
					ev.preventDefault();
				}, false);
				element.addEventListener("touchend", function (ev) {
					var touches = ev.changedTouches;
					for (var i = 0; i < touches.length; i++) {
						var touch = touches[i];
						if (_this.currTouch.identifier === touch.identifier) {
							var rect = element.getBoundingClientRect();
							var x = _this.currTouch.x = touch.clientX - rect.left;
							var y = _this.currTouch.y = touch.clientY - rect.top;
							_this.touchesPool.free(_this.currTouch);
							var listeners = _this.listeners;
							for (var i_2 = 0; i_2 < listeners.length; i_2++) {
								listeners[i_2].up(x, y);
							}
							console.log("End " + x + ", " + y);
							_this.lastX = x;
							_this.lastY = y;
							_this.buttonDown = false;
							_this.currTouch = null;
							break;
						}
					}
					ev.preventDefault();
				}, false);
				element.addEventListener("touchcancel", function (ev) {
					var touches = ev.changedTouches;
					for (var i = 0; i < touches.length; i++) {
						var touch = touches[i];
						if (_this.currTouch.identifier === touch.identifier) {
							var rect = element.getBoundingClientRect();
							var x = _this.currTouch.x = touch.clientX - rect.left;
							var y = _this.currTouch.y = touch.clientY - rect.top;
							_this.touchesPool.free(_this.currTouch);
							var listeners = _this.listeners;
							for (var i_3 = 0; i_3 < listeners.length; i_3++) {
								listeners[i_3].up(x, y);
							}
							console.log("End " + x + ", " + y);
							_this.lastX = x;
							_this.lastY = y;
							_this.buttonDown = false;
							_this.currTouch = null;
							break;
						}
					}
					ev.preventDefault();
				}, false);
				element.addEventListener("touchmove", function (ev) {
					if (_this.currTouch == null)
						return;
					var touches = ev.changedTouches;
					for (var i = 0; i < touches.length; i++) {
						var touch = touches[i];
						if (_this.currTouch.identifier === touch.identifier) {
							var rect = element.getBoundingClientRect();
							var x = touch.clientX - rect.left;
							var y = touch.clientY - rect.top;
							var listeners = _this.listeners;
							for (var i_4 = 0; i_4 < listeners.length; i_4++) {
								listeners[i_4].dragged(x, y);
							}
							console.log("Drag " + x + ", " + y);
							_this.lastX = _this.currTouch.x = x;
							_this.lastY = _this.currTouch.y = y;
							break;
						}
					}
					ev.preventDefault();
				}, false);
			};
			Input.prototype.addListener = function (listener) {
				this.listeners.push(listener);
			};
			Input.prototype.removeListener = function (listener) {
				var idx = this.listeners.indexOf(listener);
				if (idx > -1) {
					this.listeners.splice(idx, 1);
				}
			};
			return Input;
		}());
		webgl.Input = Input;
		var Touch = (function () {
			function Touch(identifier, x, y) {
				this.identifier = identifier;
				this.x = x;
				this.y = y;
			}
			return Touch;
		}());
		webgl.Touch = Touch;
	})(webgl = spine.webgl || (spine.webgl = {}));
})(spine || (spine = {}));
var spine;
(function (spine) {
	var webgl;
	(function (webgl) {
		var LoadingScreen = (function () {
			function LoadingScreen(renderer) {
				this.logo = null;
				this.spinner = null;
				this.angle = 0;
				this.fadeOut = 0;
				this.timeKeeper = new spine.TimeKeeper();
				this.backgroundColor = new spine.Color(0.135, 0.135, 0.135, 1);
				this.tempColor = new spine.Color();
				this.firstDraw = 0;
				this.renderer = renderer;
				this.timeKeeper.maxDelta = 9;
				if (LoadingScreen.logoImg === null) {
					var isSafari = navigator.userAgent.indexOf("Safari") > -1;
					LoadingScreen.logoImg = new Image();
					LoadingScreen.logoImg.src = LoadingScreen.SPINE_LOGO_DATA;
					if (!isSafari)
						LoadingScreen.logoImg.crossOrigin = "anonymous";
					LoadingScreen.logoImg.onload = function (ev) {
						LoadingScreen.loaded++;
					};
					LoadingScreen.spinnerImg = new Image();
					LoadingScreen.spinnerImg.src = LoadingScreen.SPINNER_DATA;
					if (!isSafari)
						LoadingScreen.spinnerImg.crossOrigin = "anonymous";
					LoadingScreen.spinnerImg.onload = function (ev) {
						LoadingScreen.loaded++;
					};
				}
			}
			LoadingScreen.prototype.draw = function (complete) {
				if (complete === void 0) { complete = false; }
				if (complete && this.fadeOut > LoadingScreen.FADE_SECONDS)
					return;
				this.timeKeeper.update();
				var a = Math.abs(Math.sin(this.timeKeeper.totalTime + 0.75));
				this.angle -= this.timeKeeper.delta * 360 * (1 + 1.5 * Math.pow(a, 5));
				var renderer = this.renderer;
				var canvas = renderer.canvas;
				var gl = renderer.gl;
				var oldX = renderer.camera.position.x, oldY = renderer.camera.position.y;
				renderer.camera.position.set(canvas.width / 2, canvas.height / 2, 0);
				renderer.camera.viewportWidth = canvas.width;
				renderer.camera.viewportHeight = canvas.height;
				renderer.resize(webgl.ResizeMode.Stretch);
				if (!complete) {
					gl.clearColor(this.backgroundColor.r, this.backgroundColor.g, this.backgroundColor.b, this.backgroundColor.a);
					gl.clear(gl.COLOR_BUFFER_BIT);
					this.tempColor.a = 1;
				}
				else {
					this.fadeOut += this.timeKeeper.delta * (this.timeKeeper.totalTime < 1 ? 2 : 1);
					if (this.fadeOut > LoadingScreen.FADE_SECONDS) {
						renderer.camera.position.set(oldX, oldY, 0);
						return;
					}
					a = 1 - this.fadeOut / LoadingScreen.FADE_SECONDS;
					this.tempColor.setFromColor(this.backgroundColor);
					this.tempColor.a = 1 - (a - 1) * (a - 1);
					renderer.begin();
					renderer.quad(true, 0, 0, canvas.width, 0, canvas.width, canvas.height, 0, canvas.height, this.tempColor, this.tempColor, this.tempColor, this.tempColor);
					renderer.end();
				}
				this.tempColor.set(1, 1, 1, this.tempColor.a);
				if (LoadingScreen.loaded != 2)
					return;
				if (this.logo === null) {
					this.logo = new webgl.GLTexture(renderer.gl, LoadingScreen.logoImg);
					this.spinner = new webgl.GLTexture(renderer.gl, LoadingScreen.spinnerImg);
				}
				this.logo.update(false);
				this.spinner.update(false);
				var logoWidth = this.logo.getImage().width;
				var logoHeight = this.logo.getImage().height;
				var spinnerWidth = this.spinner.getImage().width;
				var spinnerHeight = this.spinner.getImage().height;
				renderer.batcher.setBlendMode(WebGLRenderingContext.SRC_ALPHA, WebGLRenderingContext.ONE_MINUS_SRC_ALPHA);
				renderer.begin();
				renderer.drawTexture(this.logo, (canvas.width - logoWidth) / 2, (canvas.height - logoHeight) / 2, logoWidth, logoHeight, this.tempColor);
				renderer.drawTextureRotated(this.spinner, (canvas.width - spinnerWidth) / 2, (canvas.height - spinnerHeight) / 2, spinnerWidth, spinnerHeight, spinnerWidth / 2, spinnerHeight / 2, this.angle, this.tempColor);
				renderer.end();
				renderer.camera.position.set(oldX, oldY, 0);
			};
			LoadingScreen.FADE_SECONDS = 1;
			LoadingScreen.loaded = 0;
			LoadingScreen.spinnerImg = null;
			LoadingScreen.logoImg = null;
			LoadingScreen.SPINNER_DATA = "data:image/png;base64,iVBORw0KGgoAAAANSUhEUgAAAKAAAAChCAMAAAB3TUS6AAAAGXRFWHRTb2Z0d2FyZQBBZG9iZSBJbWFnZVJlYWR5ccllPAAAAYNQTFRFAAAA/0AA/0AA/0AA/0AA/0AA/0AA/0AA/0AA/0AA/0AA/0AA/0AA/0AA/0AA/0AA/0AA/0AA/0AA/0AA/0AA/0AA/0AA/0AA/0AA/0AA/0AA/0AA/0AA/0AA/0AA/0AA/0AA/0AA/0AA/0AA/0AA/0AA/0AA/0AA/0AA/0AA/0AA/0AA/0AA/0AA/0AA/0AA/0AA/0AA/0AA/0AA/0AA/0AA/0AA/0AA/0AA/0AA/0AA/0AA/0AA/0AA/0AA/0AA/0AA/0AA/0AA/0AA/0AA/0AA/0AA/0AA/0AA/0AA/0AA/0AA/0AA/0AA/0AA/0AA/0AA/0AA/0AA/0AA/0AA/0AA/0AA/0AA/0AA/0AA/0AA/0AA/0AA/0AA/0AA/0AA/0AA/0AA/0AA/0AA/0AA/0AA/0AA/0AA/0AA/0AA/0AA/0AA/0AA/0AA/0AA/0AA/0AA/0AA/0AA/0AA/0AA/0AA/0AA/0AA/0AA/0AA/0AA/0AA/0AA/0AA/0AA/0AA/0AAkTDRyAAAAIB0Uk5TAAABAgMEBQYHCAkKCwwODxAREhMUFRYXGBkaHB0eICEiIyQlJicoKSorLC0uLzAxMjM0Nzg5Ojs8PT4/QEFDRUlKS0xNTk9QUlRWWFlbXF1eYWJjZmhscHF0d3h5e3x+f4CIiYuMj5GSlJWXm56io6arr7rAxcjO0dXe6Onr8fmb5sOOAAADuElEQVQYGe3B+3vTVBwH4M/3nCRt13br2Lozhug2q25gYQubcxqVKYoMCYoKjEsUdSpeiBc0Kl7yp9t2za39pely7PF5zvuiQKc+/e2f8K+f9g2oyQ77Ag4VGX+HketQ0XYYe0JQ0CdhogwF+WFiBgr6JkxUoKCDMMGgoP0w9gdUtB3GfoCKVsPYAVQ0H8YuQUWVMHYGKuJhrAklPQkjJpT0bdj3O9S0FfZ9ADXxP8MjVSiqFfa8B2VVV8+df14QtB4iwn+BpuZEgyM38WMQHDYhnbkgukrIh5ygZ48glyn6KshlL+jbhVRcxCzk0ApiC5CI5kVsgTAy9jiI/WxBGmqIFBMjqwYphwRZaiLNwsjqQdoVSFISGRwjM4OMFUjBRcYCYWT0XZD2SwUS0LzIKCGH2SDja0LxKiJjCrm0gowVFI6aIs1CTouPg5QvUTgSKXMMuVUeBSmEopFITBPGwO8HCYbCTYtImTAWejuI3CMUjmZFT5NjbM/9GvQcMkhADdFRIxxD7aug4wGDFGSVTcLx0MzutQ2CpmmapmmapmmapmmapmmaphWBmGFV6rNNcaLC0GUuv3LROftUo8wJk0a10207sVED6IIf+9673LIwQeW2PaCEJX/A+xYmhTbtQUu46g96SJgQZg9Zwxf+EAMTwuwhm3jkD7EwIdweBn+YhQlh9pA2HvpDTEwIs4es4GN/CMekNOxBJ9D2B10nTAyfW7fT1hjYgZ/xYIUwUcycaiwuv2h3tOcZADr7ud/12c0ru2cWSwQ1UAcixIgImqZpmqZpmqZpmqZpmqZp2v8HMSIcF186t8oghbnlOJt1wnHwl7yOGxwSlHacrjWG8dVuej03OApn7jhHtiyMiZa9yD6haLYTebWOsbDXvQRHwchJWSTkV/rQS+EoWttJaTHkJe56KXcJRZt20jY48nnBy9hE4WjLSbvAkIfwMm5zFG/KyWgRRke3vYwGZDjpZHCMruJltCAFrTtpVYxu1ktzCHKwbSdlGqOreynXGGQpOylljI5uebFbBuSZc2IbhBxmvcj9GiSiZ52+HQO5nPb6TkIqajs9L5eQk7jnddxZgGT0jNOxYSI36+Kdj9oG5OPV6QpB6yJuGAYnqIrecLveYlDUKffIOtREl90+BiWV3cgMlNR0I09DSS030oaSttzILpT0phu5BBWRmyAoiLkJgoIMN8GgoJKb4FBQzU0YUFDdTRhQUNVNcCjIdBMEBdE7buQ8lFRz+97lUFN5fe+qu//aMkeB/gU2ae9y2HgbngAAAABJRU5ErkJggg==";
			LoadingScreen.SPINE_LOGO_DATA = "data:image/png;base64,iVBORw0KGgoAAAANSUhEUgAAAFIAAAAZCAYAAACis3k0AAAAGXRFWHRTb2Z0d2FyZQBBZG9iZSBJbWFnZVJlYWR5ccllPAAAAtNJREFUaN7tmT2I1EAUxwN+oWgRT0HFKo0WCkJ6ObmAWFwZbCxsXGysLNJaiCyIoDaSwk4ETzvhmnBaCRbBWoQ01ho4PwotjP8cE337mMy8TLK757mBH3fLTWbe/PbN53neNniqZW8FvAVvQAqugwvgDDgO9niLRyTyJagM/ACPF6bsIl9ZRDac/Cc6tLn5xQdRQ496QlKPLxD5QCDxO9jtGM8QfYoIgUlgCipGCRJL5VvlyOdCU09iEXkCfLSIfCrs7Fab6nOsiafu06iDwES9w/uU1QnDC+ekkVS9vEaDsgVeB0d+z1VDtOGxRaYPboP3Gokb4GgXkZp4chZPJKgvZ3U0XkriK/TIt9YUDllFgTAjGwoaoHqfBhMI58yD4BQ4V6/aHYdfxToftvw9F2SiVroawU2/Cv5C4Thv0KB9S5nxlOd4STxjwUjzSdYlgrYijw2BsEfgsaFcM09lhiys94xXQQwugcvgJrgFLjrEE7WUiTuWCQzt/ZXN7FfqGwuGClyVy2xZAFmfDQvNtwFFSspMDGsD+UTWqu1KoVmVooFEJgKRXw0if85RpISEzwsjzeqWzkjkC4PIJ3MUmQgITAHlQwTFhnZhELkEntfZRwR+AvfAgXmJHOqU02XligWT8ppg67NXbdCXeq7afUQ6L8C2DalEZNt2YyQ94Qy8/ekjMpBMbfyl5iTjG7YAI8cNecROAb4kJmTjaXAF3AGvwQewOiuRxEtlSaT4j2h2lMsUueQEoMlIKpTvAmKhxPMtC876jEX6rE8l8TNx/KVbn6xlWU9NWcSDUsO4NGWpQOTZFpHPOooMXcswmW2XFk3ixb2v0Nq+XVKP00QNaffBLyWwBI/AkTlfMYZDXMf12kc6yjwEjoFdO/5me5oi/6tnyhlZX6OtgmX1c2Uh0k3khmbB2b9TRfpd/jfTUeRDJvHdYg5wE7kPXAN3wQ1weDvH+xufEgpi5qIl3QAAAABJRU5ErkJggg==";
			return LoadingScreen;
		}());
		webgl.LoadingScreen = LoadingScreen;
	})(webgl = spine.webgl || (spine.webgl = {}));
})(spine || (spine = {}));
var spine;
(function (spine) {
	var webgl;
	(function (webgl) {
		webgl.M00 = 0;
		webgl.M01 = 4;
		webgl.M02 = 8;
		webgl.M03 = 12;
		webgl.M10 = 1;
		webgl.M11 = 5;
		webgl.M12 = 9;
		webgl.M13 = 13;
		webgl.M20 = 2;
		webgl.M21 = 6;
		webgl.M22 = 10;
		webgl.M23 = 14;
		webgl.M30 = 3;
		webgl.M31 = 7;
		webgl.M32 = 11;
		webgl.M33 = 15;
		var Matrix4 = (function () {
			function Matrix4() {
				this.temp = new Float32Array(16);
				this.values = new Float32Array(16);
				var v = this.values;
				v[webgl.M00] = 1;
				v[webgl.M11] = 1;
				v[webgl.M22] = 1;
				v[webgl.M33] = 1;
			}
			Matrix4.prototype.set = function (values) {
				this.values.set(values);
				return this;
			};
			Matrix4.prototype.transpose = function () {
				var t = this.temp;
				var v = this.values;
				t[webgl.M00] = v[webgl.M00];
				t[webgl.M01] = v[webgl.M10];
				t[webgl.M02] = v[webgl.M20];
				t[webgl.M03] = v[webgl.M30];
				t[webgl.M10] = v[webgl.M01];
				t[webgl.M11] = v[webgl.M11];
				t[webgl.M12] = v[webgl.M21];
				t[webgl.M13] = v[webgl.M31];
				t[webgl.M20] = v[webgl.M02];
				t[webgl.M21] = v[webgl.M12];
				t[webgl.M22] = v[webgl.M22];
				t[webgl.M23] = v[webgl.M32];
				t[webgl.M30] = v[webgl.M03];
				t[webgl.M31] = v[webgl.M13];
				t[webgl.M32] = v[webgl.M23];
				t[webgl.M33] = v[webgl.M33];
				return this.set(t);
			};
			Matrix4.prototype.identity = function () {
				var v = this.values;
				v[webgl.M00] = 1;
				v[webgl.M01] = 0;
				v[webgl.M02] = 0;
				v[webgl.M03] = 0;
				v[webgl.M10] = 0;
				v[webgl.M11] = 1;
				v[webgl.M12] = 0;
				v[webgl.M13] = 0;
				v[webgl.M20] = 0;
				v[webgl.M21] = 0;
				v[webgl.M22] = 1;
				v[webgl.M23] = 0;
				v[webgl.M30] = 0;
				v[webgl.M31] = 0;
				v[webgl.M32] = 0;
				v[webgl.M33] = 1;
				return this;
			};
			Matrix4.prototype.invert = function () {
				var v = this.values;
				var t = this.temp;
				var l_det = v[webgl.M30] * v[webgl.M21] * v[webgl.M12] * v[webgl.M03] - v[webgl.M20] * v[webgl.M31] * v[webgl.M12] * v[webgl.M03] - v[webgl.M30] * v[webgl.M11] * v[webgl.M22] * v[webgl.M03]
					+ v[webgl.M10] * v[webgl.M31] * v[webgl.M22] * v[webgl.M03] + v[webgl.M20] * v[webgl.M11] * v[webgl.M32] * v[webgl.M03] - v[webgl.M10] * v[webgl.M21] * v[webgl.M32] * v[webgl.M03]
					- v[webgl.M30] * v[webgl.M21] * v[webgl.M02] * v[webgl.M13] + v[webgl.M20] * v[webgl.M31] * v[webgl.M02] * v[webgl.M13] + v[webgl.M30] * v[webgl.M01] * v[webgl.M22] * v[webgl.M13]
					- v[webgl.M00] * v[webgl.M31] * v[webgl.M22] * v[webgl.M13] - v[webgl.M20] * v[webgl.M01] * v[webgl.M32] * v[webgl.M13] + v[webgl.M00] * v[webgl.M21] * v[webgl.M32] * v[webgl.M13]
					+ v[webgl.M30] * v[webgl.M11] * v[webgl.M02] * v[webgl.M23] - v[webgl.M10] * v[webgl.M31] * v[webgl.M02] * v[webgl.M23] - v[webgl.M30] * v[webgl.M01] * v[webgl.M12] * v[webgl.M23]
					+ v[webgl.M00] * v[webgl.M31] * v[webgl.M12] * v[webgl.M23] + v[webgl.M10] * v[webgl.M01] * v[webgl.M32] * v[webgl.M23] - v[webgl.M00] * v[webgl.M11] * v[webgl.M32] * v[webgl.M23]
					- v[webgl.M20] * v[webgl.M11] * v[webgl.M02] * v[webgl.M33] + v[webgl.M10] * v[webgl.M21] * v[webgl.M02] * v[webgl.M33] + v[webgl.M20] * v[webgl.M01] * v[webgl.M12] * v[webgl.M33]
					- v[webgl.M00] * v[webgl.M21] * v[webgl.M12] * v[webgl.M33] - v[webgl.M10] * v[webgl.M01] * v[webgl.M22] * v[webgl.M33] + v[webgl.M00] * v[webgl.M11] * v[webgl.M22] * v[webgl.M33];
				if (l_det == 0)
					throw new Error("non-invertible matrix");
				var inv_det = 1.0 / l_det;
				t[webgl.M00] = v[webgl.M12] * v[webgl.M23] * v[webgl.M31] - v[webgl.M13] * v[webgl.M22] * v[webgl.M31] + v[webgl.M13] * v[webgl.M21] * v[webgl.M32]
					- v[webgl.M11] * v[webgl.M23] * v[webgl.M32] - v[webgl.M12] * v[webgl.M21] * v[webgl.M33] + v[webgl.M11] * v[webgl.M22] * v[webgl.M33];
				t[webgl.M01] = v[webgl.M03] * v[webgl.M22] * v[webgl.M31] - v[webgl.M02] * v[webgl.M23] * v[webgl.M31] - v[webgl.M03] * v[webgl.M21] * v[webgl.M32]
					+ v[webgl.M01] * v[webgl.M23] * v[webgl.M32] + v[webgl.M02] * v[webgl.M21] * v[webgl.M33] - v[webgl.M01] * v[webgl.M22] * v[webgl.M33];
				t[webgl.M02] = v[webgl.M02] * v[webgl.M13] * v[webgl.M31] - v[webgl.M03] * v[webgl.M12] * v[webgl.M31] + v[webgl.M03] * v[webgl.M11] * v[webgl.M32]
					- v[webgl.M01] * v[webgl.M13] * v[webgl.M32] - v[webgl.M02] * v[webgl.M11] * v[webgl.M33] + v[webgl.M01] * v[webgl.M12] * v[webgl.M33];
				t[webgl.M03] = v[webgl.M03] * v[webgl.M12] * v[webgl.M21] - v[webgl.M02] * v[webgl.M13] * v[webgl.M21] - v[webgl.M03] * v[webgl.M11] * v[webgl.M22]
					+ v[webgl.M01] * v[webgl.M13] * v[webgl.M22] + v[webgl.M02] * v[webgl.M11] * v[webgl.M23] - v[webgl.M01] * v[webgl.M12] * v[webgl.M23];
				t[webgl.M10] = v[webgl.M13] * v[webgl.M22] * v[webgl.M30] - v[webgl.M12] * v[webgl.M23] * v[webgl.M30] - v[webgl.M13] * v[webgl.M20] * v[webgl.M32]
					+ v[webgl.M10] * v[webgl.M23] * v[webgl.M32] + v[webgl.M12] * v[webgl.M20] * v[webgl.M33] - v[webgl.M10] * v[webgl.M22] * v[webgl.M33];
				t[webgl.M11] = v[webgl.M02] * v[webgl.M23] * v[webgl.M30] - v[webgl.M03] * v[webgl.M22] * v[webgl.M30] + v[webgl.M03] * v[webgl.M20] * v[webgl.M32]
					- v[webgl.M00] * v[webgl.M23] * v[webgl.M32] - v[webgl.M02] * v[webgl.M20] * v[webgl.M33] + v[webgl.M00] * v[webgl.M22] * v[webgl.M33];
				t[webgl.M12] = v[webgl.M03] * v[webgl.M12] * v[webgl.M30] - v[webgl.M02] * v[webgl.M13] * v[webgl.M30] - v[webgl.M03] * v[webgl.M10] * v[webgl.M32]
					+ v[webgl.M00] * v[webgl.M13] * v[webgl.M32] + v[webgl.M02] * v[webgl.M10] * v[webgl.M33] - v[webgl.M00] * v[webgl.M12] * v[webgl.M33];
				t[webgl.M13] = v[webgl.M02] * v[webgl.M13] * v[webgl.M20] - v[webgl.M03] * v[webgl.M12] * v[webgl.M20] + v[webgl.M03] * v[webgl.M10] * v[webgl.M22]
					- v[webgl.M00] * v[webgl.M13] * v[webgl.M22] - v[webgl.M02] * v[webgl.M10] * v[webgl.M23] + v[webgl.M00] * v[webgl.M12] * v[webgl.M23];
				t[webgl.M20] = v[webgl.M11] * v[webgl.M23] * v[webgl.M30] - v[webgl.M13] * v[webgl.M21] * v[webgl.M30] + v[webgl.M13] * v[webgl.M20] * v[webgl.M31]
					- v[webgl.M10] * v[webgl.M23] * v[webgl.M31] - v[webgl.M11] * v[webgl.M20] * v[webgl.M33] + v[webgl.M10] * v[webgl.M21] * v[webgl.M33];
				t[webgl.M21] = v[webgl.M03] * v[webgl.M21] * v[webgl.M30] - v[webgl.M01] * v[webgl.M23] * v[webgl.M30] - v[webgl.M03] * v[webgl.M20] * v[webgl.M31]
					+ v[webgl.M00] * v[webgl.M23] * v[webgl.M31] + v[webgl.M01] * v[webgl.M20] * v[webgl.M33] - v[webgl.M00] * v[webgl.M21] * v[webgl.M33];
				t[webgl.M22] = v[webgl.M01] * v[webgl.M13] * v[webgl.M30] - v[webgl.M03] * v[webgl.M11] * v[webgl.M30] + v[webgl.M03] * v[webgl.M10] * v[webgl.M31]
					- v[webgl.M00] * v[webgl.M13] * v[webgl.M31] - v[webgl.M01] * v[webgl.M10] * v[webgl.M33] + v[webgl.M00] * v[webgl.M11] * v[webgl.M33];
				t[webgl.M23] = v[webgl.M03] * v[webgl.M11] * v[webgl.M20] - v[webgl.M01] * v[webgl.M13] * v[webgl.M20] - v[webgl.M03] * v[webgl.M10] * v[webgl.M21]
					+ v[webgl.M00] * v[webgl.M13] * v[webgl.M21] + v[webgl.M01] * v[webgl.M10] * v[webgl.M23] - v[webgl.M00] * v[webgl.M11] * v[webgl.M23];
				t[webgl.M30] = v[webgl.M12] * v[webgl.M21] * v[webgl.M30] - v[webgl.M11] * v[webgl.M22] * v[webgl.M30] - v[webgl.M12] * v[webgl.M20] * v[webgl.M31]
					+ v[webgl.M10] * v[webgl.M22] * v[webgl.M31] + v[webgl.M11] * v[webgl.M20] * v[webgl.M32] - v[webgl.M10] * v[webgl.M21] * v[webgl.M32];
				t[webgl.M31] = v[webgl.M01] * v[webgl.M22] * v[webgl.M30] - v[webgl.M02] * v[webgl.M21] * v[webgl.M30] + v[webgl.M02] * v[webgl.M20] * v[webgl.M31]
					- v[webgl.M00] * v[webgl.M22] * v[webgl.M31] - v[webgl.M01] * v[webgl.M20] * v[webgl.M32] + v[webgl.M00] * v[webgl.M21] * v[webgl.M32];
				t[webgl.M32] = v[webgl.M02] * v[webgl.M11] * v[webgl.M30] - v[webgl.M01] * v[webgl.M12] * v[webgl.M30] - v[webgl.M02] * v[webgl.M10] * v[webgl.M31]
					+ v[webgl.M00] * v[webgl.M12] * v[webgl.M31] + v[webgl.M01] * v[webgl.M10] * v[webgl.M32] - v[webgl.M00] * v[webgl.M11] * v[webgl.M32];
				t[webgl.M33] = v[webgl.M01] * v[webgl.M12] * v[webgl.M20] - v[webgl.M02] * v[webgl.M11] * v[webgl.M20] + v[webgl.M02] * v[webgl.M10] * v[webgl.M21]
					- v[webgl.M00] * v[webgl.M12] * v[webgl.M21] - v[webgl.M01] * v[webgl.M10] * v[webgl.M22] + v[webgl.M00] * v[webgl.M11] * v[webgl.M22];
				v[webgl.M00] = t[webgl.M00] * inv_det;
				v[webgl.M01] = t[webgl.M01] * inv_det;
				v[webgl.M02] = t[webgl.M02] * inv_det;
				v[webgl.M03] = t[webgl.M03] * inv_det;
				v[webgl.M10] = t[webgl.M10] * inv_det;
				v[webgl.M11] = t[webgl.M11] * inv_det;
				v[webgl.M12] = t[webgl.M12] * inv_det;
				v[webgl.M13] = t[webgl.M13] * inv_det;
				v[webgl.M20] = t[webgl.M20] * inv_det;
				v[webgl.M21] = t[webgl.M21] * inv_det;
				v[webgl.M22] = t[webgl.M22] * inv_det;
				v[webgl.M23] = t[webgl.M23] * inv_det;
				v[webgl.M30] = t[webgl.M30] * inv_det;
				v[webgl.M31] = t[webgl.M31] * inv_det;
				v[webgl.M32] = t[webgl.M32] * inv_det;
				v[webgl.M33] = t[webgl.M33] * inv_det;
				return this;
			};
			Matrix4.prototype.determinant = function () {
				var v = this.values;
				return v[webgl.M30] * v[webgl.M21] * v[webgl.M12] * v[webgl.M03] - v[webgl.M20] * v[webgl.M31] * v[webgl.M12] * v[webgl.M03] - v[webgl.M30] * v[webgl.M11] * v[webgl.M22] * v[webgl.M03]
					+ v[webgl.M10] * v[webgl.M31] * v[webgl.M22] * v[webgl.M03] + v[webgl.M20] * v[webgl.M11] * v[webgl.M32] * v[webgl.M03] - v[webgl.M10] * v[webgl.M21] * v[webgl.M32] * v[webgl.M03]
					- v[webgl.M30] * v[webgl.M21] * v[webgl.M02] * v[webgl.M13] + v[webgl.M20] * v[webgl.M31] * v[webgl.M02] * v[webgl.M13] + v[webgl.M30] * v[webgl.M01] * v[webgl.M22] * v[webgl.M13]
					- v[webgl.M00] * v[webgl.M31] * v[webgl.M22] * v[webgl.M13] - v[webgl.M20] * v[webgl.M01] * v[webgl.M32] * v[webgl.M13] + v[webgl.M00] * v[webgl.M21] * v[webgl.M32] * v[webgl.M13]
					+ v[webgl.M30] * v[webgl.M11] * v[webgl.M02] * v[webgl.M23] - v[webgl.M10] * v[webgl.M31] * v[webgl.M02] * v[webgl.M23] - v[webgl.M30] * v[webgl.M01] * v[webgl.M12] * v[webgl.M23]
					+ v[webgl.M00] * v[webgl.M31] * v[webgl.M12] * v[webgl.M23] + v[webgl.M10] * v[webgl.M01] * v[webgl.M32] * v[webgl.M23] - v[webgl.M00] * v[webgl.M11] * v[webgl.M32] * v[webgl.M23]
					- v[webgl.M20] * v[webgl.M11] * v[webgl.M02] * v[webgl.M33] + v[webgl.M10] * v[webgl.M21] * v[webgl.M02] * v[webgl.M33] + v[webgl.M20] * v[webgl.M01] * v[webgl.M12] * v[webgl.M33]
					- v[webgl.M00] * v[webgl.M21] * v[webgl.M12] * v[webgl.M33] - v[webgl.M10] * v[webgl.M01] * v[webgl.M22] * v[webgl.M33] + v[webgl.M00] * v[webgl.M11] * v[webgl.M22] * v[webgl.M33];
			};
			Matrix4.prototype.translate = function (x, y, z) {
				var v = this.values;
				v[webgl.M03] += x;
				v[webgl.M13] += y;
				v[webgl.M23] += z;
				return this;
			};
			Matrix4.prototype.copy = function () {
				return new Matrix4().set(this.values);
			};
			Matrix4.prototype.projection = function (near, far, fovy, aspectRatio) {
				this.identity();
				var l_fd = (1.0 / Math.tan((fovy * (Math.PI / 180)) / 2.0));
				var l_a1 = (far + near) / (near - far);
				var l_a2 = (2 * far * near) / (near - far);
				var v = this.values;
				v[webgl.M00] = l_fd / aspectRatio;
				v[webgl.M10] = 0;
				v[webgl.M20] = 0;
				v[webgl.M30] = 0;
				v[webgl.M01] = 0;
				v[webgl.M11] = l_fd;
				v[webgl.M21] = 0;
				v[webgl.M31] = 0;
				v[webgl.M02] = 0;
				v[webgl.M12] = 0;
				v[webgl.M22] = l_a1;
				v[webgl.M32] = -1;
				v[webgl.M03] = 0;
				v[webgl.M13] = 0;
				v[webgl.M23] = l_a2;
				v[webgl.M33] = 0;
				return this;
			};
			Matrix4.prototype.ortho2d = function (x, y, width, height) {
				return this.ortho(x, x + width, y, y + height, 0, 1);
			};
			Matrix4.prototype.ortho = function (left, right, bottom, top, near, far) {
				this.identity();
				var x_orth = 2 / (right - left);
				var y_orth = 2 / (top - bottom);
				var z_orth = -2 / (far - near);
				var tx = -(right + left) / (right - left);
				var ty = -(top + bottom) / (top - bottom);
				var tz = -(far + near) / (far - near);
				var v = this.values;
				v[webgl.M00] = x_orth;
				v[webgl.M10] = 0;
				v[webgl.M20] = 0;
				v[webgl.M30] = 0;
				v[webgl.M01] = 0;
				v[webgl.M11] = y_orth;
				v[webgl.M21] = 0;
				v[webgl.M31] = 0;
				v[webgl.M02] = 0;
				v[webgl.M12] = 0;
				v[webgl.M22] = z_orth;
				v[webgl.M32] = 0;
				v[webgl.M03] = tx;
				v[webgl.M13] = ty;
				v[webgl.M23] = tz;
				v[webgl.M33] = 1;
				return this;
			};
			Matrix4.prototype.multiply = function (matrix) {
				var t = this.temp;
				var v = this.values;
				var m = matrix.values;
				t[webgl.M00] = v[webgl.M00] * m[webgl.M00] + v[webgl.M01] * m[webgl.M10] + v[webgl.M02] * m[webgl.M20] + v[webgl.M03] * m[webgl.M30];
				t[webgl.M01] = v[webgl.M00] * m[webgl.M01] + v[webgl.M01] * m[webgl.M11] + v[webgl.M02] * m[webgl.M21] + v[webgl.M03] * m[webgl.M31];
				t[webgl.M02] = v[webgl.M00] * m[webgl.M02] + v[webgl.M01] * m[webgl.M12] + v[webgl.M02] * m[webgl.M22] + v[webgl.M03] * m[webgl.M32];
				t[webgl.M03] = v[webgl.M00] * m[webgl.M03] + v[webgl.M01] * m[webgl.M13] + v[webgl.M02] * m[webgl.M23] + v[webgl.M03] * m[webgl.M33];
				t[webgl.M10] = v[webgl.M10] * m[webgl.M00] + v[webgl.M11] * m[webgl.M10] + v[webgl.M12] * m[webgl.M20] + v[webgl.M13] * m[webgl.M30];
				t[webgl.M11] = v[webgl.M10] * m[webgl.M01] + v[webgl.M11] * m[webgl.M11] + v[webgl.M12] * m[webgl.M21] + v[webgl.M13] * m[webgl.M31];
				t[webgl.M12] = v[webgl.M10] * m[webgl.M02] + v[webgl.M11] * m[webgl.M12] + v[webgl.M12] * m[webgl.M22] + v[webgl.M13] * m[webgl.M32];
				t[webgl.M13] = v[webgl.M10] * m[webgl.M03] + v[webgl.M11] * m[webgl.M13] + v[webgl.M12] * m[webgl.M23] + v[webgl.M13] * m[webgl.M33];
				t[webgl.M20] = v[webgl.M20] * m[webgl.M00] + v[webgl.M21] * m[webgl.M10] + v[webgl.M22] * m[webgl.M20] + v[webgl.M23] * m[webgl.M30];
				t[webgl.M21] = v[webgl.M20] * m[webgl.M01] + v[webgl.M21] * m[webgl.M11] + v[webgl.M22] * m[webgl.M21] + v[webgl.M23] * m[webgl.M31];
				t[webgl.M22] = v[webgl.M20] * m[webgl.M02] + v[webgl.M21] * m[webgl.M12] + v[webgl.M22] * m[webgl.M22] + v[webgl.M23] * m[webgl.M32];
				t[webgl.M23] = v[webgl.M20] * m[webgl.M03] + v[webgl.M21] * m[webgl.M13] + v[webgl.M22] * m[webgl.M23] + v[webgl.M23] * m[webgl.M33];
				t[webgl.M30] = v[webgl.M30] * m[webgl.M00] + v[webgl.M31] * m[webgl.M10] + v[webgl.M32] * m[webgl.M20] + v[webgl.M33] * m[webgl.M30];
				t[webgl.M31] = v[webgl.M30] * m[webgl.M01] + v[webgl.M31] * m[webgl.M11] + v[webgl.M32] * m[webgl.M21] + v[webgl.M33] * m[webgl.M31];
				t[webgl.M32] = v[webgl.M30] * m[webgl.M02] + v[webgl.M31] * m[webgl.M12] + v[webgl.M32] * m[webgl.M22] + v[webgl.M33] * m[webgl.M32];
				t[webgl.M33] = v[webgl.M30] * m[webgl.M03] + v[webgl.M31] * m[webgl.M13] + v[webgl.M32] * m[webgl.M23] + v[webgl.M33] * m[webgl.M33];
				return this.set(this.temp);
			};
			Matrix4.prototype.multiplyLeft = function (matrix) {
				var t = this.temp;
				var v = this.values;
				var m = matrix.values;
				t[webgl.M00] = m[webgl.M00] * v[webgl.M00] + m[webgl.M01] * v[webgl.M10] + m[webgl.M02] * v[webgl.M20] + m[webgl.M03] * v[webgl.M30];
				t[webgl.M01] = m[webgl.M00] * v[webgl.M01] + m[webgl.M01] * v[webgl.M11] + m[webgl.M02] * v[webgl.M21] + m[webgl.M03] * v[webgl.M31];
				t[webgl.M02] = m[webgl.M00] * v[webgl.M02] + m[webgl.M01] * v[webgl.M12] + m[webgl.M02] * v[webgl.M22] + m[webgl.M03] * v[webgl.M32];
				t[webgl.M03] = m[webgl.M00] * v[webgl.M03] + m[webgl.M01] * v[webgl.M13] + m[webgl.M02] * v[webgl.M23] + m[webgl.M03] * v[webgl.M33];
				t[webgl.M10] = m[webgl.M10] * v[webgl.M00] + m[webgl.M11] * v[webgl.M10] + m[webgl.M12] * v[webgl.M20] + m[webgl.M13] * v[webgl.M30];
				t[webgl.M11] = m[webgl.M10] * v[webgl.M01] + m[webgl.M11] * v[webgl.M11] + m[webgl.M12] * v[webgl.M21] + m[webgl.M13] * v[webgl.M31];
				t[webgl.M12] = m[webgl.M10] * v[webgl.M02] + m[webgl.M11] * v[webgl.M12] + m[webgl.M12] * v[webgl.M22] + m[webgl.M13] * v[webgl.M32];
				t[webgl.M13] = m[webgl.M10] * v[webgl.M03] + m[webgl.M11] * v[webgl.M13] + m[webgl.M12] * v[webgl.M23] + m[webgl.M13] * v[webgl.M33];
				t[webgl.M20] = m[webgl.M20] * v[webgl.M00] + m[webgl.M21] * v[webgl.M10] + m[webgl.M22] * v[webgl.M20] + m[webgl.M23] * v[webgl.M30];
				t[webgl.M21] = m[webgl.M20] * v[webgl.M01] + m[webgl.M21] * v[webgl.M11] + m[webgl.M22] * v[webgl.M21] + m[webgl.M23] * v[webgl.M31];
				t[webgl.M22] = m[webgl.M20] * v[webgl.M02] + m[webgl.M21] * v[webgl.M12] + m[webgl.M22] * v[webgl.M22] + m[webgl.M23] * v[webgl.M32];
				t[webgl.M23] = m[webgl.M20] * v[webgl.M03] + m[webgl.M21] * v[webgl.M13] + m[webgl.M22] * v[webgl.M23] + m[webgl.M23] * v[webgl.M33];
				t[webgl.M30] = m[webgl.M30] * v[webgl.M00] + m[webgl.M31] * v[webgl.M10] + m[webgl.M32] * v[webgl.M20] + m[webgl.M33] * v[webgl.M30];
				t[webgl.M31] = m[webgl.M30] * v[webgl.M01] + m[webgl.M31] * v[webgl.M11] + m[webgl.M32] * v[webgl.M21] + m[webgl.M33] * v[webgl.M31];
				t[webgl.M32] = m[webgl.M30] * v[webgl.M02] + m[webgl.M31] * v[webgl.M12] + m[webgl.M32] * v[webgl.M22] + m[webgl.M33] * v[webgl.M32];
				t[webgl.M33] = m[webgl.M30] * v[webgl.M03] + m[webgl.M31] * v[webgl.M13] + m[webgl.M32] * v[webgl.M23] + m[webgl.M33] * v[webgl.M33];
				return this.set(this.temp);
			};
			Matrix4.prototype.lookAt = function (position, direction, up) {
				Matrix4.initTemps();
				var xAxis = Matrix4.xAxis, yAxis = Matrix4.yAxis, zAxis = Matrix4.zAxis;
				zAxis.setFrom(direction).normalize();
				xAxis.setFrom(direction).normalize();
				xAxis.cross(up).normalize();
				yAxis.setFrom(xAxis).cross(zAxis).normalize();
				this.identity();
				var val = this.values;
				val[webgl.M00] = xAxis.x;
				val[webgl.M01] = xAxis.y;
				val[webgl.M02] = xAxis.z;
				val[webgl.M10] = yAxis.x;
				val[webgl.M11] = yAxis.y;
				val[webgl.M12] = yAxis.z;
				val[webgl.M20] = -zAxis.x;
				val[webgl.M21] = -zAxis.y;
				val[webgl.M22] = -zAxis.z;
				Matrix4.tmpMatrix.identity();
				Matrix4.tmpMatrix.values[webgl.M03] = -position.x;
				Matrix4.tmpMatrix.values[webgl.M13] = -position.y;
				Matrix4.tmpMatrix.values[webgl.M23] = -position.z;
				this.multiply(Matrix4.tmpMatrix);
				return this;
			};
			Matrix4.initTemps = function () {
				if (Matrix4.xAxis === null)
					Matrix4.xAxis = new webgl.Vector3();
				if (Matrix4.yAxis === null)
					Matrix4.yAxis = new webgl.Vector3();
				if (Matrix4.zAxis === null)
					Matrix4.zAxis = new webgl.Vector3();
			};
			Matrix4.xAxis = null;
			Matrix4.yAxis = null;
			Matrix4.zAxis = null;
			Matrix4.tmpMatrix = new Matrix4();
			return Matrix4;
		}());
		webgl.Matrix4 = Matrix4;
	})(webgl = spine.webgl || (spine.webgl = {}));
})(spine || (spine = {}));
var spine;
(function (spine) {
	var webgl;
	(function (webgl) {
		var Mesh = (function () {
			function Mesh(gl, attributes, maxVertices, maxIndices) {
				this.attributes = attributes;
				this.verticesLength = 0;
				this.dirtyVertices = false;
				this.indicesLength = 0;
				this.dirtyIndices = false;
				this.elementsPerVertex = 0;
				this.gl = gl;
				this.elementsPerVertex = 0;
				for (var i = 0; i < attributes.length; i++) {
					this.elementsPerVertex += attributes[i].numElements;
				}
				this.vertices = new Float32Array(maxVertices * this.elementsPerVertex);
				this.indices = new Uint16Array(maxIndices);
			}
			Mesh.prototype.getAttributes = function () { return this.attributes; };
			Mesh.prototype.maxVertices = function () { return this.vertices.length / this.elementsPerVertex; };
			Mesh.prototype.numVertices = function () { return this.verticesLength / this.elementsPerVertex; };
			Mesh.prototype.setVerticesLength = function (length) {
				this.dirtyVertices = true;
				this.verticesLength = length;
			};
			Mesh.prototype.getVertices = function () { return this.vertices; };
			Mesh.prototype.maxIndices = function () { return this.indices.length; };
			Mesh.prototype.numIndices = function () { return this.indicesLength; };
			Mesh.prototype.setIndicesLength = function (length) {
				this.dirtyIndices = true;
				this.indicesLength = length;
			};
			Mesh.prototype.getIndices = function () { return this.indices; };
			;
			Mesh.prototype.setVertices = function (vertices) {
				this.dirtyVertices = true;
				if (vertices.length > this.vertices.length)
					throw Error("Mesh can't store more than " + this.maxVertices() + " vertices");
				this.vertices.set(vertices, 0);
				this.verticesLength = vertices.length;
			};
			Mesh.prototype.setIndices = function (indices) {
				this.dirtyIndices = true;
				if (indices.length > this.indices.length)
					throw Error("Mesh can't store more than " + this.maxIndices() + " indices");
				this.indices.set(indices, 0);
				this.indicesLength = indices.length;
			};
			Mesh.prototype.draw = function (shader, primitiveType) {
				this.drawWithOffset(shader, primitiveType, 0, this.indicesLength > 0 ? this.indicesLength : this.verticesLength / this.elementsPerVertex);
			};
			Mesh.prototype.drawWithOffset = function (shader, primitiveType, offset, count) {
				var gl = this.gl;
				if (this.dirtyVertices || this.dirtyIndices)
					this.update();
				this.bind(shader);
				if (this.indicesLength > 0)
					gl.drawElements(primitiveType, count, gl.UNSIGNED_SHORT, offset * 2);
				else
					gl.drawArrays(primitiveType, offset, count);
				this.unbind(shader);
			};
			Mesh.prototype.bind = function (shader) {
				var gl = this.gl;
				gl.bindBuffer(gl.ARRAY_BUFFER, this.verticesBuffer);
				var offset = 0;
				for (var i = 0; i < this.attributes.length; i++) {
					var attrib = this.attributes[i];
					var location_1 = shader.getAttributeLocation(attrib.name);
					gl.enableVertexAttribArray(location_1);
					gl.vertexAttribPointer(location_1, attrib.numElements, gl.FLOAT, false, this.elementsPerVertex * 4, offset * 4);
					offset += attrib.numElements;
				}
				if (this.indicesLength > 0)
					gl.bindBuffer(gl.ELEMENT_ARRAY_BUFFER, this.indicesBuffer);
			};
			Mesh.prototype.unbind = function (shader) {
				var gl = this.gl;
				for (var i = 0; i < this.attributes.length; i++) {
					var attrib = this.attributes[i];
					var location_2 = shader.getAttributeLocation(attrib.name);
					gl.disableVertexAttribArray(location_2);
				}
				gl.bindBuffer(gl.ARRAY_BUFFER, null);
				if (this.indicesLength > 0)
					gl.bindBuffer(gl.ELEMENT_ARRAY_BUFFER, null);
			};
			Mesh.prototype.update = function () {
				var gl = this.gl;
				if (this.dirtyVertices) {
					if (!this.verticesBuffer) {
						this.verticesBuffer = gl.createBuffer();
					}
					gl.bindBuffer(gl.ARRAY_BUFFER, this.verticesBuffer);
					gl.bufferData(gl.ARRAY_BUFFER, this.vertices.subarray(0, this.verticesLength), gl.STATIC_DRAW);
					this.dirtyVertices = false;
				}
				if (this.dirtyIndices) {
					if (!this.indicesBuffer) {
						this.indicesBuffer = gl.createBuffer();
					}
					gl.bindBuffer(gl.ELEMENT_ARRAY_BUFFER, this.indicesBuffer);
					gl.bufferData(gl.ELEMENT_ARRAY_BUFFER, this.indices.subarray(0, this.indicesLength), gl.STATIC_DRAW);
					this.dirtyIndices = false;
				}
			};
			Mesh.prototype.dispose = function () {
				var gl = this.gl;
				gl.deleteBuffer(this.verticesBuffer);
				gl.deleteBuffer(this.indicesBuffer);
			};
			return Mesh;
		}());
		webgl.Mesh = Mesh;
		var VertexAttribute = (function () {
			function VertexAttribute(name, type, numElements) {
				this.name = name;
				this.type = type;
				this.numElements = numElements;
			}
			return VertexAttribute;
		}());
		webgl.VertexAttribute = VertexAttribute;
		var Position2Attribute = (function (_super) {
			__extends(Position2Attribute, _super);
			function Position2Attribute() {
				_super.call(this, webgl.Shader.POSITION, VertexAttributeType.Float, 2);
			}
			return Position2Attribute;
		}(VertexAttribute));
		webgl.Position2Attribute = Position2Attribute;
		var Position3Attribute = (function (_super) {
			__extends(Position3Attribute, _super);
			function Position3Attribute() {
				_super.call(this, webgl.Shader.POSITION, VertexAttributeType.Float, 3);
			}
			return Position3Attribute;
		}(VertexAttribute));
		webgl.Position3Attribute = Position3Attribute;
		var TexCoordAttribute = (function (_super) {
			__extends(TexCoordAttribute, _super);
			function TexCoordAttribute(unit) {
				if (unit === void 0) { unit = 0; }
				_super.call(this, webgl.Shader.TEXCOORDS + (unit == 0 ? "" : unit), VertexAttributeType.Float, 2);
			}
			return TexCoordAttribute;
		}(VertexAttribute));
		webgl.TexCoordAttribute = TexCoordAttribute;
		var ColorAttribute = (function (_super) {
			__extends(ColorAttribute, _super);
			function ColorAttribute() {
				_super.call(this, webgl.Shader.COLOR, VertexAttributeType.Float, 4);
			}
			return ColorAttribute;
		}(VertexAttribute));
		webgl.ColorAttribute = ColorAttribute;
		(function (VertexAttributeType) {
			VertexAttributeType[VertexAttributeType["Float"] = 0] = "Float";
		})(webgl.VertexAttributeType || (webgl.VertexAttributeType = {}));
		var VertexAttributeType = webgl.VertexAttributeType;
	})(webgl = spine.webgl || (spine.webgl = {}));
})(spine || (spine = {}));
var spine;
(function (spine) {
	var webgl;
	(function (webgl) {
		var PolygonBatcher = (function () {
			function PolygonBatcher(gl, maxVertices) {
				if (maxVertices === void 0) { maxVertices = 10920; }
				this.isDrawing = false;
				this.shader = null;
				this.lastTexture = null;
				this.verticesLength = 0;
				this.indicesLength = 0;
				this.srcBlend = WebGLRenderingContext.SRC_ALPHA;
				this.dstBlend = WebGLRenderingContext.ONE_MINUS_SRC_ALPHA;
				if (maxVertices > 10920)
					throw new Error("Can't have more than 10920 triangles per batch: " + maxVertices);
				this.gl = gl;
				this.mesh = new webgl.Mesh(gl, [new webgl.Position2Attribute(), new webgl.ColorAttribute(), new webgl.TexCoordAttribute()], maxVertices, maxVertices * 3);
			}
			PolygonBatcher.prototype.begin = function (shader) {
				var gl = this.gl;
				if (this.isDrawing)
					throw new Error("PolygonBatch is already drawing. Call PolygonBatch.end() before calling PolygonBatch.begin()");
				this.drawCalls = 0;
				this.shader = shader;
				this.lastTexture = null;
				this.isDrawing = true;
				gl.enable(gl.BLEND);
				gl.blendFunc(this.srcBlend, this.dstBlend);
			};
			PolygonBatcher.prototype.setBlendMode = function (srcBlend, dstBlend) {
				var gl = this.gl;
				this.srcBlend = srcBlend;
				this.dstBlend = dstBlend;
				if (this.isDrawing) {
					this.flush();
					gl.blendFunc(this.srcBlend, this.dstBlend);
				}
			};
			PolygonBatcher.prototype.draw = function (texture, vertices, indices) {
				if (texture != this.lastTexture) {
					this.flush();
					this.lastTexture = texture;
					texture.bind();
				}
				else if (this.verticesLength + vertices.length > this.mesh.getVertices().length ||
					this.indicesLength + indices.length > this.mesh.getIndices().length) {
					this.flush();
				}
				var indexStart = this.mesh.numVertices();
				this.mesh.getVertices().set(vertices, this.verticesLength);
				this.verticesLength += vertices.length;
				this.mesh.setVerticesLength(this.verticesLength);
				var indicesArray = this.mesh.getIndices();
				for (var i = this.indicesLength, j = 0; j < indices.length; i++, j++)
					indicesArray[i] = indices[j] + indexStart;
				this.indicesLength += indices.length;
				this.mesh.setIndicesLength(this.indicesLength);
			};
			PolygonBatcher.prototype.flush = function () {
				var gl = this.gl;
				if (this.verticesLength == 0)
					return;
				this.mesh.draw(this.shader, gl.TRIANGLES);
				this.verticesLength = 0;
				this.indicesLength = 0;
				this.mesh.setVerticesLength(0);
				this.mesh.setIndicesLength(0);
				this.drawCalls++;
			};
			PolygonBatcher.prototype.end = function () {
				var gl = this.gl;
				if (!this.isDrawing)
					throw new Error("PolygonBatch is not drawing. Call PolygonBatch.begin() before calling PolygonBatch.end()");
				if (this.verticesLength > 0 || this.indicesLength > 0)
					this.flush();
				this.shader = null;
				this.lastTexture = null;
				this.isDrawing = false;
				gl.disable(gl.BLEND);
			};
			PolygonBatcher.prototype.getDrawCalls = function () { return this.drawCalls; };
			PolygonBatcher.prototype.dispose = function () {
				this.mesh.dispose();
			};
			return PolygonBatcher;
		}());
		webgl.PolygonBatcher = PolygonBatcher;
	})(webgl = spine.webgl || (spine.webgl = {}));
})(spine || (spine = {}));
var spine;
(function (spine) {
	var webgl;
	(function (webgl) {
		var SceneRenderer = (function () {
			function SceneRenderer(canvas, gl) {
				this.activeRenderer = null;
				this.QUAD = [
					0, 0, 1, 1, 1, 1, 0, 0,
					0, 0, 1, 1, 1, 1, 0, 0,
					0, 0, 1, 1, 1, 1, 0, 0,
					0, 0, 1, 1, 1, 1, 0, 0,
				];
				this.QUAD_TRIANGLES = [0, 1, 2, 2, 3, 0];
				this.WHITE = new spine.Color(1, 1, 1, 1);
				this.canvas = canvas;
				this.gl = gl;
				this.camera = new webgl.OrthoCamera(canvas.width, canvas.height);
				this.batcherShader = webgl.Shader.newColoredTextured(gl);
				this.batcher = new webgl.PolygonBatcher(gl);
				this.shapesShader = webgl.Shader.newColored(gl);
				this.shapes = new webgl.ShapeRenderer(gl);
				this.skeletonRenderer = new webgl.SkeletonRenderer(gl);
				this.skeletonDebugRenderer = new webgl.SkeletonDebugRenderer(gl);
			}
			SceneRenderer.prototype.begin = function () {
				this.camera.update();
				this.enableRenderer(this.batcher);
			};
			SceneRenderer.prototype.drawSkeleton = function (skeleton, premultipliedAlpha) {
				if (premultipliedAlpha === void 0) { premultipliedAlpha = false; }
				this.enableRenderer(this.batcher);
				this.skeletonRenderer.premultipliedAlpha = premultipliedAlpha;
				this.skeletonRenderer.draw(this.batcher, skeleton);
			};
			SceneRenderer.prototype.drawSkeletonDebug = function (skeleton, premultipliedAlpha, ignoredBones) {
				if (premultipliedAlpha === void 0) { premultipliedAlpha = false; }
				if (ignoredBones === void 0) { ignoredBones = null; }
				this.enableRenderer(this.shapes);
				this.skeletonDebugRenderer.premultipliedAlpha = premultipliedAlpha;
				this.skeletonDebugRenderer.draw(this.shapes, skeleton, ignoredBones);
			};
			SceneRenderer.prototype.drawTexture = function (texture, x, y, width, height, color) {
				if (color === void 0) { color = null; }
				this.enableRenderer(this.batcher);
				if (color === null)
					color = this.WHITE;
				var quad = this.QUAD;
				quad[0] = x;
				quad[1] = y;
				quad[2] = color.r;
				quad[3] = color.g;
				quad[4] = color.b;
				quad[5] = color.a;
				quad[6] = 0;
				quad[7] = 1;
				quad[8] = x + width;
				quad[9] = y;
				quad[10] = color.r;
				quad[11] = color.g;
				quad[12] = color.b;
				quad[13] = color.a;
				quad[14] = 1;
				quad[15] = 1;
				quad[16] = x + width;
				quad[17] = y + height;
				quad[18] = color.r;
				quad[19] = color.g;
				quad[20] = color.b;
				quad[21] = color.a;
				quad[22] = 1;
				quad[23] = 0;
				quad[24] = x;
				quad[25] = y + height;
				quad[26] = color.r;
				quad[27] = color.g;
				quad[28] = color.b;
				quad[29] = color.a;
				quad[30] = 0;
				quad[31] = 0;
				this.batcher.draw(texture, quad, this.QUAD_TRIANGLES);
			};
			SceneRenderer.prototype.drawTextureRotated = function (texture, x, y, width, height, pivotX, pivotY, angle, color, premultipliedAlpha) {
				if (color === void 0) { color = null; }
				if (premultipliedAlpha === void 0) { premultipliedAlpha = false; }
				this.enableRenderer(this.batcher);
				if (color === null)
					color = this.WHITE;
				var quad = this.QUAD;
				var worldOriginX = x + pivotX;
				var worldOriginY = y + pivotY;
				var fx = -pivotX;
				var fy = -pivotY;
				var fx2 = width - pivotX;
				var fy2 = height - pivotY;
				var p1x = fx;
				var p1y = fy;
				var p2x = fx;
				var p2y = fy2;
				var p3x = fx2;
				var p3y = fy2;
				var p4x = fx2;
				var p4y = fy;
				var x1 = 0;
				var y1 = 0;
				var x2 = 0;
				var y2 = 0;
				var x3 = 0;
				var y3 = 0;
				var x4 = 0;
				var y4 = 0;
				if (angle != 0) {
					var cos = spine.MathUtils.cosDeg(angle);
					var sin = spine.MathUtils.sinDeg(angle);
					x1 = cos * p1x - sin * p1y;
					y1 = sin * p1x + cos * p1y;
					x4 = cos * p2x - sin * p2y;
					y4 = sin * p2x + cos * p2y;
					x3 = cos * p3x - sin * p3y;
					y3 = sin * p3x + cos * p3y;
					x2 = x3 + (x1 - x4);
					y2 = y3 + (y1 - y4);
				}
				else {
					x1 = p1x;
					y1 = p1y;
					x4 = p2x;
					y4 = p2y;
					x3 = p3x;
					y3 = p3y;
					x2 = p4x;
					y2 = p4y;
				}
				x1 += worldOriginX;
				y1 += worldOriginY;
				x2 += worldOriginX;
				y2 += worldOriginY;
				x3 += worldOriginX;
				y3 += worldOriginY;
				x4 += worldOriginX;
				y4 += worldOriginY;
				quad[0] = x1;
				quad[1] = y1;
				quad[2] = color.r;
				quad[3] = color.g;
				quad[4] = color.b;
				quad[5] = color.a;
				quad[6] = 0;
				quad[7] = 1;
				quad[8] = x2;
				quad[9] = y2;
				quad[10] = color.r;
				quad[11] = color.g;
				quad[12] = color.b;
				quad[13] = color.a;
				quad[14] = 1;
				quad[15] = 1;
				quad[16] = x3;
				quad[17] = y3;
				quad[18] = color.r;
				quad[19] = color.g;
				quad[20] = color.b;
				quad[21] = color.a;
				quad[22] = 1;
				quad[23] = 0;
				quad[24] = x4;
				quad[25] = y4;
				quad[26] = color.r;
				quad[27] = color.g;
				quad[28] = color.b;
				quad[29] = color.a;
				quad[30] = 0;
				quad[31] = 0;
				this.batcher.draw(texture, quad, this.QUAD_TRIANGLES);
			};
			SceneRenderer.prototype.drawRegion = function (region, x, y, width, height, color, premultipliedAlpha) {
				if (color === void 0) { color = null; }
				if (premultipliedAlpha === void 0) { premultipliedAlpha = false; }
				this.enableRenderer(this.batcher);
				if (color === null)
					color = this.WHITE;
				var quad = this.QUAD;
				quad[0] = x;
				quad[1] = y;
				quad[2] = color.r;
				quad[3] = color.g;
				quad[4] = color.b;
				quad[5] = color.a;
				quad[6] = region.u;
				quad[7] = region.v2;
				quad[8] = x + width;
				quad[9] = y;
				quad[10] = color.r;
				quad[11] = color.g;
				quad[12] = color.b;
				quad[13] = color.a;
				quad[14] = region.u2;
				quad[15] = region.v2;
				quad[16] = x + width;
				quad[17] = y + height;
				quad[18] = color.r;
				quad[19] = color.g;
				quad[20] = color.b;
				quad[21] = color.a;
				quad[22] = region.u2;
				quad[23] = region.v;
				quad[24] = x;
				quad[25] = y + height;
				quad[26] = color.r;
				quad[27] = color.g;
				quad[28] = color.b;
				quad[29] = color.a;
				quad[30] = region.u;
				quad[31] = region.v;
				this.batcher.draw(region.texture, quad, this.QUAD_TRIANGLES);
			};
			SceneRenderer.prototype.line = function (x, y, x2, y2, color, color2) {
				if (color === void 0) { color = null; }
				if (color2 === void 0) { color2 = null; }
				this.enableRenderer(this.shapes);
				this.shapes.line(x, y, x2, y2, color);
			};
			SceneRenderer.prototype.triangle = function (filled, x, y, x2, y2, x3, y3, color, color2, color3) {
				if (color === void 0) { color = null; }
				if (color2 === void 0) { color2 = null; }
				if (color3 === void 0) { color3 = null; }
				this.enableRenderer(this.shapes);
				this.shapes.triangle(filled, x, y, x2, y2, x3, y3, color, color2, color3);
			};
			SceneRenderer.prototype.quad = function (filled, x, y, x2, y2, x3, y3, x4, y4, color, color2, color3, color4) {
				if (color === void 0) { color = null; }
				if (color2 === void 0) { color2 = null; }
				if (color3 === void 0) { color3 = null; }
				if (color4 === void 0) { color4 = null; }
				this.enableRenderer(this.shapes);
				this.shapes.quad(filled, x, y, x2, y2, x3, y3, x4, y4, color, color2, color3, color4);
			};
			SceneRenderer.prototype.rect = function (filled, x, y, width, height, color) {
				if (color === void 0) { color = null; }
				this.enableRenderer(this.shapes);
				this.shapes.rect(filled, x, y, width, height, color);
			};
			SceneRenderer.prototype.rectLine = function (filled, x1, y1, x2, y2, width, color) {
				if (color === void 0) { color = null; }
				this.enableRenderer(this.shapes);
				this.shapes.rectLine(filled, x1, y1, x2, y2, width, color);
			};
			SceneRenderer.prototype.polygon = function (polygonVertices, offset, count, color) {
				if (color === void 0) { color = null; }
				this.enableRenderer(this.shapes);
				this.shapes.polygon(polygonVertices, offset, count, color);
			};
			SceneRenderer.prototype.circle = function (filled, x, y, radius, color, segments) {
				if (color === void 0) { color = null; }
				if (segments === void 0) { segments = 0; }
				this.enableRenderer(this.shapes);
				this.shapes.circle(filled, x, y, radius, color, segments);
			};
			SceneRenderer.prototype.curve = function (x1, y1, cx1, cy1, cx2, cy2, x2, y2, segments, color) {
				if (color === void 0) { color = null; }
				this.enableRenderer(this.shapes);
				this.shapes.curve(x1, y1, cx1, cy1, cx2, cy2, x2, y2, segments, color);
			};
			SceneRenderer.prototype.end = function () {
				if (this.activeRenderer === this.batcher)
					this.batcher.end();
				else if (this.activeRenderer === this.shapes)
					this.shapes.end();
				this.activeRenderer = null;
			};
			SceneRenderer.prototype.resize = function (resizeMode) {
				var canvas = this.canvas;
				var w = canvas.clientWidth;
				var h = canvas.clientHeight;
				if (canvas.width != w || canvas.height != h) {
					canvas.width = w;
					canvas.height = h;
				}
				this.gl.viewport(0, 0, canvas.width, canvas.height);
				if (resizeMode === ResizeMode.Stretch) {
				}
				else if (resizeMode === ResizeMode.Expand) {
					this.camera.setViewport(w, h);
				}
				else if (resizeMode === ResizeMode.Fit) {
					var sourceWidth = canvas.width, sourceHeight = canvas.height;
					var targetWidth = this.camera.viewportWidth, targetHeight = this.camera.viewportHeight;
					var targetRatio = targetHeight / targetWidth;
					var sourceRatio = sourceHeight / sourceWidth;
					var scale = targetRatio < sourceRatio ? targetWidth / sourceWidth : targetHeight / sourceHeight;
					this.camera.viewportWidth = sourceWidth * scale;
					this.camera.viewportHeight = sourceHeight * scale;
				}
				this.camera.update();
			};
			SceneRenderer.prototype.enableRenderer = function (renderer) {
				if (this.activeRenderer === renderer)
					return;
				this.end();
				if (renderer instanceof webgl.PolygonBatcher) {
					this.batcherShader.bind();
					this.batcherShader.setUniform4x4f(webgl.Shader.MVP_MATRIX, this.camera.projectionView.values);
					this.batcher.begin(this.batcherShader);
					this.activeRenderer = this.batcher;
				}
				else if (renderer instanceof webgl.ShapeRenderer) {
					this.shapesShader.bind();
					this.shapesShader.setUniform4x4f(webgl.Shader.MVP_MATRIX, this.camera.projectionView.values);
					this.shapes.begin(this.shapesShader);
					this.activeRenderer = this.shapes;
				}
				else {
					this.activeRenderer = this.skeletonDebugRenderer;
				}
			};
			SceneRenderer.prototype.dispose = function () {
				this.batcher.dispose();
				this.batcherShader.dispose();
				this.shapes.dispose();
				this.shapesShader.dispose();
				this.skeletonDebugRenderer.dispose();
			};
			return SceneRenderer;
		}());
		webgl.SceneRenderer = SceneRenderer;
		(function (ResizeMode) {
			ResizeMode[ResizeMode["Stretch"] = 0] = "Stretch";
			ResizeMode[ResizeMode["Expand"] = 1] = "Expand";
			ResizeMode[ResizeMode["Fit"] = 2] = "Fit";
		})(webgl.ResizeMode || (webgl.ResizeMode = {}));
		var ResizeMode = webgl.ResizeMode;
	})(webgl = spine.webgl || (spine.webgl = {}));
})(spine || (spine = {}));
var spine;
(function (spine) {
	var webgl;
	(function (webgl) {
		var Shader = (function () {
			function Shader(gl, vertexShader, fragmentShader) {
				this.vertexShader = vertexShader;
				this.fragmentShader = fragmentShader;
				this.vs = null;
				this.fs = null;
				this.program = null;
				this.tmp2x2 = new Float32Array(2 * 2);
				this.tmp3x3 = new Float32Array(3 * 3);
				this.tmp4x4 = new Float32Array(4 * 4);
				this.gl = gl;
				this.compile();
			}
			Shader.prototype.getProgram = function () { return this.program; };
			Shader.prototype.getVertexShader = function () { return this.vertexShader; };
			Shader.prototype.getFragmentShader = function () { return this.fragmentShader; };
			Shader.prototype.compile = function () {
				var gl = this.gl;
				try {
					this.vs = this.compileShader(gl.VERTEX_SHADER, this.vertexShader);
					this.fs = this.compileShader(gl.FRAGMENT_SHADER, this.fragmentShader);
					this.program = this.compileProgram(this.vs, this.fs);
				}
				catch (e) {
					this.dispose();
					throw e;
				}
			};
			Shader.prototype.compileShader = function (type, source) {
				var gl = this.gl;
				var shader = gl.createShader(type);
				gl.shaderSource(shader, source);
				gl.compileShader(shader);
				if (!gl.getShaderParameter(shader, gl.COMPILE_STATUS)) {
					var error = "Couldn't compile shader: " + gl.getShaderInfoLog(shader);
					gl.deleteShader(shader);
					throw new Error(error);
				}
				return shader;
			};
			Shader.prototype.compileProgram = function (vs, fs) {
				var gl = this.gl;
				var program = gl.createProgram();
				gl.attachShader(program, vs);
				gl.attachShader(program, fs);
				gl.linkProgram(program);
				if (!gl.getProgramParameter(program, gl.LINK_STATUS)) {
					var error = "Couldn't compile shader program: " + gl.getProgramInfoLog(program);
					gl.deleteProgram(program);
					throw new Error(error);
				}
				return program;
			};
			Shader.prototype.bind = function () {
				this.gl.useProgram(this.program);
			};
			Shader.prototype.unbind = function () {
				this.gl.useProgram(null);
			};
			Shader.prototype.setUniformi = function (uniform, value) {
				this.gl.uniform1i(this.getUniformLocation(uniform), value);
			};
			Shader.prototype.setUniformf = function (uniform, value) {
				this.gl.uniform1f(this.getUniformLocation(uniform), value);
			};
			Shader.prototype.setUniform2f = function (uniform, value, value2) {
				this.gl.uniform2f(this.getUniformLocation(uniform), value, value2);
			};
			Shader.prototype.setUniform3f = function (uniform, value, value2, value3) {
				this.gl.uniform3f(this.getUniformLocation(uniform), value, value2, value3);
			};
			Shader.prototype.setUniform4f = function (uniform, value, value2, value3, value4) {
				this.gl.uniform4f(this.getUniformLocation(uniform), value, value2, value3, value4);
			};
			Shader.prototype.setUniform2x2f = function (uniform, value) {
				var gl = this.gl;
				this.tmp2x2.set(value);
				gl.uniformMatrix2fv(this.getUniformLocation(uniform), false, this.tmp2x2);
			};
			Shader.prototype.setUniform3x3f = function (uniform, value) {
				var gl = this.gl;
				this.tmp3x3.set(value);
				gl.uniformMatrix3fv(this.getUniformLocation(uniform), false, this.tmp3x3);
			};
			Shader.prototype.setUniform4x4f = function (uniform, value) {
				var gl = this.gl;
				this.tmp4x4.set(value);
				gl.uniformMatrix4fv(this.getUniformLocation(uniform), false, this.tmp4x4);
			};
			Shader.prototype.getUniformLocation = function (uniform) {
				var gl = this.gl;
				var location = gl.getUniformLocation(this.program, uniform);
				if (!location)
					throw new Error("Couldn't find location for uniform " + uniform);
				return location;
			};
			Shader.prototype.getAttributeLocation = function (attribute) {
				var gl = this.gl;
				var location = gl.getAttribLocation(this.program, attribute);
				if (location == -1)
					throw new Error("Couldn't find location for attribute " + attribute);
				return location;
			};
			Shader.prototype.dispose = function () {
				var gl = this.gl;
				if (this.vs) {
					gl.deleteShader(this.vs);
					this.vs = null;
				}
				if (this.fs) {
					gl.deleteShader(this.fs);
					this.fs = null;
				}
				if (this.program) {
					gl.deleteProgram(this.program);
					this.program = null;
				}
			};
			Shader.newColoredTextured = function (gl) {
				var vs = "\n\t\t\t\tattribute vec4 " + Shader.POSITION + ";\n\t\t\t\tattribute vec4 " + Shader.COLOR + ";\n\t\t\t\tattribute vec2 " + Shader.TEXCOORDS + ";\n\t\t\t\tuniform mat4 " + Shader.MVP_MATRIX + ";\n\t\t\t\tvarying vec4 v_color;\n\t\t\t\tvarying vec2 v_texCoords;\n\n\t\t\t\tvoid main () {\n\t\t\t\t\tv_color = " + Shader.COLOR + ";\n\t\t\t\t\tv_texCoords = " + Shader.TEXCOORDS + ";\n\t\t\t\t\tgl_Position = " + Shader.MVP_MATRIX + " * " + Shader.POSITION + ";\n\t\t\t\t}\n\t\t\t";
				var fs = "\n\t\t\t\t#ifdef GL_ES\n\t\t\t\t\t#define LOWP lowp\n\t\t\t\t\tprecision mediump float;\n\t\t\t\t#else\n\t\t\t\t\t#define LOWP\n\t\t\t\t#endif\n\t\t\t\tvarying LOWP vec4 v_color;\n\t\t\t\tvarying vec2 v_texCoords;\n\t\t\t\tuniform sampler2D u_texture;\n\n\t\t\t\tvoid main () {\n\t\t\t\t\tgl_FragColor = v_color * texture2D(u_texture, v_texCoords);\n\t\t\t\t}\n\t\t\t";
				return new Shader(gl, vs, fs);
			};
			Shader.newColored = function (gl) {
				var vs = "\n\t\t\t\tattribute vec4 " + Shader.POSITION + ";\n\t\t\t\tattribute vec4 " + Shader.COLOR + ";\n\t\t\t\tuniform mat4 " + Shader.MVP_MATRIX + ";\n\t\t\t\tvarying vec4 v_color;\n\n\t\t\t\tvoid main () {\n\t\t\t\t\tv_color = " + Shader.COLOR + ";\n\t\t\t\t\tgl_Position = " + Shader.MVP_MATRIX + " * " + Shader.POSITION + ";\n\t\t\t\t}\n\t\t\t";
				var fs = "\n\t\t\t\t#ifdef GL_ES\n\t\t\t\t\t#define LOWP lowp\n\t\t\t\t\tprecision mediump float;\n\t\t\t\t#else\n\t\t\t\t\t#define LOWP\n\t\t\t\t#endif\n\t\t\t\tvarying LOWP vec4 v_color;\n\n\t\t\t\tvoid main () {\n\t\t\t\t\tgl_FragColor = v_color;\n\t\t\t\t}\n\t\t\t";
				return new Shader(gl, vs, fs);
			};
			Shader.MVP_MATRIX = "u_projTrans";
			Shader.POSITION = "a_position";
			Shader.COLOR = "a_color";
			Shader.TEXCOORDS = "a_texCoords";
			Shader.SAMPLER = "u_texture";
			return Shader;
		}());
		webgl.Shader = Shader;
	})(webgl = spine.webgl || (spine.webgl = {}));
})(spine || (spine = {}));
var spine;
(function (spine) {
	var webgl;
	(function (webgl) {
		var ShapeRenderer = (function () {
			function ShapeRenderer(gl, maxVertices) {
				if (maxVertices === void 0) { maxVertices = 10920; }
				this.isDrawing = false;
				this.shapeType = ShapeType.Filled;
				this.color = new spine.Color(1, 1, 1, 1);
				this.vertexIndex = 0;
				this.tmp = new spine.Vector2();
				this.srcBlend = WebGLRenderingContext.SRC_ALPHA;
				this.dstBlend = WebGLRenderingContext.ONE_MINUS_SRC_ALPHA;
				if (maxVertices > 10920)
					throw new Error("Can't have more than 10920 triangles per batch: " + maxVertices);
				this.gl = gl;
				this.mesh = new webgl.Mesh(gl, [new webgl.Position2Attribute(), new webgl.ColorAttribute()], maxVertices, 0);
			}
			ShapeRenderer.prototype.begin = function (shader) {
				if (this.isDrawing)
					throw new Error("ShapeRenderer.begin() has already been called");
				this.shader = shader;
				this.vertexIndex = 0;
				this.isDrawing = true;
				var gl = this.gl;
				gl.enable(gl.BLEND);
				gl.blendFunc(this.srcBlend, this.dstBlend);
			};
			ShapeRenderer.prototype.setBlendMode = function (srcBlend, dstBlend) {
				var gl = this.gl;
				this.srcBlend = srcBlend;
				this.dstBlend = dstBlend;
				if (this.isDrawing) {
					this.flush();
					gl.blendFunc(this.srcBlend, this.dstBlend);
				}
			};
			ShapeRenderer.prototype.setColor = function (color) {
				this.color.setFromColor(color);
			};
			ShapeRenderer.prototype.setColorWith = function (r, g, b, a) {
				this.color.set(r, g, b, a);
			};
			ShapeRenderer.prototype.point = function (x, y, color) {
				if (color === void 0) { color = null; }
				this.check(ShapeType.Point, 1);
				if (color === null)
					color = this.color;
				this.vertex(x, y, color);
			};
			ShapeRenderer.prototype.line = function (x, y, x2, y2, color) {
				if (color === void 0) { color = null; }
				this.check(ShapeType.Line, 2);
				var vertices = this.mesh.getVertices();
				var idx = this.vertexIndex;
				if (color === null)
					color = this.color;
				this.vertex(x, y, color);
				this.vertex(x2, y2, color);
			};
			ShapeRenderer.prototype.triangle = function (filled, x, y, x2, y2, x3, y3, color, color2, color3) {
				if (color === void 0) { color = null; }
				if (color2 === void 0) { color2 = null; }
				if (color3 === void 0) { color3 = null; }
				this.check(filled ? ShapeType.Filled : ShapeType.Line, 3);
				var vertices = this.mesh.getVertices();
				var idx = this.vertexIndex;
				if (color === null)
					color = this.color;
				if (color2 === null)
					color2 = this.color;
				if (color3 === null)
					color3 = this.color;
				if (filled) {
					this.vertex(x, y, color);
					this.vertex(x2, y2, color2);
					this.vertex(x3, y3, color3);
				}
				else {
					this.vertex(x, y, color);
					this.vertex(x2, y2, color2);
					this.vertex(x2, y2, color);
					this.vertex(x3, y3, color2);
					this.vertex(x3, y3, color);
					this.vertex(x, y, color2);
				}
			};
			ShapeRenderer.prototype.quad = function (filled, x, y, x2, y2, x3, y3, x4, y4, color, color2, color3, color4) {
				if (color === void 0) { color = null; }
				if (color2 === void 0) { color2 = null; }
				if (color3 === void 0) { color3 = null; }
				if (color4 === void 0) { color4 = null; }
				this.check(filled ? ShapeType.Filled : ShapeType.Line, 3);
				var vertices = this.mesh.getVertices();
				var idx = this.vertexIndex;
				if (color === null)
					color = this.color;
				if (color2 === null)
					color2 = this.color;
				if (color3 === null)
					color3 = this.color;
				if (color4 === null)
					color4 = this.color;
				if (filled) {
					this.vertex(x, y, color);
					this.vertex(x2, y2, color2);
					this.vertex(x3, y3, color3);
					this.vertex(x3, y3, color3);
					this.vertex(x4, y4, color4);
					this.vertex(x, y, color);
				}
				else {
					this.vertex(x, y, color);
					this.vertex(x2, y2, color2);
					this.vertex(x2, y2, color2);
					this.vertex(x3, y3, color3);
					this.vertex(x3, y3, color3);
					this.vertex(x4, y4, color4);
					this.vertex(x4, y4, color4);
					this.vertex(x, y, color);
				}
			};
			ShapeRenderer.prototype.rect = function (filled, x, y, width, height, color) {
				if (color === void 0) { color = null; }
				this.quad(filled, x, y, x + width, y, x + width, y + height, x, y + height, color, color, color, color);
			};
			ShapeRenderer.prototype.rectLine = function (filled, x1, y1, x2, y2, width, color) {
				if (color === void 0) { color = null; }
				this.check(filled ? ShapeType.Filled : ShapeType.Line, 8);
				if (color === null)
					color = this.color;
				var t = this.tmp.set(y2 - y1, x1 - x2);
				t.normalize();
				width *= 0.5;
				var tx = t.x * width;
				var ty = t.y * width;
				if (!filled) {
					this.vertex(x1 + tx, y1 + ty, color);
					this.vertex(x1 - tx, y1 - ty, color);
					this.vertex(x2 + tx, y2 + ty, color);
					this.vertex(x2 - tx, y2 - ty, color);
					this.vertex(x2 + tx, y2 + ty, color);
					this.vertex(x1 + tx, y1 + ty, color);
					this.vertex(x2 - tx, y2 - ty, color);
					this.vertex(x1 - tx, y1 - ty, color);
				}
				else {
					this.vertex(x1 + tx, y1 + ty, color);
					this.vertex(x1 - tx, y1 - ty, color);
					this.vertex(x2 + tx, y2 + ty, color);
					this.vertex(x2 - tx, y2 - ty, color);
					this.vertex(x2 + tx, y2 + ty, color);
					this.vertex(x1 - tx, y1 - ty, color);
				}
			};
			ShapeRenderer.prototype.x = function (x, y, size) {
				this.line(x - size, y - size, x + size, y + size);
				this.line(x - size, y + size, x + size, y - size);
			};
			ShapeRenderer.prototype.polygon = function (polygonVertices, offset, count, color) {
				if (color === void 0) { color = null; }
				if (count < 3)
					throw new Error("Polygon must contain at least 3 vertices");
				this.check(ShapeType.Line, count * 2);
				if (color === null)
					color = this.color;
				var vertices = this.mesh.getVertices();
				var idx = this.vertexIndex;
				offset <<= 1;
				count <<= 1;
				var firstX = polygonVertices[offset];
				var firstY = polygonVertices[offset + 1];
				var last = offset + count;
				for (var i = offset, n = offset + count - 2; i < n; i += 2) {
					var x1 = polygonVertices[i];
					var y1 = polygonVertices[i + 1];
					var x2 = 0;
					var y2 = 0;
					if (i + 2 >= last) {
						x2 = firstX;
						y2 = firstY;
					}
					else {
						x2 = polygonVertices[i + 2];
						y2 = polygonVertices[i + 3];
					}
					this.vertex(x1, y1, color);
					this.vertex(x2, y2, color);
				}
			};
			ShapeRenderer.prototype.circle = function (filled, x, y, radius, color, segments) {
				if (color === void 0) { color = null; }
				if (segments === void 0) { segments = 0; }
				if (segments === 0)
					segments = Math.max(1, (6 * spine.MathUtils.cbrt(radius)) | 0);
				if (segments <= 0)
					throw new Error("segments must be > 0.");
				if (color === null)
					color = this.color;
				var angle = 2 * spine.MathUtils.PI / segments;
				var cos = Math.cos(angle);
				var sin = Math.sin(angle);
				var cx = radius, cy = 0;
				if (!filled) {
					this.check(ShapeType.Line, segments * 2 + 2);
					for (var i = 0; i < segments; i++) {
						this.vertex(x + cx, y + cy, color);
						var temp_1 = cx;
						cx = cos * cx - sin * cy;
						cy = sin * temp_1 + cos * cy;
						this.vertex(x + cx, y + cy, color);
					}
					this.vertex(x + cx, y + cy, color);
				}
				else {
					this.check(ShapeType.Filled, segments * 3 + 3);
					segments--;
					for (var i = 0; i < segments; i++) {
						this.vertex(x, y, color);
						this.vertex(x + cx, y + cy, color);
						var temp_2 = cx;
						cx = cos * cx - sin * cy;
						cy = sin * temp_2 + cos * cy;
						this.vertex(x + cx, y + cy, color);
					}
					this.vertex(x, y, color);
					this.vertex(x + cx, y + cy, color);
				}
				var temp = cx;
				cx = radius;
				cy = 0;
				this.vertex(x + cx, y + cy, color);
			};
			ShapeRenderer.prototype.curve = function (x1, y1, cx1, cy1, cx2, cy2, x2, y2, segments, color) {
				if (color === void 0) { color = null; }
				this.check(ShapeType.Line, segments * 2 + 2);
				if (color === null)
					color = this.color;
				var subdiv_step = 1 / segments;
				var subdiv_step2 = subdiv_step * subdiv_step;
				var subdiv_step3 = subdiv_step * subdiv_step * subdiv_step;
				var pre1 = 3 * subdiv_step;
				var pre2 = 3 * subdiv_step2;
				var pre4 = 6 * subdiv_step2;
				var pre5 = 6 * subdiv_step3;
				var tmp1x = x1 - cx1 * 2 + cx2;
				var tmp1y = y1 - cy1 * 2 + cy2;
				var tmp2x = (cx1 - cx2) * 3 - x1 + x2;
				var tmp2y = (cy1 - cy2) * 3 - y1 + y2;
				var fx = x1;
				var fy = y1;
				var dfx = (cx1 - x1) * pre1 + tmp1x * pre2 + tmp2x * subdiv_step3;
				var dfy = (cy1 - y1) * pre1 + tmp1y * pre2 + tmp2y * subdiv_step3;
				var ddfx = tmp1x * pre4 + tmp2x * pre5;
				var ddfy = tmp1y * pre4 + tmp2y * pre5;
				var dddfx = tmp2x * pre5;
				var dddfy = tmp2y * pre5;
				while (segments-- > 0) {
					this.vertex(fx, fy, color);
					fx += dfx;
					fy += dfy;
					dfx += ddfx;
					dfy += ddfy;
					ddfx += dddfx;
					ddfy += dddfy;
					this.vertex(fx, fy, color);
				}
				this.vertex(fx, fy, color);
				this.vertex(x2, y2, color);
			};
			ShapeRenderer.prototype.vertex = function (x, y, color) {
				var idx = this.vertexIndex;
				var vertices = this.mesh.getVertices();
				vertices[idx++] = x;
				vertices[idx++] = y;
				vertices[idx++] = color.r;
				vertices[idx++] = color.g;
				vertices[idx++] = color.b;
				vertices[idx++] = color.a;
				this.vertexIndex = idx;
			};
			ShapeRenderer.prototype.end = function () {
				if (!this.isDrawing)
					throw new Error("ShapeRenderer.begin() has not been called");
				this.flush();
				this.gl.disable(this.gl.BLEND);
				this.isDrawing = false;
			};
			ShapeRenderer.prototype.flush = function () {
				if (this.vertexIndex == 0)
					return;
				this.mesh.setVerticesLength(this.vertexIndex);
				this.mesh.draw(this.shader, this.shapeType);
				this.vertexIndex = 0;
			};
			ShapeRenderer.prototype.check = function (shapeType, numVertices) {
				if (!this.isDrawing)
					throw new Error("ShapeRenderer.begin() has not been called");
				if (this.shapeType == shapeType) {
					if (this.mesh.maxVertices() - this.mesh.numVertices() < numVertices)
						this.flush();
					else
						return;
				}
				else {
					this.flush();
					this.shapeType = shapeType;
				}
			};
			ShapeRenderer.prototype.dispose = function () {
				this.mesh.dispose();
			};
			return ShapeRenderer;
		}());
		webgl.ShapeRenderer = ShapeRenderer;
		(function (ShapeType) {
			ShapeType[ShapeType["Point"] = WebGLRenderingContext.POINTS] = "Point";
			ShapeType[ShapeType["Line"] = WebGLRenderingContext.LINES] = "Line";
			ShapeType[ShapeType["Filled"] = WebGLRenderingContext.TRIANGLES] = "Filled";
		})(webgl.ShapeType || (webgl.ShapeType = {}));
		var ShapeType = webgl.ShapeType;
	})(webgl = spine.webgl || (spine.webgl = {}));
})(spine || (spine = {}));
var spine;
(function (spine) {
	var webgl;
	(function (webgl) {
		var SkeletonDebugRenderer = (function () {
			function SkeletonDebugRenderer(gl) {
				this.boneLineColor = new spine.Color(1, 0, 0, 1);
				this.boneOriginColor = new spine.Color(0, 1, 0, 1);
				this.attachmentLineColor = new spine.Color(0, 0, 1, 0.5);
				this.triangleLineColor = new spine.Color(1, 0.64, 0, 0.5);
				this.pathColor = new spine.Color().setFromString("FF7F00");
				this.aabbColor = new spine.Color(0, 1, 0, 0.5);
				this.drawBones = true;
				this.drawRegionAttachments = true;
				this.drawBoundingBoxes = true;
				this.drawMeshHull = true;
				this.drawMeshTriangles = true;
				this.drawPaths = true;
				this.drawSkeletonXY = false;
				this.premultipliedAlpha = false;
				this.scale = 1;
				this.boneWidth = 2;
				this.bounds = new spine.SkeletonBounds();
				this.temp = new Array();
				this.gl = gl;
			}
			SkeletonDebugRenderer.prototype.draw = function (shapes, skeleton, ignoredBones) {
				if (ignoredBones === void 0) { ignoredBones = null; }
				var skeletonX = skeleton.x;
				var skeletonY = skeleton.y;
				var gl = this.gl;
				var srcFunc = this.premultipliedAlpha ? gl.ONE : gl.SRC_ALPHA;
				shapes.setBlendMode(srcFunc, gl.ONE_MINUS_SRC_ALPHA);
				var bones = skeleton.bones;
				if (this.drawBones) {
					shapes.setColor(this.boneLineColor);
					for (var i = 0, n = bones.length; i < n; i++) {
						var bone = bones[i];
						if (ignoredBones && ignoredBones.indexOf(bone.data.name) > -1)
							continue;
						if (bone.parent == null)
							continue;
						var x = skeletonX + bone.data.length * bone.a + bone.worldX;
						var y = skeletonY + bone.data.length * bone.c + bone.worldY;
						shapes.rectLine(true, skeletonX + bone.worldX, skeletonY + bone.worldY, x, y, this.boneWidth * this.scale);
					}
					if (this.drawSkeletonXY)
						shapes.x(skeletonX, skeletonY, 4 * this.scale);
				}
				if (this.drawRegionAttachments) {
					shapes.setColor(this.attachmentLineColor);
					var slots = skeleton.slots;
					for (var i = 0, n = slots.length; i < n; i++) {
						var slot = slots[i];
						var attachment = slot.getAttachment();
						if (attachment instanceof spine.RegionAttachment) {
							var regionAttachment = attachment;
							var vertices = regionAttachment.updateWorldVertices(slot, false);
							shapes.line(vertices[spine.RegionAttachment.X1], vertices[spine.RegionAttachment.Y1], vertices[spine.RegionAttachment.X2], vertices[spine.RegionAttachment.Y2]);
							shapes.line(vertices[spine.RegionAttachment.X2], vertices[spine.RegionAttachment.Y2], vertices[spine.RegionAttachment.X3], vertices[spine.RegionAttachment.Y3]);
							shapes.line(vertices[spine.RegionAttachment.X3], vertices[spine.RegionAttachment.Y3], vertices[spine.RegionAttachment.X4], vertices[spine.RegionAttachment.Y4]);
							shapes.line(vertices[spine.RegionAttachment.X4], vertices[spine.RegionAttachment.Y4], vertices[spine.RegionAttachment.X1], vertices[spine.RegionAttachment.Y1]);
						}
					}
				}
				if (this.drawMeshHull || this.drawMeshTriangles) {
					var slots = skeleton.slots;
					for (var i = 0, n = slots.length; i < n; i++) {
						var slot = slots[i];
						var attachment = slot.getAttachment();
						if (!(attachment instanceof spine.MeshAttachment))
							continue;
						var mesh = attachment;
						mesh.updateWorldVertices(slot, false);
						var vertices = mesh.worldVertices;
						var triangles = mesh.triangles;
						var hullLength = mesh.hullLength;
						if (this.drawMeshTriangles) {
							shapes.setColor(this.triangleLineColor);
							for (var ii = 0, nn = triangles.length; ii < nn; ii += 3) {
								var v1 = triangles[ii] * 8, v2 = triangles[ii + 1] * 8, v3 = triangles[ii + 2] * 8;
								shapes.triangle(false, vertices[v1], vertices[v1 + 1], vertices[v2], vertices[v2 + 1], vertices[v3], vertices[v3 + 1]);
							}
						}
						if (this.drawMeshHull && hullLength > 0) {
							shapes.setColor(this.attachmentLineColor);
							hullLength = (hullLength >> 1) * 8;
							var lastX = vertices[hullLength - 8], lastY = vertices[hullLength - 7];
							for (var ii = 0, nn = hullLength; ii < nn; ii += 8) {
								var x = vertices[ii], y = vertices[ii + 1];
								shapes.line(x, y, lastX, lastY);
								lastX = x;
								lastY = y;
							}
						}
					}
				}
				if (this.drawBoundingBoxes) {
					var bounds = this.bounds;
					bounds.update(skeleton, true);
					shapes.setColor(this.aabbColor);
					shapes.rect(false, bounds.minX, bounds.minY, bounds.getWidth(), bounds.getHeight());
					var polygons = bounds.polygons;
					var boxes = bounds.boundingBoxes;
					for (var i = 0, n = polygons.length; i < n; i++) {
						var polygon = polygons[i];
						shapes.setColor(boxes[i].color);
						shapes.polygon(polygon, 0, polygon.length);
					}
				}
				if (this.drawPaths) {
					var slots = skeleton.slots;
					for (var i = 0, n = slots.length; i < n; i++) {
						var slot = slots[i];
						var attachment = slot.getAttachment();
						if (!(attachment instanceof spine.PathAttachment))
							continue;
						var path = attachment;
						var nn = path.worldVerticesLength;
						var world = this.temp = spine.Utils.setArraySize(this.temp, nn, 0);
						path.computeWorldVertices(slot, world);
						var color = this.pathColor;
						var x1 = world[2], y1 = world[3], x2 = 0, y2 = 0;
						if (path.closed) {
							shapes.setColor(color);
							var cx1 = world[0], cy1 = world[1], cx2 = world[nn - 2], cy2 = world[nn - 1];
							x2 = world[nn - 4];
							y2 = world[nn - 3];
							shapes.curve(x1, y1, cx1, cy1, cx2, cy2, x2, y2, 32);
							shapes.setColor(SkeletonDebugRenderer.LIGHT_GRAY);
							shapes.line(x1, y1, cx1, cy1);
							shapes.line(x2, y2, cx2, cy2);
						}
						nn -= 4;
						for (var ii = 4; ii < nn; ii += 6) {
							var cx1 = world[ii], cy1 = world[ii + 1], cx2 = world[ii + 2], cy2 = world[ii + 3];
							x2 = world[ii + 4];
							y2 = world[ii + 5];
							shapes.setColor(color);
							shapes.curve(x1, y1, cx1, cy1, cx2, cy2, x2, y2, 32);
							shapes.setColor(SkeletonDebugRenderer.LIGHT_GRAY);
							shapes.line(x1, y1, cx1, cy1);
							shapes.line(x2, y2, cx2, cy2);
							x1 = x2;
							y1 = y2;
						}
					}
				}
				if (this.drawBones) {
					shapes.setColor(this.boneOriginColor);
					for (var i = 0, n = bones.length; i < n; i++) {
						var bone = bones[i];
						if (ignoredBones && ignoredBones.indexOf(bone.data.name) > -1)
							continue;
						shapes.circle(true, skeletonX + bone.worldX, skeletonY + bone.worldY, 3 * this.scale, SkeletonDebugRenderer.GREEN, 8);
					}
				}
			};
			SkeletonDebugRenderer.prototype.dispose = function () {
			};
			SkeletonDebugRenderer.LIGHT_GRAY = new spine.Color(192 / 255, 192 / 255, 192 / 255, 1);
			SkeletonDebugRenderer.GREEN = new spine.Color(0, 1, 0, 1);
			return SkeletonDebugRenderer;
		}());
		webgl.SkeletonDebugRenderer = SkeletonDebugRenderer;
	})(webgl = spine.webgl || (spine.webgl = {}));
})(spine || (spine = {}));
var spine;
(function (spine) {
	var webgl;
	(function (webgl) {
		var SkeletonRenderer = (function () {
			function SkeletonRenderer(gl) {
				this.premultipliedAlpha = false;
				this.gl = gl;
			}
			SkeletonRenderer.prototype.draw = function (batcher, skeleton) {
				var premultipliedAlpha = this.premultipliedAlpha;
				var blendMode = null;
				var vertices = null;
				var triangles = null;
				var drawOrder = skeleton.drawOrder;
				for (var i = 0, n = drawOrder.length; i < n; i++) {
					var slot = drawOrder[i];
					var attachment = slot.getAttachment();
					var texture = null;
					if (attachment instanceof spine.RegionAttachment) {
						var region = attachment;
						vertices = region.updateWorldVertices(slot, premultipliedAlpha);
						triangles = SkeletonRenderer.QUAD_TRIANGLES;
						texture = region.region.renderObject.texture;
					}
					else if (attachment instanceof spine.MeshAttachment) {
						var mesh = attachment;
						vertices = mesh.updateWorldVertices(slot, premultipliedAlpha);
						triangles = mesh.triangles;
						texture = mesh.region.renderObject.texture;
					}
					else
						continue;
					if (texture != null) {
						var slotBlendMode = slot.data.blendMode;
						if (slotBlendMode != blendMode) {
							blendMode = slotBlendMode;
							batcher.setBlendMode(webgl.getSourceGLBlendMode(this.gl, blendMode, premultipliedAlpha), webgl.getDestGLBlendMode(this.gl, blendMode));
						}
						batcher.draw(texture, vertices, triangles);
					}
				}
			};
			SkeletonRenderer.QUAD_TRIANGLES = [0, 1, 2, 2, 3, 0];
			return SkeletonRenderer;
		}());
		webgl.SkeletonRenderer = SkeletonRenderer;
	})(webgl = spine.webgl || (spine.webgl = {}));
})(spine || (spine = {}));
var spine;
(function (spine) {
	var webgl;
	(function (webgl) {
		var Vector3 = (function () {
			function Vector3(x, y, z) {
				if (x === void 0) { x = 0; }
				if (y === void 0) { y = 0; }
				if (z === void 0) { z = 0; }
				this.x = 0;
				this.y = 0;
				this.z = 0;
				this.x = x;
				this.y = y;
				this.z = z;
			}
			Vector3.prototype.setFrom = function (v) {
				this.x = v.x;
				this.y = v.y;
				this.z = v.z;
				return this;
			};
			Vector3.prototype.set = function (x, y, z) {
				this.x = x;
				this.y = y;
				this.z = z;
				return this;
			};
			Vector3.prototype.add = function (v) {
				this.x += v.x;
				this.y += v.y;
				this.z += v.z;
				return this;
			};
			Vector3.prototype.sub = function (v) {
				this.x -= v.x;
				this.y -= v.y;
				this.z -= v.z;
				return this;
			};
			Vector3.prototype.scale = function (s) {
				this.x *= s;
				this.y *= s;
				this.z *= s;
				return this;
			};
			Vector3.prototype.normalize = function () {
				var len = this.length();
				if (len == 0)
					return this;
				len = 1 / len;
				this.x *= len;
				this.y *= len;
				this.z *= len;
				return this;
			};
			Vector3.prototype.cross = function (v) {
				return this.set(this.y * v.z - this.z * v.y, this.z * v.x - this.x * v.z, this.x * v.y - this.y * v.x);
			};
			Vector3.prototype.multiply = function (matrix) {
				var l_mat = matrix.values;
				return this.set(this.x * l_mat[webgl.M00] + this.y * l_mat[webgl.M01] + this.z * l_mat[webgl.M02] + l_mat[webgl.M03], this.x * l_mat[webgl.M10] + this.y * l_mat[webgl.M11] + this.z * l_mat[webgl.M12] + l_mat[webgl.M13], this.x * l_mat[webgl.M20] + this.y * l_mat[webgl.M21] + this.z * l_mat[webgl.M22] + l_mat[webgl.M23]);
			};
			Vector3.prototype.project = function (matrix) {
				var l_mat = matrix.values;
				var l_w = 1 / (this.x * l_mat[webgl.M30] + this.y * l_mat[webgl.M31] + this.z * l_mat[webgl.M32] + l_mat[webgl.M33]);
				return this.set((this.x * l_mat[webgl.M00] + this.y * l_mat[webgl.M01] + this.z * l_mat[webgl.M02] + l_mat[webgl.M03]) * l_w, (this.x * l_mat[webgl.M10] + this.y * l_mat[webgl.M11] + this.z * l_mat[webgl.M12] + l_mat[webgl.M13]) * l_w, (this.x * l_mat[webgl.M20] + this.y * l_mat[webgl.M21] + this.z * l_mat[webgl.M22] + l_mat[webgl.M23]) * l_w);
			};
			Vector3.prototype.dot = function (v) {
				return this.x * v.x + this.y * v.y + this.z * v.z;
			};
			Vector3.prototype.length = function () {
				return Math.sqrt(this.x * this.x + this.y * this.y + this.z * this.z);
			};
			Vector3.prototype.distance = function (v) {
				var a = v.x - this.x;
				var b = v.y - this.y;
				var c = v.z - this.z;
				return Math.sqrt(a * a + b * b + c * c);
			};
			return Vector3;
		}());
		webgl.Vector3 = Vector3;
	})(webgl = spine.webgl || (spine.webgl = {}));
})(spine || (spine = {}));
var spine;
(function (spine) {
	var webgl;
	(function (webgl) {
		function getSourceGLBlendMode(gl, blendMode, premultipliedAlpha) {
			if (premultipliedAlpha === void 0) { premultipliedAlpha = false; }
			switch (blendMode) {
				case spine.BlendMode.Normal: return premultipliedAlpha ? gl.ONE : gl.SRC_ALPHA;
				case spine.BlendMode.Additive: return premultipliedAlpha ? gl.ONE : gl.SRC_ALPHA;
				case spine.BlendMode.Multiply: return gl.DST_COLOR;
				case spine.BlendMode.Screen: return gl.ONE;
				default: throw new Error("Unknown blend mode: " + blendMode);
			}
		}
		webgl.getSourceGLBlendMode = getSourceGLBlendMode;
		function getDestGLBlendMode(gl, blendMode) {
			switch (blendMode) {
				case spine.BlendMode.Normal: return gl.ONE_MINUS_SRC_ALPHA;
				case spine.BlendMode.Additive: return gl.ONE;
				case spine.BlendMode.Multiply: return gl.ONE_MINUS_SRC_ALPHA;
				case spine.BlendMode.Screen: return gl.ONE_MINUS_SRC_ALPHA;
				default: throw new Error("Unknown blend mode: " + blendMode);
			}
		}
		webgl.getDestGLBlendMode = getDestGLBlendMode;
	})(webgl = spine.webgl || (spine.webgl = {}));
})(spine || (spine = {}));
var spine;
(function (spine) {
	var SpineWidget = (function () {
		function SpineWidget(element, config) {
			var _this = this;
			this.mvp = new spine.webgl.Matrix4();
			this.paused = false;
			this.lastFrameTime = Date.now() / 1000.0;
			this.backgroundColor = new spine.Color();
			this.loaded = false;
			this.bounds = { offset: new spine.Vector2(), size: new spine.Vector2() };
			if (!element)
				throw new Error("Please provide a DOM element, e.g. document.getElementById('myelement')");
			if (!config)
				throw new Error("Please provide a configuration, specifying at least the json file, atlas file and animation name");
			var elementId = element;
			if (typeof (element) === "string")
				element = document.getElementById(element);
			if (element == null)
				throw new Error("Element " + elementId + " does not exist");
			this.validateConfig(config);
			var canvas = this.canvas = document.createElement("canvas");
			canvas.style.width = "100%";
			canvas.style.height = "100%";
			element.appendChild(canvas);
			canvas.width = element.clientWidth;
			canvas.height = element.clientHeight;
			var webglConfig = { alpha: false };
			var gl = this.gl = (canvas.getContext("webgl", webglConfig) || canvas.getContext("experimental-webgl", webglConfig));
			this.shader = spine.webgl.Shader.newColoredTextured(gl);
			this.batcher = new spine.webgl.PolygonBatcher(gl);
			this.mvp.ortho2d(0, 0, canvas.width - 1, canvas.height - 1);
			this.skeletonRenderer = new spine.webgl.SkeletonRenderer(gl);
			this.debugShader = spine.webgl.Shader.newColored(gl);
			this.debugRenderer = new spine.webgl.SkeletonDebugRenderer(gl);
			this.shapes = new spine.webgl.ShapeRenderer(gl);
			var assets = this.assetManager = new spine.webgl.AssetManager(gl);
			assets.loadText(config.atlas);
			assets.loadText(config.json);
			assets.loadTexture(config.atlas.replace(".atlas", ".png"));
			requestAnimationFrame(function () { _this.load(); });
		}
		SpineWidget.prototype.validateConfig = function (config) {
			if (!config.atlas)
				throw new Error("Please specify config.atlas");
			if (!config.json)
				throw new Error("Please specify config.json");
			if (!config.animation)
				throw new Error("Please specify config.animationName");
			if (!config.scale)
				config.scale = 1.0;
			if (!config.skin)
				config.skin = "default";
			if (config.loop === undefined)
				config.loop = true;
			if (!config.x)
				config.x = 0;
			if (!config.y)
				config.y = 0;
			if (config.fitToCanvas === undefined)
				config.fitToCanvas = true;
			if (!config.backgroundColor)
				config.backgroundColor = "#555555";
			if (!config.imagesPath) {
				var index = config.atlas.lastIndexOf("/");
				if (index != -1) {
					config.imagesPath = config.atlas.substr(0, index) + "/";
				}
				else {
					config.imagesPath = "";
				}
			}
			if (!config.premultipliedAlpha === undefined)
				config.premultipliedAlpha = false;
			if (!config.debug === undefined)
				config.debug = false;
			this.backgroundColor.setFromString(config.backgroundColor);
			this.config = config;
		};
		SpineWidget.prototype.load = function () {
			var _this = this;
			var assetManager = this.assetManager;
			var imagesPath = this.config.imagesPath;
			var config = this.config;
			if (assetManager.isLoadingComplete()) {
				if (assetManager.hasErrors()) {
					if (config.error)
						config.error(this, "Failed to load assets: " + JSON.stringify(assetManager.getErrors()));
					else
						throw new Error("Failed to load assets: " + JSON.stringify(assetManager.getErrors()));
				}
				var atlas = new spine.TextureAtlas(this.assetManager.get(this.config.atlas), function (path) {
					var texture = assetManager.get(imagesPath + path);
					return texture;
				});
				var atlasLoader = new spine.AtlasAttachmentLoader(atlas);
				var skeletonJson = new spine.SkeletonJson(atlasLoader);
				skeletonJson.scale = config.scale;
				var skeletonData = skeletonJson.readSkeletonData(assetManager.get(config.json));
				var skeleton = this.skeleton = new spine.Skeleton(skeletonData);
				var bounds = this.bounds;
				skeleton.setSkinByName(config.skin);
				skeleton.setToSetupPose();
				skeleton.updateWorldTransform();
				skeleton.getBounds(bounds.offset, bounds.size);
				if (!config.fitToCanvas) {
					skeleton.x = config.x;
					skeleton.y = config.y;
				}
				var animationState = this.state = new spine.AnimationState(new spine.AnimationStateData(skeleton.data));
				animationState.setAnimation(0, config.animation, true);
				if (config.success)
					config.success(this);
				this.loaded = true;
				requestAnimationFrame(function () { _this.render(); });
			}
			else
				requestAnimationFrame(function () { _this.load(); });
		};
		SpineWidget.prototype.render = function () {
			var _this = this;
			var now = Date.now() / 1000;
			var delta = now - this.lastFrameTime;
			if (delta > 0.1)
				delta = 0;
			this.lastFrameTime = now;
			var gl = this.gl;
			var color = this.backgroundColor;
			this.resize();
			gl.clearColor(color.r, color.g, color.b, color.a);
			gl.clear(gl.COLOR_BUFFER_BIT);
			var state = this.state;
			var skeleton = this.skeleton;
			var premultipliedAlpha = this.config.premultipliedAlpha;
			state.update(delta);
			state.apply(skeleton);
			skeleton.updateWorldTransform();
			var shader = this.shader;
			var batcher = this.batcher;
			var skeletonRenderer = this.skeletonRenderer;
			shader.bind();
			shader.setUniformi(spine.webgl.Shader.SAMPLER, 0);
			shader.setUniform4x4f(spine.webgl.Shader.MVP_MATRIX, this.mvp.values);
			batcher.begin(shader);
			skeletonRenderer.premultipliedAlpha = premultipliedAlpha;
			skeletonRenderer.draw(batcher, skeleton);
			batcher.end();
			shader.unbind();
			if (this.config.debug) {
				var shader_1 = this.debugShader;
				var shapes = this.shapes;
				var renderer = this.debugRenderer;
				shader_1.bind();
				shader_1.setUniform4x4f(spine.webgl.Shader.MVP_MATRIX, this.mvp.values);
				renderer.premultipliedAlpha = premultipliedAlpha;
				shapes.begin(shader_1);
				renderer.draw(shapes, skeleton);
				shapes.end();
				shader_1.unbind();
			}
			if (!this.paused)
				requestAnimationFrame(function () { _this.render(); });
		};
		SpineWidget.prototype.resize = function () {
			var canvas = this.canvas;
			var w = canvas.clientWidth;
			var h = canvas.clientHeight;
			var bounds = this.bounds;
			if (canvas.width != w || canvas.height != h) {
				canvas.width = w;
				canvas.height = h;
			}
			if (this.config.fitToCanvas) {
				var centerX = bounds.offset.x + bounds.size.x / 2;
				var centerY = bounds.offset.y + bounds.size.y / 2;
				var scaleX = bounds.size.x / canvas.width;
				var scaleY = bounds.size.y / canvas.height;
				var scale = Math.max(scaleX, scaleY) * 1.2;
				if (scale < 1)
					scale = 1;
				var width = canvas.width * scale;
				var height = canvas.height * scale;
				this.skeleton.x = this.skeleton.y = 0;
				this.mvp.ortho2d(centerX - width / 2, centerY - height / 2, width, height);
			}
			else {
				this.mvp.ortho2d(0, 0, canvas.width - 1, canvas.height - 1);
			}
			this.gl.viewport(0, 0, canvas.width, canvas.height);
		};
		SpineWidget.prototype.pause = function () {
			this.paused = true;
		};
		SpineWidget.prototype.play = function () {
			var _this = this;
			this.paused = false;
			requestAnimationFrame(function () { _this.render(); });
		};
		SpineWidget.prototype.isPlaying = function () {
			return !this.paused;
		};
		SpineWidget.prototype.setAnimation = function (animationName) {
			if (!this.loaded)
				throw new Error("Widget isn't loaded yet");
			this.skeleton.setToSetupPose();
			this.state.setAnimation(0, animationName, this.config.loop);
		};
		SpineWidget.loadWidgets = function () {
			var widgets = document.getElementsByClassName("spine-widget");
			for (var i = 0; i < widgets.length; i++) {
				SpineWidget.loadWidget(widgets[i]);
			}
		};
		SpineWidget.loadWidget = function (widget) {
			var config = new SpineWidgetConfig();
			config.atlas = widget.getAttribute("data-atlas");
			config.json = widget.getAttribute("data-json");
			config.animation = widget.getAttribute("data-animation");
			if (widget.getAttribute("data-images-path"))
				config.imagesPath = widget.getAttribute("data-images-path");
			if (widget.getAttribute("data-skin"))
				config.skin = widget.getAttribute("data-skin");
			if (widget.getAttribute("data-loop"))
				config.loop = widget.getAttribute("data-loop") === "true";
			if (widget.getAttribute("data-scale"))
				config.scale = parseFloat(widget.getAttribute("data-scale"));
			if (widget.getAttribute("data-x"))
				config.x = parseFloat(widget.getAttribute("data-x"));
			if (widget.getAttribute("data-y"))
				config.y = parseFloat(widget.getAttribute("data-y"));
			if (widget.getAttribute("data-fit-to-canvas"))
				config.fitToCanvas = widget.getAttribute("data-fit-to-canvas") === "true";
			if (widget.getAttribute("data-background-color"))
				config.backgroundColor = widget.getAttribute("data-background-color");
			if (widget.getAttribute("data-premultiplied-alpha"))
				config.premultipliedAlpha = widget.getAttribute("data-premultiplied-alpha") === "true";
			if (widget.getAttribute("data-debug"))
				config.debug = widget.getAttribute("data-debug") === "true";
			new spine.SpineWidget(widget, config);
		};
		SpineWidget.ready = function () {
			if (SpineWidget.pageLoaded)
				return;
			SpineWidget.pageLoaded = true;
			SpineWidget.loadWidgets();
		};
		SpineWidget.setupDOMListener = function () {
			if (document.addEventListener) {
				document.addEventListener("DOMContentLoaded", SpineWidget.ready, false);
				window.addEventListener("load", SpineWidget.ready, false);
			}
			else {
				document.attachEvent("onreadystatechange", function readyStateChange() {
					if (document.readyState === "complete")
						SpineWidget.ready();
				});
				window.attachEvent("onload", SpineWidget.ready);
			}
		};
		SpineWidget.pageLoaded = false;
		return SpineWidget;
	}());
	spine.SpineWidget = SpineWidget;
	var SpineWidgetConfig = (function () {
		function SpineWidgetConfig() {
			this.skin = "default";
			this.loop = true;
			this.scale = 1.0;
			this.x = 0;
			this.y = 0;
			this.fitToCanvas = true;
			this.backgroundColor = "#555555";
			this.premultipliedAlpha = false;
			this.debug = false;
		}
		return SpineWidgetConfig;
	}());
	spine.SpineWidgetConfig = SpineWidgetConfig;
})(spine || (spine = {}));
spine.SpineWidget.setupDOMListener();
//# sourceMappingURL=spine-all.js.map<|MERGE_RESOLUTION|>--- conflicted
+++ resolved
@@ -1899,26 +1899,6 @@
 					break;
 				}
 				case spine.TransformMode.NoRotationOrReflection: {
-<<<<<<< HEAD
-					var psx = Math.sqrt(pa * pa + pc * pc);
-					var psy = 0;
-					var prx = 0;
-					if (psx > 0.0001) {
-						psy = Math.abs((pa * pd - pb * pc) / psx);
-						prx = Math.atan2(pc, pa) * spine.MathUtils.radDeg;
-					}
-					else {
-						psx = 0;
-						psy = Math.sqrt(pb * pb + pd * pd);
-						prx = 90 - Math.atan2(pd, pb) * spine.MathUtils.radDeg;
-					}
-					var cos = spine.MathUtils.cosDeg(prx);
-					var sin = spine.MathUtils.sinDeg(prx);
-					pa = cos * psx;
-					pb = -sin * psy;
-					pc = sin * psx;
-					pd = cos * psy;
-=======
 					var s = pa * pa + pc * pc;
 					var prx = 0;
 					if (s > 0.0001) {
@@ -1932,20 +1912,14 @@
 						pc = 0;
 						prx = 90 - Math.atan2(pd, pb) * spine.MathUtils.radDeg;
 					}
->>>>>>> 390d1e6c
 					var rx = rotation + shearX - prx;
 					var ry = rotation + shearY - prx + 90;
 					var la = spine.MathUtils.cosDeg(rx) * scaleX;
 					var lb = spine.MathUtils.cosDeg(ry) * scaleY;
 					var lc = spine.MathUtils.sinDeg(rx) * scaleX;
 					var ld = spine.MathUtils.sinDeg(ry) * scaleY;
-<<<<<<< HEAD
-					this.a = pa * la + pb * lc;
-					this.b = pa * lb + pb * ld;
-=======
 					this.a = pa * la - pb * lc;
 					this.b = pa * lb - pb * ld;
->>>>>>> 390d1e6c
 					this.c = pc * la + pd * lc;
 					this.d = pc * lb + pd * ld;
 					break;
@@ -2185,11 +2159,8 @@
 			}
 		};
 		IkConstraint.prototype.apply1 = function (bone, targetX, targetY, alpha) {
-<<<<<<< HEAD
-=======
 			if (!bone.appliedValid)
 				bone.updateAppliedTransform();
->>>>>>> 390d1e6c
 			var p = bone.parent;
 			var id = 1 / (p.a * p.d - p.b * p.c);
 			var x = targetX - p.worldX, y = targetY - p.worldY;
