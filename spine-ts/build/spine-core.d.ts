declare module spine {
	class Animation {
		name: string;
		timelines: Array<Timeline>;
		duration: number;
		constructor(name: string, timelines: Array<Timeline>, duration: number);
		apply(skeleton: Skeleton, lastTime: number, time: number, loop: boolean, events: Array<Event>, alpha: number, blend: MixBlend, direction: MixDirection): void;
		static binarySearch(values: ArrayLike<number>, target: number, step?: number): number;
		static linearSearch(values: ArrayLike<number>, target: number, step: number): number;
	}
	interface Timeline {
		apply(skeleton: Skeleton, lastTime: number, time: number, events: Array<Event>, alpha: number, blend: MixBlend, direction: MixDirection): void;
		getPropertyId(): number;
	}
	enum MixBlend {
		setup = 0,
		first = 1,
		replace = 2,
<<<<<<< HEAD
		add = 3,
=======
		add = 3
>>>>>>> 5aab5889
	}
	enum MixDirection {
		in = 0,
		out = 1
	}
	enum TimelineType {
		rotate = 0,
		translate = 1,
		scale = 2,
		shear = 3,
		attachment = 4,
		color = 5,
		deform = 6,
		event = 7,
		drawOrder = 8,
		ikConstraint = 9,
		transformConstraint = 10,
		pathConstraintPosition = 11,
		pathConstraintSpacing = 12,
		pathConstraintMix = 13,
		twoColor = 14
	}
	abstract class CurveTimeline implements Timeline {
		static LINEAR: number;
		static STEPPED: number;
		static BEZIER: number;
		static BEZIER_SIZE: number;
		private curves;
		abstract getPropertyId(): number;
		constructor(frameCount: number);
		getFrameCount(): number;
		setLinear(frameIndex: number): void;
		setStepped(frameIndex: number): void;
		getCurveType(frameIndex: number): number;
		setCurve(frameIndex: number, cx1: number, cy1: number, cx2: number, cy2: number): void;
		getCurvePercent(frameIndex: number, percent: number): number;
		abstract apply(skeleton: Skeleton, lastTime: number, time: number, events: Array<Event>, alpha: number, blend: MixBlend, direction: MixDirection): void;
	}
	class RotateTimeline extends CurveTimeline {
		static ENTRIES: number;
		static PREV_TIME: number;
		static PREV_ROTATION: number;
		static ROTATION: number;
		boneIndex: number;
		frames: ArrayLike<number>;
		constructor(frameCount: number);
		getPropertyId(): number;
		setFrame(frameIndex: number, time: number, degrees: number): void;
		apply(skeleton: Skeleton, lastTime: number, time: number, events: Array<Event>, alpha: number, blend: MixBlend, direction: MixDirection): void;
	}
	class TranslateTimeline extends CurveTimeline {
		static ENTRIES: number;
		static PREV_TIME: number;
		static PREV_X: number;
		static PREV_Y: number;
		static X: number;
		static Y: number;
		boneIndex: number;
		frames: ArrayLike<number>;
		constructor(frameCount: number);
		getPropertyId(): number;
		setFrame(frameIndex: number, time: number, x: number, y: number): void;
		apply(skeleton: Skeleton, lastTime: number, time: number, events: Array<Event>, alpha: number, blend: MixBlend, direction: MixDirection): void;
	}
	class ScaleTimeline extends TranslateTimeline {
		constructor(frameCount: number);
		getPropertyId(): number;
		apply(skeleton: Skeleton, lastTime: number, time: number, events: Array<Event>, alpha: number, blend: MixBlend, direction: MixDirection): void;
	}
	class ShearTimeline extends TranslateTimeline {
		constructor(frameCount: number);
		getPropertyId(): number;
		apply(skeleton: Skeleton, lastTime: number, time: number, events: Array<Event>, alpha: number, blend: MixBlend, direction: MixDirection): void;
	}
	class ColorTimeline extends CurveTimeline {
		static ENTRIES: number;
		static PREV_TIME: number;
		static PREV_R: number;
		static PREV_G: number;
		static PREV_B: number;
		static PREV_A: number;
		static R: number;
		static G: number;
		static B: number;
		static A: number;
		slotIndex: number;
		frames: ArrayLike<number>;
		constructor(frameCount: number);
		getPropertyId(): number;
		setFrame(frameIndex: number, time: number, r: number, g: number, b: number, a: number): void;
		apply(skeleton: Skeleton, lastTime: number, time: number, events: Array<Event>, alpha: number, blend: MixBlend, direction: MixDirection): void;
	}
	class TwoColorTimeline extends CurveTimeline {
		static ENTRIES: number;
		static PREV_TIME: number;
		static PREV_R: number;
		static PREV_G: number;
		static PREV_B: number;
		static PREV_A: number;
		static PREV_R2: number;
		static PREV_G2: number;
		static PREV_B2: number;
		static R: number;
		static G: number;
		static B: number;
		static A: number;
		static R2: number;
		static G2: number;
		static B2: number;
		slotIndex: number;
		frames: ArrayLike<number>;
		constructor(frameCount: number);
		getPropertyId(): number;
		setFrame(frameIndex: number, time: number, r: number, g: number, b: number, a: number, r2: number, g2: number, b2: number): void;
		apply(skeleton: Skeleton, lastTime: number, time: number, events: Array<Event>, alpha: number, blend: MixBlend, direction: MixDirection): void;
	}
	class AttachmentTimeline implements Timeline {
		slotIndex: number;
		frames: ArrayLike<number>;
		attachmentNames: Array<string>;
		constructor(frameCount: number);
		getPropertyId(): number;
		getFrameCount(): number;
		setFrame(frameIndex: number, time: number, attachmentName: string): void;
		apply(skeleton: Skeleton, lastTime: number, time: number, events: Array<Event>, alpha: number, blend: MixBlend, direction: MixDirection): void;
	}
	class DeformTimeline extends CurveTimeline {
		slotIndex: number;
		attachment: VertexAttachment;
		frames: ArrayLike<number>;
		frameVertices: Array<ArrayLike<number>>;
		constructor(frameCount: number);
		getPropertyId(): number;
		setFrame(frameIndex: number, time: number, vertices: ArrayLike<number>): void;
		apply(skeleton: Skeleton, lastTime: number, time: number, firedEvents: Array<Event>, alpha: number, blend: MixBlend, direction: MixDirection): void;
	}
	class EventTimeline implements Timeline {
		frames: ArrayLike<number>;
		events: Array<Event>;
		constructor(frameCount: number);
		getPropertyId(): number;
		getFrameCount(): number;
		setFrame(frameIndex: number, event: Event): void;
		apply(skeleton: Skeleton, lastTime: number, time: number, firedEvents: Array<Event>, alpha: number, blend: MixBlend, direction: MixDirection): void;
	}
	class DrawOrderTimeline implements Timeline {
		frames: ArrayLike<number>;
		drawOrders: Array<Array<number>>;
		constructor(frameCount: number);
		getPropertyId(): number;
		getFrameCount(): number;
		setFrame(frameIndex: number, time: number, drawOrder: Array<number>): void;
		apply(skeleton: Skeleton, lastTime: number, time: number, firedEvents: Array<Event>, alpha: number, blend: MixBlend, direction: MixDirection): void;
	}
	class IkConstraintTimeline extends CurveTimeline {
		static ENTRIES: number;
		static PREV_TIME: number;
		static PREV_MIX: number;
		static PREV_BEND_DIRECTION: number;
		static MIX: number;
		static BEND_DIRECTION: number;
		ikConstraintIndex: number;
		frames: ArrayLike<number>;
		constructor(frameCount: number);
		getPropertyId(): number;
		setFrame(frameIndex: number, time: number, mix: number, bendDirection: number): void;
		apply(skeleton: Skeleton, lastTime: number, time: number, firedEvents: Array<Event>, alpha: number, blend: MixBlend, direction: MixDirection): void;
	}
	class TransformConstraintTimeline extends CurveTimeline {
		static ENTRIES: number;
		static PREV_TIME: number;
		static PREV_ROTATE: number;
		static PREV_TRANSLATE: number;
		static PREV_SCALE: number;
		static PREV_SHEAR: number;
		static ROTATE: number;
		static TRANSLATE: number;
		static SCALE: number;
		static SHEAR: number;
		transformConstraintIndex: number;
		frames: ArrayLike<number>;
		constructor(frameCount: number);
		getPropertyId(): number;
		setFrame(frameIndex: number, time: number, rotateMix: number, translateMix: number, scaleMix: number, shearMix: number): void;
		apply(skeleton: Skeleton, lastTime: number, time: number, firedEvents: Array<Event>, alpha: number, blend: MixBlend, direction: MixDirection): void;
	}
	class PathConstraintPositionTimeline extends CurveTimeline {
		static ENTRIES: number;
		static PREV_TIME: number;
		static PREV_VALUE: number;
		static VALUE: number;
		pathConstraintIndex: number;
		frames: ArrayLike<number>;
		constructor(frameCount: number);
		getPropertyId(): number;
		setFrame(frameIndex: number, time: number, value: number): void;
		apply(skeleton: Skeleton, lastTime: number, time: number, firedEvents: Array<Event>, alpha: number, blend: MixBlend, direction: MixDirection): void;
	}
	class PathConstraintSpacingTimeline extends PathConstraintPositionTimeline {
		constructor(frameCount: number);
		getPropertyId(): number;
		apply(skeleton: Skeleton, lastTime: number, time: number, firedEvents: Array<Event>, alpha: number, blend: MixBlend, direction: MixDirection): void;
	}
	class PathConstraintMixTimeline extends CurveTimeline {
		static ENTRIES: number;
		static PREV_TIME: number;
		static PREV_ROTATE: number;
		static PREV_TRANSLATE: number;
		static ROTATE: number;
		static TRANSLATE: number;
		pathConstraintIndex: number;
		frames: ArrayLike<number>;
		constructor(frameCount: number);
		getPropertyId(): number;
		setFrame(frameIndex: number, time: number, rotateMix: number, translateMix: number): void;
		apply(skeleton: Skeleton, lastTime: number, time: number, firedEvents: Array<Event>, alpha: number, blend: MixBlend, direction: MixDirection): void;
	}
}
declare module spine {
	class AnimationState {
		static emptyAnimation: Animation;
		static SUBSEQUENT: number;
		static FIRST: number;
		static DIP: number;
		static DIP_MIX: number;
		data: AnimationStateData;
		tracks: TrackEntry[];
		events: Event[];
		listeners: AnimationStateListener2[];
		queue: EventQueue;
		propertyIDs: IntSet;
		mixingTo: TrackEntry[];
		animationsChanged: boolean;
		timeScale: number;
		trackEntryPool: Pool<TrackEntry>;
		constructor(data: AnimationStateData);
		update(delta: number): void;
		updateMixingFrom(to: TrackEntry, delta: number): boolean;
		apply(skeleton: Skeleton): boolean;
		applyMixingFrom(to: TrackEntry, skeleton: Skeleton, blend: MixBlend): number;
		applyRotateTimeline(timeline: Timeline, skeleton: Skeleton, time: number, alpha: number, blend: MixBlend, timelinesRotation: Array<number>, i: number, firstFrame: boolean): void;
		queueEvents(entry: TrackEntry, animationTime: number): void;
		clearTracks(): void;
		clearTrack(trackIndex: number): void;
		setCurrent(index: number, current: TrackEntry, interrupt: boolean): void;
		setAnimation(trackIndex: number, animationName: string, loop: boolean): TrackEntry;
		setAnimationWith(trackIndex: number, animation: Animation, loop: boolean): TrackEntry;
		addAnimation(trackIndex: number, animationName: string, loop: boolean, delay: number): TrackEntry;
		addAnimationWith(trackIndex: number, animation: Animation, loop: boolean, delay: number): TrackEntry;
		setEmptyAnimation(trackIndex: number, mixDuration: number): TrackEntry;
		addEmptyAnimation(trackIndex: number, mixDuration: number, delay: number): TrackEntry;
		setEmptyAnimations(mixDuration: number): void;
		expandToIndex(index: number): TrackEntry;
		trackEntry(trackIndex: number, animation: Animation, loop: boolean, last: TrackEntry): TrackEntry;
		disposeNext(entry: TrackEntry): void;
		_animationsChanged(): void;
		getCurrent(trackIndex: number): TrackEntry;
		addListener(listener: AnimationStateListener2): void;
		removeListener(listener: AnimationStateListener2): void;
		clearListeners(): void;
		clearListenerNotifications(): void;
	}
	class TrackEntry {
		animation: Animation;
		next: TrackEntry;
		mixingFrom: TrackEntry;
		listener: AnimationStateListener2;
		trackIndex: number;
		loop: boolean;
		eventThreshold: number;
		attachmentThreshold: number;
		drawOrderThreshold: number;
		animationStart: number;
		animationEnd: number;
		animationLast: number;
		nextAnimationLast: number;
		delay: number;
		trackTime: number;
		trackLast: number;
		nextTrackLast: number;
		trackEnd: number;
		timeScale: number;
		alpha: number;
		mixTime: number;
		mixDuration: number;
		interruptAlpha: number;
		totalAlpha: number;
		mixBlend: MixBlend;
		timelineData: number[];
		timelineDipMix: TrackEntry[];
		timelinesRotation: number[];
		reset(): void;
		setTimelineData(to: TrackEntry, mixingToArray: Array<TrackEntry>, propertyIDs: IntSet): TrackEntry;
		hasTimeline(id: number): boolean;
		getAnimationTime(): number;
		setAnimationLast(animationLast: number): void;
		isComplete(): boolean;
		resetRotationDirections(): void;
	}
	class EventQueue {
		objects: Array<any>;
		drainDisabled: boolean;
		animState: AnimationState;
		constructor(animState: AnimationState);
		start(entry: TrackEntry): void;
		interrupt(entry: TrackEntry): void;
		end(entry: TrackEntry): void;
		dispose(entry: TrackEntry): void;
		complete(entry: TrackEntry): void;
		event(entry: TrackEntry, event: Event): void;
		drain(): void;
		clear(): void;
	}
	enum EventType {
		start = 0,
		interrupt = 1,
		end = 2,
		dispose = 3,
		complete = 4,
		event = 5
	}
	interface AnimationStateListener2 {
		start(entry: TrackEntry): void;
		interrupt(entry: TrackEntry): void;
		end(entry: TrackEntry): void;
		dispose(entry: TrackEntry): void;
		complete(entry: TrackEntry): void;
		event(entry: TrackEntry, event: Event): void;
	}
	abstract class AnimationStateAdapter2 implements AnimationStateListener2 {
		start(entry: TrackEntry): void;
		interrupt(entry: TrackEntry): void;
		end(entry: TrackEntry): void;
		dispose(entry: TrackEntry): void;
		complete(entry: TrackEntry): void;
		event(entry: TrackEntry, event: Event): void;
	}
}
declare module spine {
	class AnimationStateData {
		skeletonData: SkeletonData;
		animationToMixTime: Map<number>;
		defaultMix: number;
		constructor(skeletonData: SkeletonData);
		setMix(fromName: string, toName: string, duration: number): void;
		setMixWith(from: Animation, to: Animation, duration: number): void;
		getMix(from: Animation, to: Animation): number;
	}
}
declare module spine {
	class AssetManager implements Disposable {
		private pathPrefix;
		private textureLoader;
		private assets;
		private errors;
		private toLoad;
		private loaded;
		constructor(textureLoader: (image: HTMLImageElement) => any, pathPrefix?: string);
		private static downloadText;
		private static downloadBinary;
		loadText(path: string, success?: (path: string, text: string) => void, error?: (path: string, error: string) => void): void;
		loadTexture(path: string, success?: (path: string, image: HTMLImageElement) => void, error?: (path: string, error: string) => void): void;
		loadTextureData(path: string, data: string, success?: (path: string, image: HTMLImageElement) => void, error?: (path: string, error: string) => void): void;
		loadTextureAtlas(path: string, success?: (path: string, atlas: TextureAtlas) => void, error?: (path: string, error: string) => void): void;
		get(path: string): any;
		remove(path: string): void;
		removeAll(): void;
		isLoadingComplete(): boolean;
		getToLoad(): number;
		getLoaded(): number;
		dispose(): void;
		hasErrors(): boolean;
		getErrors(): Map<string>;
	}
}
declare module spine {
	class AtlasAttachmentLoader implements AttachmentLoader {
		atlas: TextureAtlas;
		constructor(atlas: TextureAtlas);
		newRegionAttachment(skin: Skin, name: string, path: string): RegionAttachment;
		newMeshAttachment(skin: Skin, name: string, path: string): MeshAttachment;
		newBoundingBoxAttachment(skin: Skin, name: string): BoundingBoxAttachment;
		newPathAttachment(skin: Skin, name: string): PathAttachment;
		newPointAttachment(skin: Skin, name: string): PointAttachment;
		newClippingAttachment(skin: Skin, name: string): ClippingAttachment;
	}
}
declare module spine {
	enum BlendMode {
		Normal = 0,
		Additive = 1,
		Multiply = 2,
		Screen = 3
	}
}
declare module spine {
	class Bone implements Updatable {
		data: BoneData;
		skeleton: Skeleton;
		parent: Bone;
		children: Bone[];
		x: number;
		y: number;
		rotation: number;
		scaleX: number;
		scaleY: number;
		shearX: number;
		shearY: number;
		ax: number;
		ay: number;
		arotation: number;
		ascaleX: number;
		ascaleY: number;
		ashearX: number;
		ashearY: number;
		appliedValid: boolean;
		a: number;
		b: number;
		worldX: number;
		c: number;
		d: number;
		worldY: number;
		sorted: boolean;
		constructor(data: BoneData, skeleton: Skeleton, parent: Bone);
		update(): void;
		updateWorldTransform(): void;
		updateWorldTransformWith(x: number, y: number, rotation: number, scaleX: number, scaleY: number, shearX: number, shearY: number): void;
		setToSetupPose(): void;
		getWorldRotationX(): number;
		getWorldRotationY(): number;
		getWorldScaleX(): number;
		getWorldScaleY(): number;
		updateAppliedTransform(): void;
		worldToLocal(world: Vector2): Vector2;
		localToWorld(local: Vector2): Vector2;
		worldToLocalRotation(worldRotation: number): number;
		localToWorldRotation(localRotation: number): number;
		rotateWorld(degrees: number): void;
	}
}
declare module spine {
	class BoneData {
		index: number;
		name: string;
		parent: BoneData;
		length: number;
		x: number;
		y: number;
		rotation: number;
		scaleX: number;
		scaleY: number;
		shearX: number;
		shearY: number;
		transformMode: TransformMode;
		constructor(index: number, name: string, parent: BoneData);
	}
	enum TransformMode {
		Normal = 0,
		OnlyTranslation = 1,
		NoRotationOrReflection = 2,
		NoScale = 3,
		NoScaleOrReflection = 4
	}
}
declare module spine {
	interface Constraint extends Updatable {
		getOrder(): number;
	}
}
declare module spine {
	class Event {
		data: EventData;
		intValue: number;
		floatValue: number;
		stringValue: string;
		time: number;
		constructor(time: number, data: EventData);
	}
}
declare module spine {
	class EventData {
		name: string;
		intValue: number;
		floatValue: number;
		stringValue: string;
		constructor(name: string);
	}
}
declare module spine {
	class IkConstraint implements Constraint {
		data: IkConstraintData;
		bones: Array<Bone>;
		target: Bone;
		mix: number;
		bendDirection: number;
		constructor(data: IkConstraintData, skeleton: Skeleton);
		getOrder(): number;
		apply(): void;
		update(): void;
		apply1(bone: Bone, targetX: number, targetY: number, alpha: number): void;
		apply2(parent: Bone, child: Bone, targetX: number, targetY: number, bendDir: number, alpha: number): void;
	}
}
declare module spine {
	class IkConstraintData {
		name: string;
		order: number;
		bones: BoneData[];
		target: BoneData;
		bendDirection: number;
		mix: number;
		constructor(name: string);
	}
}
declare module spine {
	class PathConstraint implements Constraint {
		static NONE: number;
		static BEFORE: number;
		static AFTER: number;
		static epsilon: number;
		data: PathConstraintData;
		bones: Array<Bone>;
		target: Slot;
		position: number;
		spacing: number;
		rotateMix: number;
		translateMix: number;
		spaces: number[];
		positions: number[];
		world: number[];
		curves: number[];
		lengths: number[];
		segments: number[];
		constructor(data: PathConstraintData, skeleton: Skeleton);
		apply(): void;
		update(): void;
		computeWorldPositions(path: PathAttachment, spacesCount: number, tangents: boolean, percentPosition: boolean, percentSpacing: boolean): number[];
		addBeforePosition(p: number, temp: Array<number>, i: number, out: Array<number>, o: number): void;
		addAfterPosition(p: number, temp: Array<number>, i: number, out: Array<number>, o: number): void;
		addCurvePosition(p: number, x1: number, y1: number, cx1: number, cy1: number, cx2: number, cy2: number, x2: number, y2: number, out: Array<number>, o: number, tangents: boolean): void;
		getOrder(): number;
	}
}
declare module spine {
	class PathConstraintData {
		name: string;
		order: number;
		bones: BoneData[];
		target: SlotData;
		positionMode: PositionMode;
		spacingMode: SpacingMode;
		rotateMode: RotateMode;
		offsetRotation: number;
		position: number;
		spacing: number;
		rotateMix: number;
		translateMix: number;
		constructor(name: string);
	}
	enum PositionMode {
		Fixed = 0,
		Percent = 1
	}
	enum SpacingMode {
		Length = 0,
		Fixed = 1,
		Percent = 2
	}
	enum RotateMode {
		Tangent = 0,
		Chain = 1,
		ChainScale = 2
	}
}
declare module spine {
	class SharedAssetManager implements Disposable {
		private pathPrefix;
		private clientAssets;
		private queuedAssets;
		private rawAssets;
		private errors;
		constructor(pathPrefix?: string);
		private queueAsset;
		loadText(clientId: string, path: string): void;
		loadJson(clientId: string, path: string): void;
		loadTexture(clientId: string, textureLoader: (image: HTMLImageElement) => any, path: string): void;
		get(clientId: string, path: string): any;
		private updateClientAssets;
		isLoadingComplete(clientId: string): boolean;
		dispose(): void;
		hasErrors(): boolean;
		getErrors(): Map<string>;
	}
}
declare module spine {
	class Skeleton {
		data: SkeletonData;
		bones: Array<Bone>;
		slots: Array<Slot>;
		drawOrder: Array<Slot>;
		ikConstraints: Array<IkConstraint>;
		transformConstraints: Array<TransformConstraint>;
		pathConstraints: Array<PathConstraint>;
		_updateCache: Updatable[];
		updateCacheReset: Updatable[];
		skin: Skin;
		color: Color;
		time: number;
		scaleX: number;
		scaleY: number;
		x: number;
		y: number;
		constructor(data: SkeletonData);
		updateCache(): void;
		sortIkConstraint(constraint: IkConstraint): void;
		sortPathConstraint(constraint: PathConstraint): void;
		sortTransformConstraint(constraint: TransformConstraint): void;
		sortPathConstraintAttachment(skin: Skin, slotIndex: number, slotBone: Bone): void;
		sortPathConstraintAttachmentWith(attachment: Attachment, slotBone: Bone): void;
		sortBone(bone: Bone): void;
		sortReset(bones: Array<Bone>): void;
		updateWorldTransform(): void;
		setToSetupPose(): void;
		setBonesToSetupPose(): void;
		setSlotsToSetupPose(): void;
		getRootBone(): Bone;
		findBone(boneName: string): Bone;
		findBoneIndex(boneName: string): number;
		findSlot(slotName: string): Slot;
		findSlotIndex(slotName: string): number;
		setSkinByName(skinName: string): void;
		setSkin(newSkin: Skin): void;
		getAttachmentByName(slotName: string, attachmentName: string): Attachment;
		getAttachment(slotIndex: number, attachmentName: string): Attachment;
		setAttachment(slotName: string, attachmentName: string): void;
		findIkConstraint(constraintName: string): IkConstraint;
		findTransformConstraint(constraintName: string): TransformConstraint;
		findPathConstraint(constraintName: string): PathConstraint;
		getBounds(offset: Vector2, size: Vector2, temp: Array<number>): void;
		update(delta: number): void;
	}
}
declare module spine {
	class SkeletonBounds {
		minX: number;
		minY: number;
		maxX: number;
		maxY: number;
		boundingBoxes: BoundingBoxAttachment[];
		polygons: ArrayLike<number>[];
		private polygonPool;
		update(skeleton: Skeleton, updateAabb: boolean): void;
		aabbCompute(): void;
		aabbContainsPoint(x: number, y: number): boolean;
		aabbIntersectsSegment(x1: number, y1: number, x2: number, y2: number): boolean;
		aabbIntersectsSkeleton(bounds: SkeletonBounds): boolean;
		containsPoint(x: number, y: number): BoundingBoxAttachment;
		containsPointPolygon(polygon: ArrayLike<number>, x: number, y: number): boolean;
		intersectsSegment(x1: number, y1: number, x2: number, y2: number): BoundingBoxAttachment;
		intersectsSegmentPolygon(polygon: ArrayLike<number>, x1: number, y1: number, x2: number, y2: number): boolean;
		getPolygon(boundingBox: BoundingBoxAttachment): ArrayLike<number>;
		getWidth(): number;
		getHeight(): number;
	}
}
declare module spine {
	class SkeletonClipping {
		private triangulator;
		private clippingPolygon;
		private clipOutput;
		clippedVertices: number[];
		clippedTriangles: number[];
		private scratch;
		private clipAttachment;
		private clippingPolygons;
		clipStart(slot: Slot, clip: ClippingAttachment): number;
		clipEndWithSlot(slot: Slot): void;
		clipEnd(): void;
		isClipping(): boolean;
		clipTriangles(vertices: ArrayLike<number>, verticesLength: number, triangles: ArrayLike<number>, trianglesLength: number, uvs: ArrayLike<number>, light: Color, dark: Color, twoColor: boolean): void;
		clip(x1: number, y1: number, x2: number, y2: number, x3: number, y3: number, clippingArea: Array<number>, output: Array<number>): boolean;
		static makeClockwise(polygon: ArrayLike<number>): void;
	}
}
declare module spine {
	class SkeletonData {
		name: string;
		bones: BoneData[];
		slots: SlotData[];
		skins: Skin[];
		defaultSkin: Skin;
		events: EventData[];
		animations: Animation[];
		ikConstraints: IkConstraintData[];
		transformConstraints: TransformConstraintData[];
		pathConstraints: PathConstraintData[];
		width: number;
		height: number;
		version: string;
		hash: string;
		fps: number;
		imagesPath: string;
		findBone(boneName: string): BoneData;
		findBoneIndex(boneName: string): number;
		findSlot(slotName: string): SlotData;
		findSlotIndex(slotName: string): number;
		findSkin(skinName: string): Skin;
		findEvent(eventDataName: string): EventData;
		findAnimation(animationName: string): Animation;
		findIkConstraint(constraintName: string): IkConstraintData;
		findTransformConstraint(constraintName: string): TransformConstraintData;
		findPathConstraint(constraintName: string): PathConstraintData;
		findPathConstraintIndex(pathConstraintName: string): number;
	}
}
declare module spine {
	class SkeletonJson {
		attachmentLoader: AttachmentLoader;
		scale: number;
		private linkedMeshes;
		constructor(attachmentLoader: AttachmentLoader);
		readSkeletonData(json: string | any): SkeletonData;
		readAttachment(map: any, skin: Skin, slotIndex: number, name: string, skeletonData: SkeletonData): Attachment;
		readVertices(map: any, attachment: VertexAttachment, verticesLength: number): void;
		readAnimation(map: any, name: string, skeletonData: SkeletonData): void;
		readCurve(map: any, timeline: CurveTimeline, frameIndex: number): void;
		getValue(map: any, prop: string, defaultValue: any): any;
		static blendModeFromString(str: string): BlendMode;
		static positionModeFromString(str: string): PositionMode;
		static spacingModeFromString(str: string): SpacingMode;
		static rotateModeFromString(str: string): RotateMode;
		static transformModeFromString(str: string): TransformMode;
	}
}
declare module spine {
	class Skin {
		name: string;
		attachments: Map<Attachment>[];
		constructor(name: string);
		addAttachment(slotIndex: number, name: string, attachment: Attachment): void;
		getAttachment(slotIndex: number, name: string): Attachment;
		attachAll(skeleton: Skeleton, oldSkin: Skin): void;
	}
}
declare module spine {
	class Slot {
		data: SlotData;
		bone: Bone;
		color: Color;
		darkColor: Color;
		private attachment;
		private attachmentTime;
		attachmentVertices: number[];
		constructor(data: SlotData, bone: Bone);
		getAttachment(): Attachment;
		setAttachment(attachment: Attachment): void;
		setAttachmentTime(time: number): void;
		getAttachmentTime(): number;
		setToSetupPose(): void;
	}
}
declare module spine {
	class SlotData {
		index: number;
		name: string;
		boneData: BoneData;
		color: Color;
		darkColor: Color;
		attachmentName: string;
		blendMode: BlendMode;
		constructor(index: number, name: string, boneData: BoneData);
	}
}
declare module spine {
	abstract class Texture {
		protected _image: HTMLImageElement;
		constructor(image: HTMLImageElement);
		getImage(): HTMLImageElement;
		abstract setFilters(minFilter: TextureFilter, magFilter: TextureFilter): void;
		abstract setWraps(uWrap: TextureWrap, vWrap: TextureWrap): void;
		abstract dispose(): void;
		static filterFromString(text: string): TextureFilter;
		static wrapFromString(text: string): TextureWrap;
	}
	enum TextureFilter {
		Nearest = 9728,
		Linear = 9729,
		MipMap = 9987,
		MipMapNearestNearest = 9984,
		MipMapLinearNearest = 9985,
		MipMapNearestLinear = 9986,
		MipMapLinearLinear = 9987
	}
	enum TextureWrap {
		MirroredRepeat = 33648,
		ClampToEdge = 33071,
		Repeat = 10497
	}
	class TextureRegion {
		renderObject: any;
		u: number;
		v: number;
		u2: number;
		v2: number;
		width: number;
		height: number;
		rotate: boolean;
		offsetX: number;
		offsetY: number;
		originalWidth: number;
		originalHeight: number;
	}
	class FakeTexture extends spine.Texture {
		setFilters(minFilter: spine.TextureFilter, magFilter: spine.TextureFilter): void;
		setWraps(uWrap: spine.TextureWrap, vWrap: spine.TextureWrap): void;
		dispose(): void;
	}
}
declare module spine {
	class TextureAtlas implements Disposable {
		pages: TextureAtlasPage[];
		regions: TextureAtlasRegion[];
		constructor(atlasText: string, textureLoader: (path: string) => any);
		private load;
		findRegion(name: string): TextureAtlasRegion;
		dispose(): void;
	}
	class TextureAtlasPage {
		name: string;
		minFilter: TextureFilter;
		magFilter: TextureFilter;
		uWrap: TextureWrap;
		vWrap: TextureWrap;
		texture: Texture;
		width: number;
		height: number;
	}
	class TextureAtlasRegion extends TextureRegion {
		page: TextureAtlasPage;
		name: string;
		x: number;
		y: number;
		index: number;
		rotate: boolean;
		texture: Texture;
	}
}
declare module spine {
	class TransformConstraint implements Constraint {
		data: TransformConstraintData;
		bones: Array<Bone>;
		target: Bone;
		rotateMix: number;
		translateMix: number;
		scaleMix: number;
		shearMix: number;
		temp: Vector2;
		constructor(data: TransformConstraintData, skeleton: Skeleton);
		apply(): void;
		update(): void;
		applyAbsoluteWorld(): void;
		applyRelativeWorld(): void;
		applyAbsoluteLocal(): void;
		applyRelativeLocal(): void;
		getOrder(): number;
	}
}
declare module spine {
	class TransformConstraintData {
		name: string;
		order: number;
		bones: BoneData[];
		target: BoneData;
		rotateMix: number;
		translateMix: number;
		scaleMix: number;
		shearMix: number;
		offsetRotation: number;
		offsetX: number;
		offsetY: number;
		offsetScaleX: number;
		offsetScaleY: number;
		offsetShearY: number;
		relative: boolean;
		local: boolean;
		constructor(name: string);
	}
}
declare module spine {
	class Triangulator {
		private convexPolygons;
		private convexPolygonsIndices;
		private indicesArray;
		private isConcaveArray;
		private triangles;
		private polygonPool;
		private polygonIndicesPool;
		triangulate(verticesArray: ArrayLike<number>): Array<number>;
		decompose(verticesArray: Array<number>, triangles: Array<number>): Array<Array<number>>;
		private static isConcave;
		private static positiveArea;
		private static winding;
	}
}
declare module spine {
	interface Updatable {
		update(): void;
	}
}
declare module spine {
	interface Map<T> {
		[key: string]: T;
	}
	class IntSet {
		array: number[];
		add(value: number): boolean;
		contains(value: number): boolean;
		remove(value: number): void;
		clear(): void;
	}
	interface Disposable {
		dispose(): void;
	}
	interface Restorable {
		restore(): void;
	}
	class Color {
		r: number;
		g: number;
		b: number;
		a: number;
		static WHITE: Color;
		static RED: Color;
		static GREEN: Color;
		static BLUE: Color;
		static MAGENTA: Color;
		constructor(r?: number, g?: number, b?: number, a?: number);
		set(r: number, g: number, b: number, a: number): this;
		setFromColor(c: Color): this;
		setFromString(hex: string): this;
		add(r: number, g: number, b: number, a: number): this;
		clamp(): this;
	}
	class MathUtils {
		static PI: number;
		static PI2: number;
		static radiansToDegrees: number;
		static radDeg: number;
		static degreesToRadians: number;
		static degRad: number;
		static clamp(value: number, min: number, max: number): number;
		static cosDeg(degrees: number): number;
		static sinDeg(degrees: number): number;
		static signum(value: number): number;
		static toInt(x: number): number;
		static cbrt(x: number): number;
		static randomTriangular(min: number, max: number): number;
		static randomTriangularWith(min: number, max: number, mode: number): number;
	}
	abstract class Interpolation {
		protected abstract applyInternal(a: number): number;
		apply(start: number, end: number, a: number): number;
	}
	class Pow extends Interpolation {
		protected power: number;
		constructor(power: number);
		applyInternal(a: number): number;
	}
	class PowOut extends Pow {
		constructor(power: number);
		applyInternal(a: number): number;
	}
	class Utils {
		static SUPPORTS_TYPED_ARRAYS: boolean;
		static arrayCopy<T>(source: ArrayLike<T>, sourceStart: number, dest: ArrayLike<T>, destStart: number, numElements: number): void;
		static setArraySize<T>(array: Array<T>, size: number, value?: any): Array<T>;
		static ensureArrayCapacity<T>(array: Array<T>, size: number, value?: any): Array<T>;
		static newArray<T>(size: number, defaultValue: T): Array<T>;
		static newFloatArray(size: number): ArrayLike<number>;
		static newShortArray(size: number): ArrayLike<number>;
		static toFloatArray(array: Array<number>): number[] | Float32Array;
		static toSinglePrecision(value: number): number;
		static webkit602BugfixHelper(alpha: number, blend: MixBlend): void;
	}
	class DebugUtils {
		static logBones(skeleton: Skeleton): void;
	}
	class Pool<T> {
		private items;
		private instantiator;
		constructor(instantiator: () => T);
		obtain(): T;
		free(item: T): void;
		freeAll(items: ArrayLike<T>): void;
		clear(): void;
	}
	class Vector2 {
		x: number;
		y: number;
		constructor(x?: number, y?: number);
		set(x: number, y: number): Vector2;
		length(): number;
		normalize(): this;
	}
	class TimeKeeper {
		maxDelta: number;
		framesPerSecond: number;
		delta: number;
		totalTime: number;
		private lastTime;
		private frameCount;
		private frameTime;
		update(): void;
	}
	interface ArrayLike<T> {
		length: number;
		[n: number]: T;
	}
	class WindowedMean {
		values: Array<number>;
		addedValues: number;
		lastValue: number;
		mean: number;
		dirty: boolean;
		constructor(windowSize?: number);
		hasEnoughData(): boolean;
		addValue(value: number): void;
		getMean(): number;
	}
}
declare module spine {
	interface VertexEffect {
		begin(skeleton: Skeleton): void;
		transform(position: Vector2, uv: Vector2, light: Color, dark: Color): void;
		end(): void;
	}
}
interface Math {
	fround(n: number): number;
}
declare module spine {
	abstract class Attachment {
		name: string;
		constructor(name: string);
	}
	abstract class VertexAttachment extends Attachment {
		private static nextID;
		id: number;
		bones: Array<number>;
		vertices: ArrayLike<number>;
		worldVerticesLength: number;
		constructor(name: string);
		computeWorldVertices(slot: Slot, start: number, count: number, worldVertices: ArrayLike<number>, offset: number, stride: number): void;
		applyDeform(sourceAttachment: VertexAttachment): boolean;
	}
}
declare module spine {
	interface AttachmentLoader {
		newRegionAttachment(skin: Skin, name: string, path: string): RegionAttachment;
		newMeshAttachment(skin: Skin, name: string, path: string): MeshAttachment;
		newBoundingBoxAttachment(skin: Skin, name: string): BoundingBoxAttachment;
		newPathAttachment(skin: Skin, name: string): PathAttachment;
		newPointAttachment(skin: Skin, name: string): PointAttachment;
		newClippingAttachment(skin: Skin, name: string): ClippingAttachment;
	}
}
declare module spine {
	enum AttachmentType {
		Region = 0,
		BoundingBox = 1,
		Mesh = 2,
		LinkedMesh = 3,
		Path = 4,
		Point = 5
	}
}
declare module spine {
	class BoundingBoxAttachment extends VertexAttachment {
		color: Color;
		constructor(name: string);
	}
}
declare module spine {
	class ClippingAttachment extends VertexAttachment {
		endSlot: SlotData;
		color: Color;
		constructor(name: string);
	}
}
declare module spine {
	class MeshAttachment extends VertexAttachment {
		region: TextureRegion;
		path: string;
		regionUVs: ArrayLike<number>;
		uvs: ArrayLike<number>;
		triangles: Array<number>;
		color: Color;
		hullLength: number;
		private parentMesh;
		inheritDeform: boolean;
		tempColor: Color;
		constructor(name: string);
		updateUVs(): void;
		applyDeform(sourceAttachment: VertexAttachment): boolean;
		getParentMesh(): MeshAttachment;
		setParentMesh(parentMesh: MeshAttachment): void;
	}
}
declare module spine {
	class PathAttachment extends VertexAttachment {
		lengths: Array<number>;
		closed: boolean;
		constantSpeed: boolean;
		color: Color;
		constructor(name: string);
	}
}
declare module spine {
	class PointAttachment extends VertexAttachment {
		x: number;
		y: number;
		rotation: number;
		color: Color;
		constructor(name: string);
		computeWorldPosition(bone: Bone, point: Vector2): Vector2;
		computeWorldRotation(bone: Bone): number;
	}
}
declare module spine {
	class RegionAttachment extends Attachment {
		static OX1: number;
		static OY1: number;
		static OX2: number;
		static OY2: number;
		static OX3: number;
		static OY3: number;
		static OX4: number;
		static OY4: number;
		static X1: number;
		static Y1: number;
		static C1R: number;
		static C1G: number;
		static C1B: number;
		static C1A: number;
		static U1: number;
		static V1: number;
		static X2: number;
		static Y2: number;
		static C2R: number;
		static C2G: number;
		static C2B: number;
		static C2A: number;
		static U2: number;
		static V2: number;
		static X3: number;
		static Y3: number;
		static C3R: number;
		static C3G: number;
		static C3B: number;
		static C3A: number;
		static U3: number;
		static V3: number;
		static X4: number;
		static Y4: number;
		static C4R: number;
		static C4G: number;
		static C4B: number;
		static C4A: number;
		static U4: number;
		static V4: number;
		x: number;
		y: number;
		scaleX: number;
		scaleY: number;
		rotation: number;
		width: number;
		height: number;
		color: Color;
		path: string;
		rendererObject: any;
		region: TextureRegion;
		offset: ArrayLike<number>;
		uvs: ArrayLike<number>;
		tempColor: Color;
		constructor(name: string);
		updateOffset(): void;
		setRegion(region: TextureRegion): void;
		computeWorldVertices(bone: Bone, worldVertices: ArrayLike<number>, offset: number, stride: number): void;
	}
}
declare module spine {
	class JitterEffect implements VertexEffect {
		jitterX: number;
		jitterY: number;
		constructor(jitterX: number, jitterY: number);
		begin(skeleton: Skeleton): void;
		transform(position: Vector2, uv: Vector2, light: Color, dark: Color): void;
		end(): void;
	}
}
declare module spine {
	class SwirlEffect implements VertexEffect {
		static interpolation: PowOut;
		centerX: number;
		centerY: number;
		radius: number;
		angle: number;
		private worldX;
		private worldY;
		constructor(radius: number);
		begin(skeleton: Skeleton): void;
		transform(position: Vector2, uv: Vector2, light: Color, dark: Color): void;
		end(): void;
	}
}<|MERGE_RESOLUTION|>--- conflicted
+++ resolved
@@ -16,11 +16,7 @@
 		setup = 0,
 		first = 1,
 		replace = 2,
-<<<<<<< HEAD
-		add = 3,
-=======
 		add = 3
->>>>>>> 5aab5889
 	}
 	enum MixDirection {
 		in = 0,
