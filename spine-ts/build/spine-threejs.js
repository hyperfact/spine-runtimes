--- conflicted
+++ resolved
@@ -20,7 +20,7 @@
 			this.timelines = timelines;
 			this.duration = duration;
 		}
-		Animation.prototype.apply = function (skeleton, lastTime, time, loop, events, alpha, blend, direction) {
+		Animation.prototype.apply = function (skeleton, lastTime, time, loop, events, alpha, pose, direction) {
 			if (skeleton == null)
 				throw new Error("skeleton cannot be null.");
 			if (loop && this.duration != 0) {
@@ -30,7 +30,7 @@
 			}
 			var timelines = this.timelines;
 			for (var i = 0, n = timelines.length; i < n; i++)
-				timelines[i].apply(skeleton, lastTime, time, events, alpha, blend, direction);
+				timelines[i].apply(skeleton, lastTime, time, events, alpha, pose, direction);
 		};
 		Animation.binarySearch = function (values, target, step) {
 			if (step === void 0) { step = 1; }
@@ -58,22 +58,12 @@
 		return Animation;
 	}());
 	spine.Animation = Animation;
-<<<<<<< HEAD
-	var MixBlend;
-	(function (MixBlend) {
-		MixBlend[MixBlend["setup"] = 0] = "setup";
-		MixBlend[MixBlend["first"] = 1] = "first";
-		MixBlend[MixBlend["replace"] = 2] = "replace";
-		MixBlend[MixBlend["add"] = 3] = "add";
-	})(MixBlend = spine.MixBlend || (spine.MixBlend = {}));
-=======
 	var MixPose;
 	(function (MixPose) {
 		MixPose[MixPose["setup"] = 0] = "setup";
 		MixPose[MixPose["current"] = 1] = "current";
 		MixPose[MixPose["currentLayered"] = 2] = "currentLayered";
 	})(MixPose = spine.MixPose || (spine.MixPose = {}));
->>>>>>> 99b975f4
 	var MixDirection;
 	(function (MixDirection) {
 		MixDirection[MixDirection["in"] = 0] = "in";
@@ -194,32 +184,28 @@
 			this.frames[frameIndex] = time;
 			this.frames[frameIndex + RotateTimeline.ROTATION] = degrees;
 		};
-		RotateTimeline.prototype.apply = function (skeleton, lastTime, time, events, alpha, blend, direction) {
+		RotateTimeline.prototype.apply = function (skeleton, lastTime, time, events, alpha, pose, direction) {
 			var frames = this.frames;
 			var bone = skeleton.bones[this.boneIndex];
 			if (time < frames[0]) {
-				switch (blend) {
-					case MixBlend.setup:
+				switch (pose) {
+					case MixPose.setup:
 						bone.rotation = bone.data.rotation;
 						return;
-					case MixBlend.first:
+					case MixPose.current:
 						var r_1 = bone.data.rotation - bone.rotation;
-						bone.rotation += (r_1 - (16384 - ((16384.499999999996 - r_1 / 360) | 0)) * 360) * alpha;
+						r_1 -= (16384 - ((16384.499999999996 - r_1 / 360) | 0)) * 360;
+						bone.rotation += r_1 * alpha;
 				}
 				return;
 			}
 			if (time >= frames[frames.length - RotateTimeline.ENTRIES]) {
-				var r = frames[frames.length + RotateTimeline.PREV_ROTATION];
-				switch (blend) {
-					case MixBlend.setup:
-						bone.rotation = bone.data.rotation + r * alpha;
-						break;
-					case MixBlend.first:
-					case MixBlend.replace:
-						r += bone.data.rotation - bone.rotation;
-						r -= (16384 - ((16384.499999999996 - r / 360) | 0)) * 360;
-					case MixBlend.add:
-						bone.rotation += r * alpha;
+				if (pose == MixPose.setup)
+					bone.rotation = bone.data.rotation + frames[frames.length + RotateTimeline.PREV_ROTATION] * alpha;
+				else {
+					var r_2 = bone.data.rotation + frames[frames.length + RotateTimeline.PREV_ROTATION] - bone.rotation;
+					r_2 -= (16384 - ((16384.499999999996 - r_2 / 360) | 0)) * 360;
+					bone.rotation += r_2 * alpha;
 				}
 				return;
 			}
@@ -227,17 +213,17 @@
 			var prevRotation = frames[frame + RotateTimeline.PREV_ROTATION];
 			var frameTime = frames[frame];
 			var percent = this.getCurvePercent((frame >> 1) - 1, 1 - (time - frameTime) / (frames[frame + RotateTimeline.PREV_TIME] - frameTime));
-			r = frames[frame + RotateTimeline.ROTATION] - prevRotation;
-			r = prevRotation + (r - (16384 - ((16384.499999999996 - r / 360) | 0)) * 360) * percent;
-			switch (blend) {
-				case MixBlend.setup:
-					bone.rotation = bone.data.rotation + (r - (16384 - ((16384.499999999996 - r / 360) | 0)) * 360) * alpha;
-					break;
-				case MixBlend.first:
-				case MixBlend.replace:
-					r += bone.data.rotation - bone.rotation;
-				case MixBlend.add:
-					bone.rotation += (r - (16384 - ((16384.499999999996 - r / 360) | 0)) * 360) * alpha;
+			var r = frames[frame + RotateTimeline.ROTATION] - prevRotation;
+			r -= (16384 - ((16384.499999999996 - r / 360) | 0)) * 360;
+			r = prevRotation + r * percent;
+			if (pose == MixPose.setup) {
+				r -= (16384 - ((16384.499999999996 - r / 360) | 0)) * 360;
+				bone.rotation = bone.data.rotation + r * alpha;
+			}
+			else {
+				r = bone.data.rotation + r - bone.rotation;
+				r -= (16384 - ((16384.499999999996 - r / 360) | 0)) * 360;
+				bone.rotation += r * alpha;
 			}
 		};
 		return RotateTimeline;
@@ -263,16 +249,16 @@
 			this.frames[frameIndex + TranslateTimeline.X] = x;
 			this.frames[frameIndex + TranslateTimeline.Y] = y;
 		};
-		TranslateTimeline.prototype.apply = function (skeleton, lastTime, time, events, alpha, blend, direction) {
+		TranslateTimeline.prototype.apply = function (skeleton, lastTime, time, events, alpha, pose, direction) {
 			var frames = this.frames;
 			var bone = skeleton.bones[this.boneIndex];
 			if (time < frames[0]) {
-				switch (blend) {
-					case MixBlend.setup:
+				switch (pose) {
+					case MixPose.setup:
 						bone.x = bone.data.x;
 						bone.y = bone.data.y;
 						return;
-					case MixBlend.first:
+					case MixPose.current:
 						bone.x += (bone.data.x - bone.x) * alpha;
 						bone.y += (bone.data.y - bone.y) * alpha;
 				}
@@ -292,19 +278,13 @@
 				x += (frames[frame + TranslateTimeline.X] - x) * percent;
 				y += (frames[frame + TranslateTimeline.Y] - y) * percent;
 			}
-			switch (blend) {
-				case MixBlend.setup:
-					bone.x = bone.data.x + x * alpha;
-					bone.y = bone.data.y + y * alpha;
-					break;
-				case MixBlend.first:
-				case MixBlend.replace:
-					bone.x += (bone.data.x + x - bone.x) * alpha;
-					bone.y += (bone.data.y + y - bone.y) * alpha;
-					break;
-				case MixBlend.add:
-					bone.x += x * alpha;
-					bone.y += y * alpha;
+			if (pose == MixPose.setup) {
+				bone.x = bone.data.x + x * alpha;
+				bone.y = bone.data.y + y * alpha;
+			}
+			else {
+				bone.x += (bone.data.x + x - bone.x) * alpha;
+				bone.y += (bone.data.y + y - bone.y) * alpha;
 			}
 		};
 		return TranslateTimeline;
@@ -324,16 +304,16 @@
 		ScaleTimeline.prototype.getPropertyId = function () {
 			return (TimelineType.scale << 24) + this.boneIndex;
 		};
-		ScaleTimeline.prototype.apply = function (skeleton, lastTime, time, events, alpha, blend, direction) {
+		ScaleTimeline.prototype.apply = function (skeleton, lastTime, time, events, alpha, pose, direction) {
 			var frames = this.frames;
 			var bone = skeleton.bones[this.boneIndex];
 			if (time < frames[0]) {
-				switch (blend) {
-					case MixBlend.setup:
+				switch (pose) {
+					case MixPose.setup:
 						bone.scaleX = bone.data.scaleX;
 						bone.scaleY = bone.data.scaleY;
 						return;
-					case MixBlend.first:
+					case MixPose.current:
 						bone.scaleX += (bone.data.scaleX - bone.scaleX) * alpha;
 						bone.scaleY += (bone.data.scaleY - bone.scaleY) * alpha;
 				}
@@ -354,61 +334,29 @@
 				y = (y + (frames[frame + ScaleTimeline.Y] - y) * percent) * bone.data.scaleY;
 			}
 			if (alpha == 1) {
-				if (blend == MixBlend.add) {
-					bone.scaleX += x - bone.data.scaleX;
-					bone.scaleY += y - bone.data.scaleY;
-				}
-				else {
-					bone.scaleX = x;
-					bone.scaleY = y;
-				}
+				bone.scaleX = x;
+				bone.scaleY = y;
 			}
 			else {
 				var bx = 0, by = 0;
+				if (pose == MixPose.setup) {
+					bx = bone.data.scaleX;
+					by = bone.data.scaleY;
+				}
+				else {
+					bx = bone.scaleX;
+					by = bone.scaleY;
+				}
 				if (direction == MixDirection.out) {
-					switch (blend) {
-						case MixBlend.setup:
-							bx = bone.data.scaleX;
-							by = bone.data.scaleY;
-							bone.scaleX = bx + (Math.abs(x) * spine.MathUtils.signum(bx) - bx) * alpha;
-							bone.scaleY = by + (Math.abs(y) * spine.MathUtils.signum(by) - by) * alpha;
-							break;
-						case MixBlend.first:
-						case MixBlend.replace:
-							bx = bone.scaleX;
-							by = bone.scaleY;
-							bone.scaleX = bx + (Math.abs(x) * spine.MathUtils.signum(bx) - bx) * alpha;
-							bone.scaleY = by + (Math.abs(y) * spine.MathUtils.signum(by) - by) * alpha;
-							break;
-						case MixBlend.add:
-							bx = bone.scaleX;
-							by = bone.scaleY;
-							bone.scaleX = bx + (Math.abs(x) * spine.MathUtils.signum(bx) - bone.data.scaleX) * alpha;
-							bone.scaleY = by + (Math.abs(y) * spine.MathUtils.signum(by) - bone.data.scaleY) * alpha;
-					}
+					x = Math.abs(x) * spine.MathUtils.signum(bx);
+					y = Math.abs(y) * spine.MathUtils.signum(by);
 				}
 				else {
-					switch (blend) {
-						case MixBlend.setup:
-							bx = Math.abs(bone.data.scaleX) * spine.MathUtils.signum(x);
-							by = Math.abs(bone.data.scaleY) * spine.MathUtils.signum(y);
-							bone.scaleX = bx + (x - bx) * alpha;
-							bone.scaleY = by + (y - by) * alpha;
-							break;
-						case MixBlend.first:
-						case MixBlend.replace:
-							bx = Math.abs(bone.scaleX) * spine.MathUtils.signum(x);
-							by = Math.abs(bone.scaleY) * spine.MathUtils.signum(y);
-							bone.scaleX = bx + (x - bx) * alpha;
-							bone.scaleY = by + (y - by) * alpha;
-							break;
-						case MixBlend.add:
-							bx = spine.MathUtils.signum(x);
-							by = spine.MathUtils.signum(y);
-							bone.scaleX = Math.abs(bone.scaleX) * bx + (x - Math.abs(bone.data.scaleX) * bx) * alpha;
-							bone.scaleY = Math.abs(bone.scaleY) * by + (y - Math.abs(bone.data.scaleY) * by) * alpha;
-					}
-				}
+					bx = Math.abs(bx) * spine.MathUtils.signum(x);
+					by = Math.abs(by) * spine.MathUtils.signum(y);
+				}
+				bone.scaleX = bx + (x - bx) * alpha;
+				bone.scaleY = by + (y - by) * alpha;
 			}
 		};
 		return ScaleTimeline;
@@ -422,16 +370,16 @@
 		ShearTimeline.prototype.getPropertyId = function () {
 			return (TimelineType.shear << 24) + this.boneIndex;
 		};
-		ShearTimeline.prototype.apply = function (skeleton, lastTime, time, events, alpha, blend, direction) {
+		ShearTimeline.prototype.apply = function (skeleton, lastTime, time, events, alpha, pose, direction) {
 			var frames = this.frames;
 			var bone = skeleton.bones[this.boneIndex];
 			if (time < frames[0]) {
-				switch (blend) {
-					case MixBlend.setup:
+				switch (pose) {
+					case MixPose.setup:
 						bone.shearX = bone.data.shearX;
 						bone.shearY = bone.data.shearY;
 						return;
-					case MixBlend.first:
+					case MixPose.current:
 						bone.shearX += (bone.data.shearX - bone.shearX) * alpha;
 						bone.shearY += (bone.data.shearY - bone.shearY) * alpha;
 				}
@@ -451,19 +399,13 @@
 				x = x + (frames[frame + ShearTimeline.X] - x) * percent;
 				y = y + (frames[frame + ShearTimeline.Y] - y) * percent;
 			}
-			switch (blend) {
-				case MixBlend.setup:
-					bone.shearX = bone.data.shearX + x * alpha;
-					bone.shearY = bone.data.shearY + y * alpha;
-					break;
-				case MixBlend.first:
-				case MixBlend.replace:
-					bone.shearX += (bone.data.shearX + x - bone.shearX) * alpha;
-					bone.shearY += (bone.data.shearY + y - bone.shearY) * alpha;
-					break;
-				case MixBlend.add:
-					bone.shearX += x * alpha;
-					bone.shearY += y * alpha;
+			if (pose == MixPose.setup) {
+				bone.shearX = bone.data.shearX + x * alpha;
+				bone.shearY = bone.data.shearY + y * alpha;
+			}
+			else {
+				bone.shearX += (bone.data.shearX + x - bone.shearX) * alpha;
+				bone.shearY += (bone.data.shearY + y - bone.shearY) * alpha;
 			}
 		};
 		return ShearTimeline;
@@ -487,15 +429,15 @@
 			this.frames[frameIndex + ColorTimeline.B] = b;
 			this.frames[frameIndex + ColorTimeline.A] = a;
 		};
-		ColorTimeline.prototype.apply = function (skeleton, lastTime, time, events, alpha, blend, direction) {
+		ColorTimeline.prototype.apply = function (skeleton, lastTime, time, events, alpha, pose, direction) {
 			var slot = skeleton.slots[this.slotIndex];
 			var frames = this.frames;
 			if (time < frames[0]) {
-				switch (blend) {
-					case MixBlend.setup:
+				switch (pose) {
+					case MixPose.setup:
 						slot.color.setFromColor(slot.data.color);
 						return;
-					case MixBlend.first:
+					case MixPose.current:
 						var color = slot.color, setup = slot.data.color;
 						color.add((setup.r - color.r) * alpha, (setup.g - color.g) * alpha, (setup.b - color.b) * alpha, (setup.a - color.a) * alpha);
 				}
@@ -526,7 +468,7 @@
 				slot.color.set(r, g, b, a);
 			else {
 				var color = slot.color;
-				if (blend == MixBlend.setup)
+				if (pose == MixPose.setup)
 					color.setFromColor(slot.data.color);
 				color.add((r - color.r) * alpha, (g - color.g) * alpha, (b - color.b) * alpha, (a - color.a) * alpha);
 			}
@@ -565,16 +507,16 @@
 			this.frames[frameIndex + TwoColorTimeline.G2] = g2;
 			this.frames[frameIndex + TwoColorTimeline.B2] = b2;
 		};
-		TwoColorTimeline.prototype.apply = function (skeleton, lastTime, time, events, alpha, blend, direction) {
+		TwoColorTimeline.prototype.apply = function (skeleton, lastTime, time, events, alpha, pose, direction) {
 			var slot = skeleton.slots[this.slotIndex];
 			var frames = this.frames;
 			if (time < frames[0]) {
-				switch (blend) {
-					case MixBlend.setup:
+				switch (pose) {
+					case MixPose.setup:
 						slot.color.setFromColor(slot.data.color);
 						slot.darkColor.setFromColor(slot.data.darkColor);
 						return;
-					case MixBlend.setup:
+					case MixPose.current:
 						var light = slot.color, dark = slot.darkColor, setupLight = slot.data.color, setupDark = slot.data.darkColor;
 						light.add((setupLight.r - light.r) * alpha, (setupLight.g - light.g) * alpha, (setupLight.b - light.b) * alpha, (setupLight.a - light.a) * alpha);
 						dark.add((setupDark.r - dark.r) * alpha, (setupDark.g - dark.g) * alpha, (setupDark.b - dark.b) * alpha, 0);
@@ -617,7 +559,7 @@
 			}
 			else {
 				var light = slot.color, dark = slot.darkColor;
-				if (blend == MixBlend.setup) {
+				if (pose == MixPose.setup) {
 					light.setFromColor(slot.data.color);
 					dark.setFromColor(slot.data.darkColor);
 				}
@@ -659,16 +601,16 @@
 			this.frames[frameIndex] = time;
 			this.attachmentNames[frameIndex] = attachmentName;
 		};
-		AttachmentTimeline.prototype.apply = function (skeleton, lastTime, time, events, alpha, blend, direction) {
+		AttachmentTimeline.prototype.apply = function (skeleton, lastTime, time, events, alpha, pose, direction) {
 			var slot = skeleton.slots[this.slotIndex];
-			if (direction == MixDirection.out && blend == MixBlend.setup) {
+			if (direction == MixDirection.out && pose == MixPose.setup) {
 				var attachmentName_1 = slot.data.attachmentName;
 				slot.setAttachment(attachmentName_1 == null ? null : skeleton.getAttachment(this.slotIndex, attachmentName_1));
 				return;
 			}
 			var frames = this.frames;
 			if (time < frames[0]) {
-				if (blend == MixBlend.setup) {
+				if (pose == MixPose.setup) {
 					var attachmentName_2 = slot.data.attachmentName;
 					slot.setAttachment(attachmentName_2 == null ? null : skeleton.getAttachment(this.slotIndex, attachmentName_2));
 				}
@@ -704,24 +646,24 @@
 			this.frames[frameIndex] = time;
 			this.frameVertices[frameIndex] = vertices;
 		};
-		DeformTimeline.prototype.apply = function (skeleton, lastTime, time, firedEvents, alpha, blend, direction) {
+		DeformTimeline.prototype.apply = function (skeleton, lastTime, time, firedEvents, alpha, pose, direction) {
 			var slot = skeleton.slots[this.slotIndex];
 			var slotAttachment = slot.getAttachment();
 			if (!(slotAttachment instanceof spine.VertexAttachment) || !slotAttachment.applyDeform(this.attachment))
 				return;
 			var verticesArray = slot.attachmentVertices;
 			if (verticesArray.length == 0)
-				blend = MixBlend.setup;
+				alpha = 1;
 			var frameVertices = this.frameVertices;
 			var vertexCount = frameVertices[0].length;
 			var frames = this.frames;
 			if (time < frames[0]) {
 				var vertexAttachment = slotAttachment;
-				switch (blend) {
-					case MixBlend.setup:
+				switch (pose) {
+					case MixPose.setup:
 						verticesArray.length = 0;
 						return;
-					case MixBlend.first:
+					case MixPose.current:
 						if (alpha == 1) {
 							verticesArray.length = 0;
 							break;
@@ -744,57 +686,25 @@
 			if (time >= frames[frames.length - 1]) {
 				var lastVertices = frameVertices[frames.length - 1];
 				if (alpha == 1) {
-					if (blend == MixBlend.add) {
-						var vertexAttachment = slotAttachment;
-						if (vertexAttachment.bones == null) {
-							var setupVertices_1 = vertexAttachment.vertices;
-							for (var i_1 = 0; i_1 < vertexCount; i_1++) {
-								vertices[i_1] += lastVertices[i_1] - setupVertices_1[i_1];
-							}
+					spine.Utils.arrayCopy(lastVertices, 0, vertices, 0, vertexCount);
+				}
+				else if (pose == MixPose.setup) {
+					var vertexAttachment = slotAttachment;
+					if (vertexAttachment.bones == null) {
+						var setupVertices_1 = vertexAttachment.vertices;
+						for (var i_1 = 0; i_1 < vertexCount; i_1++) {
+							var setup = setupVertices_1[i_1];
+							vertices[i_1] = setup + (lastVertices[i_1] - setup) * alpha;
 						}
-						else {
-							for (var i_2 = 0; i_2 < vertexCount; i_2++)
-								vertices[i_2] += lastVertices[i_2];
-						}
 					}
 					else {
-						spine.Utils.arrayCopy(lastVertices, 0, vertices, 0, vertexCount);
+						for (var i_2 = 0; i_2 < vertexCount; i_2++)
+							vertices[i_2] = lastVertices[i_2] * alpha;
 					}
 				}
 				else {
-					switch (blend) {
-						case MixBlend.setup: {
-							var vertexAttachment_1 = slotAttachment;
-							if (vertexAttachment_1.bones == null) {
-								var setupVertices_2 = vertexAttachment_1.vertices;
-								for (var i_3 = 0; i_3 < vertexCount; i_3++) {
-									var setup = setupVertices_2[i_3];
-									vertices[i_3] = setup + (lastVertices[i_3] - setup) * alpha;
-								}
-							}
-							else {
-								for (var i_4 = 0; i_4 < vertexCount; i_4++)
-									vertices[i_4] = lastVertices[i_4] * alpha;
-							}
-							break;
-						}
-						case MixBlend.first:
-						case MixBlend.replace:
-							for (var i_5 = 0; i_5 < vertexCount; i_5++)
-								vertices[i_5] += (lastVertices[i_5] - vertices[i_5]) * alpha;
-						case MixBlend.add:
-							var vertexAttachment = slotAttachment;
-							if (vertexAttachment.bones == null) {
-								var setupVertices_3 = vertexAttachment.vertices;
-								for (var i_6 = 0; i_6 < vertexCount; i_6++) {
-									vertices[i_6] += (lastVertices[i_6] - setupVertices_3[i_6]) * alpha;
-								}
-							}
-							else {
-								for (var i_7 = 0; i_7 < vertexCount; i_7++)
-									vertices[i_7] += lastVertices[i_7] * alpha;
-							}
-					}
+					for (var i_3 = 0; i_3 < vertexCount; i_3++)
+						vertices[i_3] += (lastVertices[i_3] - vertices[i_3]) * alpha;
 				}
 				return;
 			}
@@ -804,70 +714,31 @@
 			var frameTime = frames[frame];
 			var percent = this.getCurvePercent(frame - 1, 1 - (time - frameTime) / (frames[frame - 1] - frameTime));
 			if (alpha == 1) {
-				if (blend == MixBlend.add) {
-					var vertexAttachment = slotAttachment;
-					if (vertexAttachment.bones == null) {
-						var setupVertices_4 = vertexAttachment.vertices;
-						for (var i_8 = 0; i_8 < vertexCount; i_8++) {
-							var prev = prevVertices[i_8];
-							vertices[i_8] += prev + (nextVertices[i_8] - prev) * percent - setupVertices_4[i_8];
-						}
-					}
-					else {
-						for (var i_9 = 0; i_9 < vertexCount; i_9++) {
-							var prev = prevVertices[i_9];
-							vertices[i_9] += prev + (nextVertices[i_9] - prev) * percent;
-						}
+				for (var i_4 = 0; i_4 < vertexCount; i_4++) {
+					var prev = prevVertices[i_4];
+					vertices[i_4] = prev + (nextVertices[i_4] - prev) * percent;
+				}
+			}
+			else if (pose == MixPose.setup) {
+				var vertexAttachment = slotAttachment;
+				if (vertexAttachment.bones == null) {
+					var setupVertices_2 = vertexAttachment.vertices;
+					for (var i_5 = 0; i_5 < vertexCount; i_5++) {
+						var prev = prevVertices[i_5], setup = setupVertices_2[i_5];
+						vertices[i_5] = setup + (prev + (nextVertices[i_5] - prev) * percent - setup) * alpha;
 					}
 				}
 				else {
-					for (var i_10 = 0; i_10 < vertexCount; i_10++) {
-						var prev = prevVertices[i_10];
-						vertices[i_10] = prev + (nextVertices[i_10] - prev) * percent;
+					for (var i_6 = 0; i_6 < vertexCount; i_6++) {
+						var prev = prevVertices[i_6];
+						vertices[i_6] = (prev + (nextVertices[i_6] - prev) * percent) * alpha;
 					}
 				}
 			}
 			else {
-				switch (blend) {
-					case MixBlend.setup: {
-						var vertexAttachment_2 = slotAttachment;
-						if (vertexAttachment_2.bones == null) {
-							var setupVertices_5 = vertexAttachment_2.vertices;
-							for (var i_11 = 0; i_11 < vertexCount; i_11++) {
-								var prev = prevVertices[i_11], setup = setupVertices_5[i_11];
-								vertices[i_11] = setup + (prev + (nextVertices[i_11] - prev) * percent - setup) * alpha;
-							}
-						}
-						else {
-							for (var i_12 = 0; i_12 < vertexCount; i_12++) {
-								var prev = prevVertices[i_12];
-								vertices[i_12] = (prev + (nextVertices[i_12] - prev) * percent) * alpha;
-							}
-						}
-						break;
-					}
-					case MixBlend.first:
-					case MixBlend.replace:
-						for (var i_13 = 0; i_13 < vertexCount; i_13++) {
-							var prev = prevVertices[i_13];
-							vertices[i_13] += (prev + (nextVertices[i_13] - prev) * percent - vertices[i_13]) * alpha;
-						}
-						break;
-					case MixBlend.add:
-						var vertexAttachment = slotAttachment;
-						if (vertexAttachment.bones == null) {
-							var setupVertices_6 = vertexAttachment.vertices;
-							for (var i_14 = 0; i_14 < vertexCount; i_14++) {
-								var prev = prevVertices[i_14];
-								vertices[i_14] += (prev + (nextVertices[i_14] - prev) * percent - setupVertices_6[i_14]) * alpha;
-							}
-						}
-						else {
-							for (var i_15 = 0; i_15 < vertexCount; i_15++) {
-								var prev = prevVertices[i_15];
-								vertices[i_15] += (prev + (nextVertices[i_15] - prev) * percent) * alpha;
-							}
-						}
+				for (var i_7 = 0; i_7 < vertexCount; i_7++) {
+					var prev = prevVertices[i_7];
+					vertices[i_7] += (prev + (nextVertices[i_7] - prev) * percent - vertices[i_7]) * alpha;
 				}
 			}
 		};
@@ -889,13 +760,13 @@
 			this.frames[frameIndex] = event.time;
 			this.events[frameIndex] = event;
 		};
-		EventTimeline.prototype.apply = function (skeleton, lastTime, time, firedEvents, alpha, blend, direction) {
+		EventTimeline.prototype.apply = function (skeleton, lastTime, time, firedEvents, alpha, pose, direction) {
 			if (firedEvents == null)
 				return;
 			var frames = this.frames;
 			var frameCount = this.frames.length;
 			if (lastTime > time) {
-				this.apply(skeleton, lastTime, Number.MAX_VALUE, firedEvents, alpha, blend, direction);
+				this.apply(skeleton, lastTime, Number.MAX_VALUE, firedEvents, alpha, pose, direction);
 				lastTime = -1;
 			}
 			else if (lastTime >= frames[frameCount - 1])
@@ -935,16 +806,16 @@
 			this.frames[frameIndex] = time;
 			this.drawOrders[frameIndex] = drawOrder;
 		};
-		DrawOrderTimeline.prototype.apply = function (skeleton, lastTime, time, firedEvents, alpha, blend, direction) {
+		DrawOrderTimeline.prototype.apply = function (skeleton, lastTime, time, firedEvents, alpha, pose, direction) {
 			var drawOrder = skeleton.drawOrder;
 			var slots = skeleton.slots;
-			if (direction == MixDirection.out && blend == MixBlend.setup) {
+			if (direction == MixDirection.out && pose == MixPose.setup) {
 				spine.Utils.arrayCopy(skeleton.slots, 0, skeleton.drawOrder, 0, skeleton.slots.length);
 				return;
 			}
 			var frames = this.frames;
 			if (time < frames[0]) {
-				if (blend == MixBlend.setup)
+				if (pose == MixPose.setup)
 					spine.Utils.arrayCopy(skeleton.slots, 0, skeleton.drawOrder, 0, skeleton.slots.length);
 				return;
 			}
@@ -980,23 +851,23 @@
 			this.frames[frameIndex + IkConstraintTimeline.MIX] = mix;
 			this.frames[frameIndex + IkConstraintTimeline.BEND_DIRECTION] = bendDirection;
 		};
-		IkConstraintTimeline.prototype.apply = function (skeleton, lastTime, time, firedEvents, alpha, blend, direction) {
+		IkConstraintTimeline.prototype.apply = function (skeleton, lastTime, time, firedEvents, alpha, pose, direction) {
 			var frames = this.frames;
 			var constraint = skeleton.ikConstraints[this.ikConstraintIndex];
 			if (time < frames[0]) {
-				switch (blend) {
-					case MixBlend.setup:
+				switch (pose) {
+					case MixPose.setup:
 						constraint.mix = constraint.data.mix;
 						constraint.bendDirection = constraint.data.bendDirection;
 						return;
-					case MixBlend.first:
+					case MixPose.current:
 						constraint.mix += (constraint.data.mix - constraint.mix) * alpha;
 						constraint.bendDirection = constraint.data.bendDirection;
 				}
 				return;
 			}
 			if (time >= frames[frames.length - IkConstraintTimeline.ENTRIES]) {
-				if (blend == MixBlend.setup) {
+				if (pose == MixPose.setup) {
 					constraint.mix = constraint.data.mix + (frames[frames.length + IkConstraintTimeline.PREV_MIX] - constraint.data.mix) * alpha;
 					constraint.bendDirection = direction == MixDirection.out ? constraint.data.bendDirection
 						: frames[frames.length + IkConstraintTimeline.PREV_BEND_DIRECTION];
@@ -1012,7 +883,7 @@
 			var mix = frames[frame + IkConstraintTimeline.PREV_MIX];
 			var frameTime = frames[frame];
 			var percent = this.getCurvePercent(frame / IkConstraintTimeline.ENTRIES - 1, 1 - (time - frameTime) / (frames[frame + IkConstraintTimeline.PREV_TIME] - frameTime));
-			if (blend == MixBlend.setup) {
+			if (pose == MixPose.setup) {
 				constraint.mix = constraint.data.mix + (mix + (frames[frame + IkConstraintTimeline.MIX] - mix) * percent - constraint.data.mix) * alpha;
 				constraint.bendDirection = direction == MixDirection.out ? constraint.data.bendDirection : frames[frame + IkConstraintTimeline.PREV_BEND_DIRECTION];
 			}
@@ -1049,19 +920,19 @@
 			this.frames[frameIndex + TransformConstraintTimeline.SCALE] = scaleMix;
 			this.frames[frameIndex + TransformConstraintTimeline.SHEAR] = shearMix;
 		};
-		TransformConstraintTimeline.prototype.apply = function (skeleton, lastTime, time, firedEvents, alpha, blend, direction) {
+		TransformConstraintTimeline.prototype.apply = function (skeleton, lastTime, time, firedEvents, alpha, pose, direction) {
 			var frames = this.frames;
 			var constraint = skeleton.transformConstraints[this.transformConstraintIndex];
 			if (time < frames[0]) {
 				var data = constraint.data;
-				switch (blend) {
-					case MixBlend.setup:
+				switch (pose) {
+					case MixPose.setup:
 						constraint.rotateMix = data.rotateMix;
 						constraint.translateMix = data.translateMix;
 						constraint.scaleMix = data.scaleMix;
 						constraint.shearMix = data.shearMix;
 						return;
-					case MixBlend.setup:
+					case MixPose.current:
 						constraint.rotateMix += (data.rotateMix - constraint.rotateMix) * alpha;
 						constraint.translateMix += (data.translateMix - constraint.translateMix) * alpha;
 						constraint.scaleMix += (data.scaleMix - constraint.scaleMix) * alpha;
@@ -1090,7 +961,7 @@
 				scale += (frames[frame + TransformConstraintTimeline.SCALE] - scale) * percent;
 				shear += (frames[frame + TransformConstraintTimeline.SHEAR] - shear) * percent;
 			}
-			if (blend == MixBlend.setup) {
+			if (pose == MixPose.setup) {
 				var data = constraint.data;
 				constraint.rotateMix = data.rotateMix + (rotate - data.rotateMix) * alpha;
 				constraint.translateMix = data.translateMix + (translate - data.translateMix) * alpha;
@@ -1132,15 +1003,15 @@
 			this.frames[frameIndex] = time;
 			this.frames[frameIndex + PathConstraintPositionTimeline.VALUE] = value;
 		};
-		PathConstraintPositionTimeline.prototype.apply = function (skeleton, lastTime, time, firedEvents, alpha, blend, direction) {
+		PathConstraintPositionTimeline.prototype.apply = function (skeleton, lastTime, time, firedEvents, alpha, pose, direction) {
 			var frames = this.frames;
 			var constraint = skeleton.pathConstraints[this.pathConstraintIndex];
 			if (time < frames[0]) {
-				switch (blend) {
-					case MixBlend.setup:
+				switch (pose) {
+					case MixPose.setup:
 						constraint.position = constraint.data.position;
 						return;
-					case MixBlend.first:
+					case MixPose.current:
 						constraint.position += (constraint.data.position - constraint.position) * alpha;
 				}
 				return;
@@ -1155,7 +1026,7 @@
 				var percent = this.getCurvePercent(frame / PathConstraintPositionTimeline.ENTRIES - 1, 1 - (time - frameTime) / (frames[frame + PathConstraintPositionTimeline.PREV_TIME] - frameTime));
 				position += (frames[frame + PathConstraintPositionTimeline.VALUE] - position) * percent;
 			}
-			if (blend == MixBlend.setup)
+			if (pose == MixPose.setup)
 				constraint.position = constraint.data.position + (position - constraint.data.position) * alpha;
 			else
 				constraint.position += (position - constraint.position) * alpha;
@@ -1175,15 +1046,15 @@
 		PathConstraintSpacingTimeline.prototype.getPropertyId = function () {
 			return (TimelineType.pathConstraintSpacing << 24) + this.pathConstraintIndex;
 		};
-		PathConstraintSpacingTimeline.prototype.apply = function (skeleton, lastTime, time, firedEvents, alpha, blend, direction) {
+		PathConstraintSpacingTimeline.prototype.apply = function (skeleton, lastTime, time, firedEvents, alpha, pose, direction) {
 			var frames = this.frames;
 			var constraint = skeleton.pathConstraints[this.pathConstraintIndex];
 			if (time < frames[0]) {
-				switch (blend) {
-					case MixBlend.setup:
+				switch (pose) {
+					case MixPose.setup:
 						constraint.spacing = constraint.data.spacing;
 						return;
-					case MixBlend.first:
+					case MixPose.current:
 						constraint.spacing += (constraint.data.spacing - constraint.spacing) * alpha;
 				}
 				return;
@@ -1198,7 +1069,7 @@
 				var percent = this.getCurvePercent(frame / PathConstraintSpacingTimeline.ENTRIES - 1, 1 - (time - frameTime) / (frames[frame + PathConstraintSpacingTimeline.PREV_TIME] - frameTime));
 				spacing += (frames[frame + PathConstraintSpacingTimeline.VALUE] - spacing) * percent;
 			}
-			if (blend == MixBlend.setup)
+			if (pose == MixPose.setup)
 				constraint.spacing = constraint.data.spacing + (spacing - constraint.data.spacing) * alpha;
 			else
 				constraint.spacing += (spacing - constraint.spacing) * alpha;
@@ -1222,16 +1093,16 @@
 			this.frames[frameIndex + PathConstraintMixTimeline.ROTATE] = rotateMix;
 			this.frames[frameIndex + PathConstraintMixTimeline.TRANSLATE] = translateMix;
 		};
-		PathConstraintMixTimeline.prototype.apply = function (skeleton, lastTime, time, firedEvents, alpha, blend, direction) {
+		PathConstraintMixTimeline.prototype.apply = function (skeleton, lastTime, time, firedEvents, alpha, pose, direction) {
 			var frames = this.frames;
 			var constraint = skeleton.pathConstraints[this.pathConstraintIndex];
 			if (time < frames[0]) {
-				switch (blend) {
-					case MixBlend.setup:
+				switch (pose) {
+					case MixPose.setup:
 						constraint.rotateMix = constraint.data.rotateMix;
 						constraint.translateMix = constraint.data.translateMix;
 						return;
-					case MixBlend.first:
+					case MixPose.current:
 						constraint.rotateMix += (constraint.data.rotateMix - constraint.rotateMix) * alpha;
 						constraint.translateMix += (constraint.data.translateMix - constraint.translateMix) * alpha;
 				}
@@ -1251,7 +1122,7 @@
 				rotate += (frames[frame + PathConstraintMixTimeline.ROTATE] - rotate) * percent;
 				translate += (frames[frame + PathConstraintMixTimeline.TRANSLATE] - translate) * percent;
 			}
-			if (blend == MixBlend.setup) {
+			if (pose == MixPose.setup) {
 				constraint.rotateMix = constraint.data.rotateMix + (rotate - constraint.data.rotateMix) * alpha;
 				constraint.translateMix = constraint.data.translateMix + (translate - constraint.data.translateMix) * alpha;
 			}
@@ -1367,22 +1238,18 @@
 				if (current == null || current.delay > 0)
 					continue;
 				applied = true;
-				var blend = i == 0 ? spine.MixBlend.first : current.mixBlend;
+				var currentPose = i == 0 ? spine.MixPose.current : spine.MixPose.currentLayered;
 				var mix = current.alpha;
 				if (current.mixingFrom != null)
-					mix *= this.applyMixingFrom(current, skeleton, blend);
+					mix *= this.applyMixingFrom(current, skeleton, currentPose);
 				else if (current.trackTime >= current.trackEnd && current.next == null)
 					mix = 0;
 				var animationLast = current.animationLast, animationTime = current.getAnimationTime();
 				var timelineCount = current.animation.timelines.length;
 				var timelines = current.animation.timelines;
-				if (mix == 1 || blend == spine.MixBlend.add) {
+				if (mix == 1) {
 					for (var ii = 0; ii < timelineCount; ii++)
-<<<<<<< HEAD
-						timelines[ii].apply(skeleton, animationLast, animationTime, events, mix, blend, spine.MixDirection["in"]);
-=======
 						timelines[ii].apply(skeleton, animationLast, animationTime, events, 1, spine.MixPose.setup, spine.MixDirection["in"]);
->>>>>>> 99b975f4
 				}
 				else {
 					var timelineData = current.timelineData;
@@ -1392,16 +1259,12 @@
 					var timelinesRotation = current.timelinesRotation;
 					for (var ii = 0; ii < timelineCount; ii++) {
 						var timeline = timelines[ii];
-						var timelineBlend = timelineData[ii] == AnimationState.SUBSEQUENT ? blend : spine.MixBlend.setup;
+						var pose = timelineData[ii] >= AnimationState.FIRST ? spine.MixPose.setup : currentPose;
 						if (timeline instanceof spine.RotateTimeline) {
-							this.applyRotateTimeline(timeline, skeleton, animationTime, mix, timelineBlend, timelinesRotation, ii << 1, firstFrame);
+							this.applyRotateTimeline(timeline, skeleton, animationTime, mix, pose, timelinesRotation, ii << 1, firstFrame);
 						}
 						else
-<<<<<<< HEAD
-							timeline.apply(skeleton, animationLast, animationTime, events, mix, timelineBlend, spine.MixDirection["in"]);
-=======
 							timeline.apply(skeleton, animationLast, animationTime, events, mix, pose, spine.MixDirection["in"]);
->>>>>>> 99b975f4
 					}
 				}
 				this.queueEvents(current, animationTime);
@@ -1412,74 +1275,65 @@
 			this.queue.drain();
 			return applied;
 		};
-		AnimationState.prototype.applyMixingFrom = function (to, skeleton, blend) {
+		AnimationState.prototype.applyMixingFrom = function (to, skeleton, currentPose) {
 			var from = to.mixingFrom;
 			if (from.mixingFrom != null)
-				this.applyMixingFrom(from, skeleton, blend);
+				this.applyMixingFrom(from, skeleton, currentPose);
 			var mix = 0;
 			if (to.mixDuration == 0) {
 				mix = 1;
-				if (blend == spine.MixBlend.first)
-					blend = spine.MixBlend.setup;
+				currentPose = spine.MixPose.setup;
 			}
 			else {
 				mix = to.mixTime / to.mixDuration;
 				if (mix > 1)
 					mix = 1;
-				if (blend != spine.MixBlend.first)
-					blend = from.mixBlend;
 			}
 			var events = mix < from.eventThreshold ? this.events : null;
 			var attachments = mix < from.attachmentThreshold, drawOrder = mix < from.drawOrderThreshold;
 			var animationLast = from.animationLast, animationTime = from.getAnimationTime();
 			var timelineCount = from.animation.timelines.length;
 			var timelines = from.animation.timelines;
-			var alphaDip = from.alpha * to.interruptAlpha, alphaMix = alphaDip * (1 - mix);
-			if (blend == spine.MixBlend.add) {
-				for (var i = 0; i < timelineCount; i++)
-					timelines[i].apply(skeleton, animationLast, animationTime, events, alphaMix, blend, spine.MixDirection.out);
-			}
-			else {
-				var timelineData = from.timelineData;
-				var timelineDipMix = from.timelineDipMix;
-				var firstFrame = from.timelinesRotation.length == 0;
-				if (firstFrame)
-					spine.Utils.setArraySize(from.timelinesRotation, timelineCount << 1, null);
-				var timelinesRotation = from.timelinesRotation;
-				from.totalAlpha = 0;
-				for (var i = 0; i < timelineCount; i++) {
-					var timeline = timelines[i];
-					var timelineBlend;
-					var alpha = 0;
-					switch (timelineData[i]) {
-						case AnimationState.SUBSEQUENT:
-							if (!attachments && timeline instanceof spine.AttachmentTimeline)
-								continue;
-							if (!drawOrder && timeline instanceof spine.DrawOrderTimeline)
-								continue;
-							timelineBlend = blend;
-							alpha = alphaMix;
-							break;
-						case AnimationState.FIRST:
-							timelineBlend = spine.MixBlend.setup;
-							alpha = alphaMix;
-							break;
-						case AnimationState.DIP:
-							timelineBlend = spine.MixBlend.setup;
-							alpha = alphaDip;
-							break;
-						default:
-							timelineBlend = spine.MixBlend.setup;
-							var dipMix = timelineDipMix[i];
-							alpha = alphaDip * Math.max(0, 1 - dipMix.mixTime / dipMix.mixDuration);
-							break;
-					}
-					from.totalAlpha += alpha;
-					if (timeline instanceof spine.RotateTimeline)
-						this.applyRotateTimeline(timeline, skeleton, animationTime, alpha, timelineBlend, timelinesRotation, i << 1, firstFrame);
-					else {
-						timeline.apply(skeleton, animationLast, animationTime, events, alpha, timelineBlend, spine.MixDirection.out);
-					}
+			var timelineData = from.timelineData;
+			var timelineDipMix = from.timelineDipMix;
+			var firstFrame = from.timelinesRotation.length == 0;
+			if (firstFrame)
+				spine.Utils.setArraySize(from.timelinesRotation, timelineCount << 1, null);
+			var timelinesRotation = from.timelinesRotation;
+			var pose;
+			var alphaDip = from.alpha * to.interruptAlpha, alphaMix = alphaDip * (1 - mix), alpha = 0;
+			from.totalAlpha = 0;
+			for (var i = 0; i < timelineCount; i++) {
+				var timeline = timelines[i];
+				switch (timelineData[i]) {
+					case AnimationState.SUBSEQUENT:
+						if (!attachments && timeline instanceof spine.AttachmentTimeline)
+							continue;
+						if (!drawOrder && timeline instanceof spine.DrawOrderTimeline)
+							continue;
+						pose = currentPose;
+						alpha = alphaMix;
+						break;
+					case AnimationState.FIRST:
+						pose = spine.MixPose.setup;
+						alpha = alphaMix;
+						break;
+					case AnimationState.DIP:
+						pose = spine.MixPose.setup;
+						alpha = alphaDip;
+						break;
+					default:
+						pose = spine.MixPose.setup;
+						alpha = alphaDip;
+						var dipMix = timelineDipMix[i];
+						alpha *= Math.max(0, 1 - dipMix.mixTime / dipMix.mixDuration);
+						break;
+				}
+				from.totalAlpha += alpha;
+				if (timeline instanceof spine.RotateTimeline)
+					this.applyRotateTimeline(timeline, skeleton, animationTime, alpha, pose, timelinesRotation, i << 1, firstFrame);
+				else {
+					timeline.apply(skeleton, animationLast, animationTime, events, alpha, pose, spine.MixDirection.out);
 				}
 			}
 			if (to.mixDuration > 0)
@@ -1489,22 +1343,18 @@
 			from.nextTrackLast = from.trackTime;
 			return mix;
 		};
-		AnimationState.prototype.applyRotateTimeline = function (timeline, skeleton, time, alpha, blend, timelinesRotation, i, firstFrame) {
+		AnimationState.prototype.applyRotateTimeline = function (timeline, skeleton, time, alpha, pose, timelinesRotation, i, firstFrame) {
 			if (firstFrame)
 				timelinesRotation[i] = 0;
 			if (alpha == 1) {
-<<<<<<< HEAD
-				timeline.apply(skeleton, 0, time, null, 1, blend, spine.MixDirection["in"]);
-=======
 				timeline.apply(skeleton, 0, time, null, 1, pose, spine.MixDirection["in"]);
->>>>>>> 99b975f4
 				return;
 			}
 			var rotateTimeline = timeline;
 			var frames = rotateTimeline.frames;
 			var bone = skeleton.bones[rotateTimeline.boneIndex];
 			if (time < frames[0]) {
-				if (blend == spine.MixBlend.setup)
+				if (pose == spine.MixPose.setup)
 					bone.rotation = bone.data.rotation;
 				return;
 			}
@@ -1521,7 +1371,7 @@
 				r2 = prevRotation + r2 * percent + bone.data.rotation;
 				r2 -= (16384 - ((16384.499999999996 - r2 / 360) | 0)) * 360;
 			}
-			var r1 = blend == spine.MixBlend.setup ? bone.data.rotation : bone.rotation;
+			var r1 = pose == spine.MixPose.setup ? bone.data.rotation : bone.rotation;
 			var total = 0, diff = r2 - r1;
 			if (diff == 0) {
 				total = timelinesRotation[i];
@@ -1751,7 +1601,7 @@
 			var mixingTo = this.mixingTo;
 			for (var i = 0, n = this.tracks.length; i < n; i++) {
 				var entry = this.tracks[i];
-				if (entry != null && (i == 0 || entry.mixBlend != spine.MixBlend.add))
+				if (entry != null)
 					entry.setTimelineData(null, mixingTo, propertyIDs);
 			}
 		};
@@ -1786,7 +1636,6 @@
 	spine.AnimationState = AnimationState;
 	var TrackEntry = (function () {
 		function TrackEntry() {
-			this.mixBlend = spine.MixBlend.replace;
 			this.timelineData = new Array();
 			this.timelineDipMix = new Array();
 			this.timelinesRotation = new Array();
