declare module spine {
	class Animation {
		name: string;
		timelines: Array<Timeline>;
		duration: number;
		constructor(name: string, timelines: Array<Timeline>, duration: number);
		apply(skeleton: Skeleton, lastTime: number, time: number, loop: boolean, events: Array<Event>, alpha: number, blend: MixBlend, direction: MixDirection): void;
		static binarySearch(values: ArrayLike<number>, target: number, step?: number): number;
		static linearSearch(values: ArrayLike<number>, target: number, step: number): number;
	}
	interface Timeline {
		apply(skeleton: Skeleton, lastTime: number, time: number, events: Array<Event>, alpha: number, blend: MixBlend, direction: MixDirection): void;
		getPropertyId(): number;
	}
	enum MixBlend {
		setup = 0,
		first = 1,
		replace = 2,
		add = 3,
	}
	enum MixDirection {
		in = 0,
		out = 1,
	}
	enum TimelineType {
		rotate = 0,
		translate = 1,
		scale = 2,
		shear = 3,
		attachment = 4,
		color = 5,
		deform = 6,
		event = 7,
		drawOrder = 8,
		ikConstraint = 9,
		transformConstraint = 10,
		pathConstraintPosition = 11,
		pathConstraintSpacing = 12,
		pathConstraintMix = 13,
		twoColor = 14,
	}
	abstract class CurveTimeline implements Timeline {
		static LINEAR: number;
		static STEPPED: number;
		static BEZIER: number;
		static BEZIER_SIZE: number;
		private curves;
		abstract getPropertyId(): number;
		constructor(frameCount: number);
		getFrameCount(): number;
		setLinear(frameIndex: number): void;
		setStepped(frameIndex: number): void;
		getCurveType(frameIndex: number): number;
		setCurve(frameIndex: number, cx1: number, cy1: number, cx2: number, cy2: number): void;
		getCurvePercent(frameIndex: number, percent: number): number;
		abstract apply(skeleton: Skeleton, lastTime: number, time: number, events: Array<Event>, alpha: number, blend: MixBlend, direction: MixDirection): void;
	}
	class RotateTimeline extends CurveTimeline {
		static ENTRIES: number;
		static PREV_TIME: number;
		static PREV_ROTATION: number;
		static ROTATION: number;
		boneIndex: number;
		frames: ArrayLike<number>;
		constructor(frameCount: number);
		getPropertyId(): number;
		setFrame(frameIndex: number, time: number, degrees: number): void;
		apply(skeleton: Skeleton, lastTime: number, time: number, events: Array<Event>, alpha: number, blend: MixBlend, direction: MixDirection): void;
	}
	class TranslateTimeline extends CurveTimeline {
		static ENTRIES: number;
		static PREV_TIME: number;
		static PREV_X: number;
		static PREV_Y: number;
		static X: number;
		static Y: number;
		boneIndex: number;
		frames: ArrayLike<number>;
		constructor(frameCount: number);
		getPropertyId(): number;
		setFrame(frameIndex: number, time: number, x: number, y: number): void;
		apply(skeleton: Skeleton, lastTime: number, time: number, events: Array<Event>, alpha: number, blend: MixBlend, direction: MixDirection): void;
	}
	class ScaleTimeline extends TranslateTimeline {
		constructor(frameCount: number);
		getPropertyId(): number;
		apply(skeleton: Skeleton, lastTime: number, time: number, events: Array<Event>, alpha: number, blend: MixBlend, direction: MixDirection): void;
	}
	class ShearTimeline extends TranslateTimeline {
		constructor(frameCount: number);
		getPropertyId(): number;
		apply(skeleton: Skeleton, lastTime: number, time: number, events: Array<Event>, alpha: number, blend: MixBlend, direction: MixDirection): void;
	}
	class ColorTimeline extends CurveTimeline {
		static ENTRIES: number;
		static PREV_TIME: number;
		static PREV_R: number;
		static PREV_G: number;
		static PREV_B: number;
		static PREV_A: number;
		static R: number;
		static G: number;
		static B: number;
		static A: number;
		slotIndex: number;
		frames: ArrayLike<number>;
		constructor(frameCount: number);
		getPropertyId(): number;
		setFrame(frameIndex: number, time: number, r: number, g: number, b: number, a: number): void;
		apply(skeleton: Skeleton, lastTime: number, time: number, events: Array<Event>, alpha: number, blend: MixBlend, direction: MixDirection): void;
	}
	class TwoColorTimeline extends CurveTimeline {
		static ENTRIES: number;
		static PREV_TIME: number;
		static PREV_R: number;
		static PREV_G: number;
		static PREV_B: number;
		static PREV_A: number;
		static PREV_R2: number;
		static PREV_G2: number;
		static PREV_B2: number;
		static R: number;
		static G: number;
		static B: number;
		static A: number;
		static R2: number;
		static G2: number;
		static B2: number;
		slotIndex: number;
		frames: ArrayLike<number>;
		constructor(frameCount: number);
		getPropertyId(): number;
		setFrame(frameIndex: number, time: number, r: number, g: number, b: number, a: number, r2: number, g2: number, b2: number): void;
		apply(skeleton: Skeleton, lastTime: number, time: number, events: Array<Event>, alpha: number, blend: MixBlend, direction: MixDirection): void;
	}
	class AttachmentTimeline implements Timeline {
		slotIndex: number;
		frames: ArrayLike<number>;
		attachmentNames: Array<string>;
		constructor(frameCount: number);
		getPropertyId(): number;
		getFrameCount(): number;
		setFrame(frameIndex: number, time: number, attachmentName: string): void;
		apply(skeleton: Skeleton, lastTime: number, time: number, events: Array<Event>, alpha: number, blend: MixBlend, direction: MixDirection): void;
	}
	class DeformTimeline extends CurveTimeline {
		slotIndex: number;
		attachment: VertexAttachment;
		frames: ArrayLike<number>;
		frameVertices: Array<ArrayLike<number>>;
		constructor(frameCount: number);
		getPropertyId(): number;
		setFrame(frameIndex: number, time: number, vertices: ArrayLike<number>): void;
		apply(skeleton: Skeleton, lastTime: number, time: number, firedEvents: Array<Event>, alpha: number, blend: MixBlend, direction: MixDirection): void;
	}
	class EventTimeline implements Timeline {
		frames: ArrayLike<number>;
		events: Array<Event>;
		constructor(frameCount: number);
		getPropertyId(): number;
		getFrameCount(): number;
		setFrame(frameIndex: number, event: Event): void;
		apply(skeleton: Skeleton, lastTime: number, time: number, firedEvents: Array<Event>, alpha: number, blend: MixBlend, direction: MixDirection): void;
	}
	class DrawOrderTimeline implements Timeline {
		frames: ArrayLike<number>;
		drawOrders: Array<Array<number>>;
		constructor(frameCount: number);
		getPropertyId(): number;
		getFrameCount(): number;
		setFrame(frameIndex: number, time: number, drawOrder: Array<number>): void;
		apply(skeleton: Skeleton, lastTime: number, time: number, firedEvents: Array<Event>, alpha: number, blend: MixBlend, direction: MixDirection): void;
	}
	class IkConstraintTimeline extends CurveTimeline {
		static ENTRIES: number;
		static PREV_TIME: number;
		static PREV_MIX: number;
		static PREV_BEND_DIRECTION: number;
		static MIX: number;
		static BEND_DIRECTION: number;
		ikConstraintIndex: number;
		frames: ArrayLike<number>;
		constructor(frameCount: number);
		getPropertyId(): number;
		setFrame(frameIndex: number, time: number, mix: number, bendDirection: number): void;
		apply(skeleton: Skeleton, lastTime: number, time: number, firedEvents: Array<Event>, alpha: number, blend: MixBlend, direction: MixDirection): void;
	}
	class TransformConstraintTimeline extends CurveTimeline {
		static ENTRIES: number;
		static PREV_TIME: number;
		static PREV_ROTATE: number;
		static PREV_TRANSLATE: number;
		static PREV_SCALE: number;
		static PREV_SHEAR: number;
		static ROTATE: number;
		static TRANSLATE: number;
		static SCALE: number;
		static SHEAR: number;
		transformConstraintIndex: number;
		frames: ArrayLike<number>;
		constructor(frameCount: number);
		getPropertyId(): number;
		setFrame(frameIndex: number, time: number, rotateMix: number, translateMix: number, scaleMix: number, shearMix: number): void;
		apply(skeleton: Skeleton, lastTime: number, time: number, firedEvents: Array<Event>, alpha: number, blend: MixBlend, direction: MixDirection): void;
	}
	class PathConstraintPositionTimeline extends CurveTimeline {
		static ENTRIES: number;
		static PREV_TIME: number;
		static PREV_VALUE: number;
		static VALUE: number;
		pathConstraintIndex: number;
		frames: ArrayLike<number>;
		constructor(frameCount: number);
		getPropertyId(): number;
		setFrame(frameIndex: number, time: number, value: number): void;
		apply(skeleton: Skeleton, lastTime: number, time: number, firedEvents: Array<Event>, alpha: number, blend: MixBlend, direction: MixDirection): void;
	}
	class PathConstraintSpacingTimeline extends PathConstraintPositionTimeline {
		constructor(frameCount: number);
		getPropertyId(): number;
		apply(skeleton: Skeleton, lastTime: number, time: number, firedEvents: Array<Event>, alpha: number, blend: MixBlend, direction: MixDirection): void;
	}
	class PathConstraintMixTimeline extends CurveTimeline {
		static ENTRIES: number;
		static PREV_TIME: number;
		static PREV_ROTATE: number;
		static PREV_TRANSLATE: number;
		static ROTATE: number;
		static TRANSLATE: number;
		pathConstraintIndex: number;
		frames: ArrayLike<number>;
		constructor(frameCount: number);
		getPropertyId(): number;
		setFrame(frameIndex: number, time: number, rotateMix: number, translateMix: number): void;
		apply(skeleton: Skeleton, lastTime: number, time: number, firedEvents: Array<Event>, alpha: number, blend: MixBlend, direction: MixDirection): void;
	}
}
declare module spine {
	class AnimationState {
		static emptyAnimation: Animation;
		static SUBSEQUENT: number;
		static FIRST: number;
		static DIP: number;
		static DIP_MIX: number;
		data: AnimationStateData;
		tracks: TrackEntry[];
		events: Event[];
		listeners: AnimationStateListener2[];
		queue: EventQueue;
		propertyIDs: IntSet;
		mixingTo: TrackEntry[];
		animationsChanged: boolean;
		timeScale: number;
		trackEntryPool: Pool<TrackEntry>;
		constructor(data: AnimationStateData);
		update(delta: number): void;
		updateMixingFrom(to: TrackEntry, delta: number): boolean;
		apply(skeleton: Skeleton): boolean;
		applyMixingFrom(to: TrackEntry, skeleton: Skeleton, blend: MixBlend): number;
		applyRotateTimeline(timeline: Timeline, skeleton: Skeleton, time: number, alpha: number, blend: MixBlend, timelinesRotation: Array<number>, i: number, firstFrame: boolean): void;
		queueEvents(entry: TrackEntry, animationTime: number): void;
		clearTracks(): void;
		clearTrack(trackIndex: number): void;
		setCurrent(index: number, current: TrackEntry, interrupt: boolean): void;
		setAnimation(trackIndex: number, animationName: string, loop: boolean): TrackEntry;
		setAnimationWith(trackIndex: number, animation: Animation, loop: boolean): TrackEntry;
		addAnimation(trackIndex: number, animationName: string, loop: boolean, delay: number): TrackEntry;
		addAnimationWith(trackIndex: number, animation: Animation, loop: boolean, delay: number): TrackEntry;
		setEmptyAnimation(trackIndex: number, mixDuration: number): TrackEntry;
		addEmptyAnimation(trackIndex: number, mixDuration: number, delay: number): TrackEntry;
		setEmptyAnimations(mixDuration: number): void;
		expandToIndex(index: number): TrackEntry;
		trackEntry(trackIndex: number, animation: Animation, loop: boolean, last: TrackEntry): TrackEntry;
		disposeNext(entry: TrackEntry): void;
		_animationsChanged(): void;
		getCurrent(trackIndex: number): TrackEntry;
		addListener(listener: AnimationStateListener2): void;
		removeListener(listener: AnimationStateListener2): void;
		clearListeners(): void;
		clearListenerNotifications(): void;
	}
	class TrackEntry {
		animation: Animation;
		next: TrackEntry;
		mixingFrom: TrackEntry;
		listener: AnimationStateListener2;
		trackIndex: number;
		loop: boolean;
		eventThreshold: number;
		attachmentThreshold: number;
		drawOrderThreshold: number;
		animationStart: number;
		animationEnd: number;
		animationLast: number;
		nextAnimationLast: number;
		delay: number;
		trackTime: number;
		trackLast: number;
		nextTrackLast: number;
		trackEnd: number;
		timeScale: number;
		alpha: number;
		mixTime: number;
		mixDuration: number;
		interruptAlpha: number;
		totalAlpha: number;
		mixBlend: MixBlend;
		timelineData: number[];
		timelineDipMix: TrackEntry[];
		timelinesRotation: number[];
		reset(): void;
		setTimelineData(to: TrackEntry, mixingToArray: Array<TrackEntry>, propertyIDs: IntSet): TrackEntry;
		hasTimeline(id: number): boolean;
		getAnimationTime(): number;
		setAnimationLast(animationLast: number): void;
		isComplete(): boolean;
		resetRotationDirections(): void;
	}
	class EventQueue {
		objects: Array<any>;
		drainDisabled: boolean;
		animState: AnimationState;
		constructor(animState: AnimationState);
		start(entry: TrackEntry): void;
		interrupt(entry: TrackEntry): void;
		end(entry: TrackEntry): void;
		dispose(entry: TrackEntry): void;
		complete(entry: TrackEntry): void;
		event(entry: TrackEntry, event: Event): void;
		drain(): void;
		clear(): void;
	}
	enum EventType {
		start = 0,
		interrupt = 1,
		end = 2,
		dispose = 3,
		complete = 4,
		event = 5,
	}
	interface AnimationStateListener2 {
		start(entry: TrackEntry): void;
		interrupt(entry: TrackEntry): void;
		end(entry: TrackEntry): void;
		dispose(entry: TrackEntry): void;
		complete(entry: TrackEntry): void;
		event(entry: TrackEntry, event: Event): void;
	}
	abstract class AnimationStateAdapter2 implements AnimationStateListener2 {
		start(entry: TrackEntry): void;
		interrupt(entry: TrackEntry): void;
		end(entry: TrackEntry): void;
		dispose(entry: TrackEntry): void;
		complete(entry: TrackEntry): void;
		event(entry: TrackEntry, event: Event): void;
	}
}
declare module spine {
	class AnimationStateData {
		skeletonData: SkeletonData;
		animationToMixTime: Map<number>;
		defaultMix: number;
		constructor(skeletonData: SkeletonData);
		setMix(fromName: string, toName: string, duration: number): void;
		setMixWith(from: Animation, to: Animation, duration: number): void;
		getMix(from: Animation, to: Animation): number;
	}
}
declare module spine {
	class AssetManager implements Disposable {
		private pathPrefix;
		private textureLoader;
		private assets;
		private errors;
		private toLoad;
		private loaded;
		constructor(textureLoader: (image: HTMLImageElement) => any, pathPrefix?: string);
<<<<<<< HEAD
		loadText(path: string, success?: (path: string, text: string) => void, error?: (path: string, error: string) => void): void;
		loadTexture(path: string, success?: (path: string, image: HTMLImageElement) => void, error?: (path: string, error: string) => void): void;
		loadTextureData(path: string, data: string, success?: (path: string, image: HTMLImageElement) => void, error?: (path: string, error: string) => void): void;
=======
		private static downloadText(url, success, error);
		private static downloadBinary(url, success, error);
		loadText(path: string, success?: (path: string, text: string) => void, error?: (path: string, error: string) => void): void;
		loadTexture(path: string, success?: (path: string, image: HTMLImageElement) => void, error?: (path: string, error: string) => void): void;
		loadTextureData(path: string, data: string, success?: (path: string, image: HTMLImageElement) => void, error?: (path: string, error: string) => void): void;
		loadTextureAtlas(path: string, success?: (path: string, atlas: TextureAtlas) => void, error?: (path: string, error: string) => void): void;
>>>>>>> 99b975f4
		get(path: string): any;
		remove(path: string): void;
		removeAll(): void;
		isLoadingComplete(): boolean;
		getToLoad(): number;
		getLoaded(): number;
		dispose(): void;
		hasErrors(): boolean;
		getErrors(): Map<string>;
	}
}
declare module spine {
	class AtlasAttachmentLoader implements AttachmentLoader {
		atlas: TextureAtlas;
		constructor(atlas: TextureAtlas);
		newRegionAttachment(skin: Skin, name: string, path: string): RegionAttachment;
		newMeshAttachment(skin: Skin, name: string, path: string): MeshAttachment;
		newBoundingBoxAttachment(skin: Skin, name: string): BoundingBoxAttachment;
		newPathAttachment(skin: Skin, name: string): PathAttachment;
		newPointAttachment(skin: Skin, name: string): PointAttachment;
		newClippingAttachment(skin: Skin, name: string): ClippingAttachment;
	}
}
declare module spine {
	enum BlendMode {
		Normal = 0,
		Additive = 1,
		Multiply = 2,
		Screen = 3,
	}
}
declare module spine {
	class Bone implements Updatable {
		data: BoneData;
		skeleton: Skeleton;
		parent: Bone;
		children: Bone[];
		x: number;
		y: number;
		rotation: number;
		scaleX: number;
		scaleY: number;
		shearX: number;
		shearY: number;
		ax: number;
		ay: number;
		arotation: number;
		ascaleX: number;
		ascaleY: number;
		ashearX: number;
		ashearY: number;
		appliedValid: boolean;
		a: number;
		b: number;
		worldX: number;
		c: number;
		d: number;
		worldY: number;
		sorted: boolean;
		constructor(data: BoneData, skeleton: Skeleton, parent: Bone);
		update(): void;
		updateWorldTransform(): void;
		updateWorldTransformWith(x: number, y: number, rotation: number, scaleX: number, scaleY: number, shearX: number, shearY: number): void;
		setToSetupPose(): void;
		getWorldRotationX(): number;
		getWorldRotationY(): number;
		getWorldScaleX(): number;
		getWorldScaleY(): number;
		updateAppliedTransform(): void;
		worldToLocal(world: Vector2): Vector2;
		localToWorld(local: Vector2): Vector2;
		worldToLocalRotation(worldRotation: number): number;
		localToWorldRotation(localRotation: number): number;
		rotateWorld(degrees: number): void;
	}
}
declare module spine {
	class BoneData {
		index: number;
		name: string;
		parent: BoneData;
		length: number;
		x: number;
		y: number;
		rotation: number;
		scaleX: number;
		scaleY: number;
		shearX: number;
		shearY: number;
		transformMode: TransformMode;
		constructor(index: number, name: string, parent: BoneData);
	}
	enum TransformMode {
		Normal = 0,
		OnlyTranslation = 1,
		NoRotationOrReflection = 2,
		NoScale = 3,
		NoScaleOrReflection = 4,
	}
}
declare module spine {
	interface Constraint extends Updatable {
		getOrder(): number;
	}
}
declare module spine {
	class Event {
		data: EventData;
		intValue: number;
		floatValue: number;
		stringValue: string;
		time: number;
		constructor(time: number, data: EventData);
	}
}
declare module spine {
	class EventData {
		name: string;
		intValue: number;
		floatValue: number;
		stringValue: string;
		constructor(name: string);
	}
}
declare module spine {
	class IkConstraint implements Constraint {
		data: IkConstraintData;
		bones: Array<Bone>;
		target: Bone;
		mix: number;
		bendDirection: number;
		constructor(data: IkConstraintData, skeleton: Skeleton);
		getOrder(): number;
		apply(): void;
		update(): void;
		apply1(bone: Bone, targetX: number, targetY: number, alpha: number): void;
		apply2(parent: Bone, child: Bone, targetX: number, targetY: number, bendDir: number, alpha: number): void;
	}
}
declare module spine {
	class IkConstraintData {
		name: string;
		order: number;
		bones: BoneData[];
		target: BoneData;
		bendDirection: number;
		mix: number;
		constructor(name: string);
	}
}
declare module spine {
	class PathConstraint implements Constraint {
		static NONE: number;
		static BEFORE: number;
		static AFTER: number;
		static epsilon: number;
		data: PathConstraintData;
		bones: Array<Bone>;
		target: Slot;
		position: number;
		spacing: number;
		rotateMix: number;
		translateMix: number;
		spaces: number[];
		positions: number[];
		world: number[];
		curves: number[];
		lengths: number[];
		segments: number[];
		constructor(data: PathConstraintData, skeleton: Skeleton);
		apply(): void;
		update(): void;
		computeWorldPositions(path: PathAttachment, spacesCount: number, tangents: boolean, percentPosition: boolean, percentSpacing: boolean): number[];
		addBeforePosition(p: number, temp: Array<number>, i: number, out: Array<number>, o: number): void;
		addAfterPosition(p: number, temp: Array<number>, i: number, out: Array<number>, o: number): void;
		addCurvePosition(p: number, x1: number, y1: number, cx1: number, cy1: number, cx2: number, cy2: number, x2: number, y2: number, out: Array<number>, o: number, tangents: boolean): void;
		getOrder(): number;
	}
}
declare module spine {
	class PathConstraintData {
		name: string;
		order: number;
		bones: BoneData[];
		target: SlotData;
		positionMode: PositionMode;
		spacingMode: SpacingMode;
		rotateMode: RotateMode;
		offsetRotation: number;
		position: number;
		spacing: number;
		rotateMix: number;
		translateMix: number;
		constructor(name: string);
	}
	enum PositionMode {
		Fixed = 0,
		Percent = 1,
	}
	enum SpacingMode {
		Length = 0,
		Fixed = 1,
		Percent = 2,
	}
	enum RotateMode {
		Tangent = 0,
		Chain = 1,
		ChainScale = 2,
	}
}
interface Math {
	fround(n: number): number;
}
declare module spine {
	class SharedAssetManager implements Disposable {
		private pathPrefix;
		private clientAssets;
		private queuedAssets;
		private rawAssets;
		private errors;
		constructor(pathPrefix?: string);
		private queueAsset(clientId, textureLoader, path);
		loadText(clientId: string, path: string): void;
		loadJson(clientId: string, path: string): void;
		loadTexture(clientId: string, textureLoader: (image: HTMLImageElement) => any, path: string): void;
		get(clientId: string, path: string): any;
		private updateClientAssets(clientAssets);
		isLoadingComplete(clientId: string): boolean;
		dispose(): void;
		hasErrors(): boolean;
		getErrors(): Map<string>;
	}
}
declare module spine {
	class Skeleton {
		data: SkeletonData;
		bones: Array<Bone>;
		slots: Array<Slot>;
		drawOrder: Array<Slot>;
		ikConstraints: Array<IkConstraint>;
		transformConstraints: Array<TransformConstraint>;
		pathConstraints: Array<PathConstraint>;
		_updateCache: Updatable[];
		updateCacheReset: Updatable[];
		skin: Skin;
		color: Color;
		time: number;
		flipX: boolean;
		flipY: boolean;
		x: number;
		y: number;
		constructor(data: SkeletonData);
		updateCache(): void;
		sortIkConstraint(constraint: IkConstraint): void;
		sortPathConstraint(constraint: PathConstraint): void;
		sortTransformConstraint(constraint: TransformConstraint): void;
		sortPathConstraintAttachment(skin: Skin, slotIndex: number, slotBone: Bone): void;
		sortPathConstraintAttachmentWith(attachment: Attachment, slotBone: Bone): void;
		sortBone(bone: Bone): void;
		sortReset(bones: Array<Bone>): void;
		updateWorldTransform(): void;
		setToSetupPose(): void;
		setBonesToSetupPose(): void;
		setSlotsToSetupPose(): void;
		getRootBone(): Bone;
		findBone(boneName: string): Bone;
		findBoneIndex(boneName: string): number;
		findSlot(slotName: string): Slot;
		findSlotIndex(slotName: string): number;
		setSkinByName(skinName: string): void;
		setSkin(newSkin: Skin): void;
		getAttachmentByName(slotName: string, attachmentName: string): Attachment;
		getAttachment(slotIndex: number, attachmentName: string): Attachment;
		setAttachment(slotName: string, attachmentName: string): void;
		findIkConstraint(constraintName: string): IkConstraint;
		findTransformConstraint(constraintName: string): TransformConstraint;
		findPathConstraint(constraintName: string): PathConstraint;
		getBounds(offset: Vector2, size: Vector2, temp: Array<number>): void;
		update(delta: number): void;
	}
}
declare module spine {
	class SkeletonBounds {
		minX: number;
		minY: number;
		maxX: number;
		maxY: number;
		boundingBoxes: BoundingBoxAttachment[];
		polygons: ArrayLike<number>[];
		private polygonPool;
		update(skeleton: Skeleton, updateAabb: boolean): void;
		aabbCompute(): void;
		aabbContainsPoint(x: number, y: number): boolean;
		aabbIntersectsSegment(x1: number, y1: number, x2: number, y2: number): boolean;
		aabbIntersectsSkeleton(bounds: SkeletonBounds): boolean;
		containsPoint(x: number, y: number): BoundingBoxAttachment;
		containsPointPolygon(polygon: ArrayLike<number>, x: number, y: number): boolean;
		intersectsSegment(x1: number, y1: number, x2: number, y2: number): BoundingBoxAttachment;
		intersectsSegmentPolygon(polygon: ArrayLike<number>, x1: number, y1: number, x2: number, y2: number): boolean;
		getPolygon(boundingBox: BoundingBoxAttachment): ArrayLike<number>;
		getWidth(): number;
		getHeight(): number;
	}
}
declare module spine {
	class SkeletonClipping {
		private triangulator;
		private clippingPolygon;
		private clipOutput;
		clippedVertices: number[];
		clippedTriangles: number[];
		private scratch;
		private clipAttachment;
		private clippingPolygons;
		clipStart(slot: Slot, clip: ClippingAttachment): number;
		clipEndWithSlot(slot: Slot): void;
		clipEnd(): void;
		isClipping(): boolean;
		clipTriangles(vertices: ArrayLike<number>, verticesLength: number, triangles: ArrayLike<number>, trianglesLength: number, uvs: ArrayLike<number>, light: Color, dark: Color, twoColor: boolean): void;
		clip(x1: number, y1: number, x2: number, y2: number, x3: number, y3: number, clippingArea: Array<number>, output: Array<number>): boolean;
		static makeClockwise(polygon: ArrayLike<number>): void;
	}
}
declare module spine {
	class SkeletonData {
		name: string;
		bones: BoneData[];
		slots: SlotData[];
		skins: Skin[];
		defaultSkin: Skin;
		events: EventData[];
		animations: Animation[];
		ikConstraints: IkConstraintData[];
		transformConstraints: TransformConstraintData[];
		pathConstraints: PathConstraintData[];
		width: number;
		height: number;
		version: string;
		hash: string;
		fps: number;
		imagesPath: string;
		findBone(boneName: string): BoneData;
		findBoneIndex(boneName: string): number;
		findSlot(slotName: string): SlotData;
		findSlotIndex(slotName: string): number;
		findSkin(skinName: string): Skin;
		findEvent(eventDataName: string): EventData;
		findAnimation(animationName: string): Animation;
		findIkConstraint(constraintName: string): IkConstraintData;
		findTransformConstraint(constraintName: string): TransformConstraintData;
		findPathConstraint(constraintName: string): PathConstraintData;
		findPathConstraintIndex(pathConstraintName: string): number;
	}
}
declare module spine {
	class SkeletonJson {
		attachmentLoader: AttachmentLoader;
		scale: number;
		private linkedMeshes;
		constructor(attachmentLoader: AttachmentLoader);
		readSkeletonData(json: string | any): SkeletonData;
		readAttachment(map: any, skin: Skin, slotIndex: number, name: string, skeletonData: SkeletonData): Attachment;
		readVertices(map: any, attachment: VertexAttachment, verticesLength: number): void;
		readAnimation(map: any, name: string, skeletonData: SkeletonData): void;
		readCurve(map: any, timeline: CurveTimeline, frameIndex: number): void;
		getValue(map: any, prop: string, defaultValue: any): any;
		static blendModeFromString(str: string): BlendMode;
		static positionModeFromString(str: string): PositionMode;
		static spacingModeFromString(str: string): SpacingMode;
		static rotateModeFromString(str: string): RotateMode;
		static transformModeFromString(str: string): TransformMode;
	}
}
declare module spine {
	class Skin {
		name: string;
		attachments: Map<Attachment>[];
		constructor(name: string);
		addAttachment(slotIndex: number, name: string, attachment: Attachment): void;
		getAttachment(slotIndex: number, name: string): Attachment;
		attachAll(skeleton: Skeleton, oldSkin: Skin): void;
	}
}
declare module spine {
	class Slot {
		data: SlotData;
		bone: Bone;
		color: Color;
		darkColor: Color;
		private attachment;
		private attachmentTime;
		attachmentVertices: number[];
		constructor(data: SlotData, bone: Bone);
		getAttachment(): Attachment;
		setAttachment(attachment: Attachment): void;
		setAttachmentTime(time: number): void;
		getAttachmentTime(): number;
		setToSetupPose(): void;
	}
}
declare module spine {
	class SlotData {
		index: number;
		name: string;
		boneData: BoneData;
		color: Color;
		darkColor: Color;
		attachmentName: string;
		blendMode: BlendMode;
		constructor(index: number, name: string, boneData: BoneData);
	}
}
declare module spine {
	abstract class Texture {
		protected _image: HTMLImageElement;
		constructor(image: HTMLImageElement);
		getImage(): HTMLImageElement;
		abstract setFilters(minFilter: TextureFilter, magFilter: TextureFilter): void;
		abstract setWraps(uWrap: TextureWrap, vWrap: TextureWrap): void;
		abstract dispose(): void;
		static filterFromString(text: string): TextureFilter;
		static wrapFromString(text: string): TextureWrap;
	}
	enum TextureFilter {
		Nearest = 9728,
		Linear = 9729,
		MipMap = 9987,
		MipMapNearestNearest = 9984,
		MipMapLinearNearest = 9985,
		MipMapNearestLinear = 9986,
		MipMapLinearLinear = 9987,
	}
	enum TextureWrap {
		MirroredRepeat = 33648,
		ClampToEdge = 33071,
		Repeat = 10497,
	}
	class TextureRegion {
		renderObject: any;
		u: number;
		v: number;
		u2: number;
		v2: number;
		width: number;
		height: number;
		rotate: boolean;
		offsetX: number;
		offsetY: number;
		originalWidth: number;
		originalHeight: number;
	}
<<<<<<< HEAD
=======
	class FakeTexture extends spine.Texture {
		setFilters(minFilter: spine.TextureFilter, magFilter: spine.TextureFilter): void;
		setWraps(uWrap: spine.TextureWrap, vWrap: spine.TextureWrap): void;
		dispose(): void;
	}
>>>>>>> 99b975f4
}
declare module spine {
	class TextureAtlas implements Disposable {
		pages: TextureAtlasPage[];
		regions: TextureAtlasRegion[];
		constructor(atlasText: string, textureLoader: (path: string) => any);
		private load(atlasText, textureLoader);
		findRegion(name: string): TextureAtlasRegion;
		dispose(): void;
	}
	class TextureAtlasPage {
		name: string;
		minFilter: TextureFilter;
		magFilter: TextureFilter;
		uWrap: TextureWrap;
		vWrap: TextureWrap;
		texture: Texture;
		width: number;
		height: number;
	}
	class TextureAtlasRegion extends TextureRegion {
		page: TextureAtlasPage;
		name: string;
		x: number;
		y: number;
		index: number;
		rotate: boolean;
		texture: Texture;
	}
}
declare module spine {
	class TransformConstraint implements Constraint {
		data: TransformConstraintData;
		bones: Array<Bone>;
		target: Bone;
		rotateMix: number;
		translateMix: number;
		scaleMix: number;
		shearMix: number;
		temp: Vector2;
		constructor(data: TransformConstraintData, skeleton: Skeleton);
		apply(): void;
		update(): void;
		applyAbsoluteWorld(): void;
		applyRelativeWorld(): void;
		applyAbsoluteLocal(): void;
		applyRelativeLocal(): void;
		getOrder(): number;
	}
}
declare module spine {
	class TransformConstraintData {
		name: string;
		order: number;
		bones: BoneData[];
		target: BoneData;
		rotateMix: number;
		translateMix: number;
		scaleMix: number;
		shearMix: number;
		offsetRotation: number;
		offsetX: number;
		offsetY: number;
		offsetScaleX: number;
		offsetScaleY: number;
		offsetShearY: number;
		relative: boolean;
		local: boolean;
		constructor(name: string);
	}
}
declare module spine {
	class Triangulator {
		private convexPolygons;
		private convexPolygonsIndices;
		private indicesArray;
		private isConcaveArray;
		private triangles;
		private polygonPool;
		private polygonIndicesPool;
		triangulate(verticesArray: ArrayLike<number>): Array<number>;
		decompose(verticesArray: Array<number>, triangles: Array<number>): Array<Array<number>>;
		private static isConcave(index, vertexCount, vertices, indices);
		private static positiveArea(p1x, p1y, p2x, p2y, p3x, p3y);
		private static winding(p1x, p1y, p2x, p2y, p3x, p3y);
	}
}
declare module spine {
	interface Updatable {
		update(): void;
	}
}
declare module spine {
	interface Map<T> {
		[key: string]: T;
	}
	class IntSet {
		array: number[];
		add(value: number): boolean;
		contains(value: number): boolean;
		remove(value: number): void;
		clear(): void;
	}
	interface Disposable {
		dispose(): void;
	}
	interface Restorable {
		restore(): void;
	}
	class Color {
		r: number;
		g: number;
		b: number;
		a: number;
		static WHITE: Color;
		static RED: Color;
		static GREEN: Color;
		static BLUE: Color;
		static MAGENTA: Color;
		constructor(r?: number, g?: number, b?: number, a?: number);
		set(r: number, g: number, b: number, a: number): this;
		setFromColor(c: Color): this;
		setFromString(hex: string): this;
		add(r: number, g: number, b: number, a: number): this;
		clamp(): this;
	}
	class MathUtils {
		static PI: number;
		static PI2: number;
		static radiansToDegrees: number;
		static radDeg: number;
		static degreesToRadians: number;
		static degRad: number;
		static clamp(value: number, min: number, max: number): number;
		static cosDeg(degrees: number): number;
		static sinDeg(degrees: number): number;
		static signum(value: number): number;
		static toInt(x: number): number;
		static cbrt(x: number): number;
		static randomTriangular(min: number, max: number): number;
		static randomTriangularWith(min: number, max: number, mode: number): number;
	}
	abstract class Interpolation {
		protected abstract applyInternal(a: number): number;
		apply(start: number, end: number, a: number): number;
	}
	class Pow extends Interpolation {
		protected power: number;
		constructor(power: number);
		applyInternal(a: number): number;
	}
	class PowOut extends Pow {
		constructor(power: number);
		applyInternal(a: number): number;
	}
	class Utils {
		static SUPPORTS_TYPED_ARRAYS: boolean;
		static arrayCopy<T>(source: ArrayLike<T>, sourceStart: number, dest: ArrayLike<T>, destStart: number, numElements: number): void;
		static setArraySize<T>(array: Array<T>, size: number, value?: any): Array<T>;
		static ensureArrayCapacity<T>(array: Array<T>, size: number, value?: any): Array<T>;
		static newArray<T>(size: number, defaultValue: T): Array<T>;
		static newFloatArray(size: number): ArrayLike<number>;
		static newShortArray(size: number): ArrayLike<number>;
		static toFloatArray(array: Array<number>): number[] | Float32Array;
		static toSinglePrecision(value: number): number;
	}
	class DebugUtils {
		static logBones(skeleton: Skeleton): void;
	}
	class Pool<T> {
		private items;
		private instantiator;
		constructor(instantiator: () => T);
		obtain(): T;
		free(item: T): void;
		freeAll(items: ArrayLike<T>): void;
		clear(): void;
	}
	class Vector2 {
		x: number;
		y: number;
		constructor(x?: number, y?: number);
		set(x: number, y: number): Vector2;
		length(): number;
		normalize(): this;
	}
	class TimeKeeper {
		maxDelta: number;
		framesPerSecond: number;
		delta: number;
		totalTime: number;
		private lastTime;
		private frameCount;
		private frameTime;
		update(): void;
	}
	interface ArrayLike<T> {
		length: number;
		[n: number]: T;
	}
	class WindowedMean {
		values: Array<number>;
		addedValues: number;
		lastValue: number;
		mean: number;
		dirty: boolean;
		constructor(windowSize?: number);
		hasEnoughData(): boolean;
		addValue(value: number): void;
		getMean(): number;
	}
}
declare module spine {
	interface VertexEffect {
		begin(skeleton: Skeleton): void;
		transform(position: Vector2, uv: Vector2, light: Color, dark: Color): void;
		end(): void;
	}
}
declare module spine {
	abstract class Attachment {
		name: string;
		constructor(name: string);
	}
	abstract class VertexAttachment extends Attachment {
		private static nextID;
		id: number;
		bones: Array<number>;
		vertices: ArrayLike<number>;
		worldVerticesLength: number;
		constructor(name: string);
		computeWorldVertices(slot: Slot, start: number, count: number, worldVertices: ArrayLike<number>, offset: number, stride: number): void;
		applyDeform(sourceAttachment: VertexAttachment): boolean;
	}
}
declare module spine {
	interface AttachmentLoader {
		newRegionAttachment(skin: Skin, name: string, path: string): RegionAttachment;
		newMeshAttachment(skin: Skin, name: string, path: string): MeshAttachment;
		newBoundingBoxAttachment(skin: Skin, name: string): BoundingBoxAttachment;
		newPathAttachment(skin: Skin, name: string): PathAttachment;
		newPointAttachment(skin: Skin, name: string): PointAttachment;
		newClippingAttachment(skin: Skin, name: string): ClippingAttachment;
	}
}
declare module spine {
	enum AttachmentType {
		Region = 0,
		BoundingBox = 1,
		Mesh = 2,
		LinkedMesh = 3,
		Path = 4,
		Point = 5,
	}
}
declare module spine {
	class BoundingBoxAttachment extends VertexAttachment {
		color: Color;
		constructor(name: string);
	}
}
declare module spine {
	class ClippingAttachment extends VertexAttachment {
		endSlot: SlotData;
		color: Color;
		constructor(name: string);
	}
}
declare module spine {
	class MeshAttachment extends VertexAttachment {
		region: TextureRegion;
		path: string;
		regionUVs: ArrayLike<number>;
		uvs: ArrayLike<number>;
		triangles: Array<number>;
		color: Color;
		hullLength: number;
		private parentMesh;
		inheritDeform: boolean;
		tempColor: Color;
		constructor(name: string);
		updateUVs(): void;
		applyDeform(sourceAttachment: VertexAttachment): boolean;
		getParentMesh(): MeshAttachment;
		setParentMesh(parentMesh: MeshAttachment): void;
	}
}
declare module spine {
	class PathAttachment extends VertexAttachment {
		lengths: Array<number>;
		closed: boolean;
		constantSpeed: boolean;
		color: Color;
		constructor(name: string);
	}
}
declare module spine {
	class PointAttachment extends VertexAttachment {
		x: number;
		y: number;
		rotation: number;
		color: Color;
		constructor(name: string);
		computeWorldPosition(bone: Bone, point: Vector2): Vector2;
		computeWorldRotation(bone: Bone): number;
	}
}
declare module spine {
	class RegionAttachment extends Attachment {
		static OX1: number;
		static OY1: number;
		static OX2: number;
		static OY2: number;
		static OX3: number;
		static OY3: number;
		static OX4: number;
		static OY4: number;
		static X1: number;
		static Y1: number;
		static C1R: number;
		static C1G: number;
		static C1B: number;
		static C1A: number;
		static U1: number;
		static V1: number;
		static X2: number;
		static Y2: number;
		static C2R: number;
		static C2G: number;
		static C2B: number;
		static C2A: number;
		static U2: number;
		static V2: number;
		static X3: number;
		static Y3: number;
		static C3R: number;
		static C3G: number;
		static C3B: number;
		static C3A: number;
		static U3: number;
		static V3: number;
		static X4: number;
		static Y4: number;
		static C4R: number;
		static C4G: number;
		static C4B: number;
		static C4A: number;
		static U4: number;
		static V4: number;
		x: number;
		y: number;
		scaleX: number;
		scaleY: number;
		rotation: number;
		width: number;
		height: number;
		color: Color;
		path: string;
		rendererObject: any;
		region: TextureRegion;
		offset: ArrayLike<number>;
		uvs: ArrayLike<number>;
		tempColor: Color;
		constructor(name: string);
		updateOffset(): void;
		setRegion(region: TextureRegion): void;
		computeWorldVertices(bone: Bone, worldVertices: ArrayLike<number>, offset: number, stride: number): void;
	}
}
declare module spine {
	class JitterEffect implements VertexEffect {
		jitterX: number;
		jitterY: number;
		constructor(jitterX: number, jitterY: number);
		begin(skeleton: Skeleton): void;
		transform(position: Vector2, uv: Vector2, light: Color, dark: Color): void;
		end(): void;
	}
}
declare module spine {
	class SwirlEffect implements VertexEffect {
		static interpolation: PowOut;
		centerX: number;
		centerY: number;
		radius: number;
		angle: number;
		private worldX;
		private worldY;
		constructor(radius: number);
		begin(skeleton: Skeleton): void;
		transform(position: Vector2, uv: Vector2, light: Color, dark: Color): void;
		end(): void;
	}
}
declare module spine.canvas {
	class AssetManager extends spine.AssetManager {
		constructor(pathPrefix?: string);
	}
}
declare module spine.canvas {
	class CanvasTexture extends Texture {
		constructor(image: HTMLImageElement);
		setFilters(minFilter: TextureFilter, magFilter: TextureFilter): void;
		setWraps(uWrap: TextureWrap, vWrap: TextureWrap): void;
		dispose(): void;
	}
}
declare module spine.canvas {
	class SkeletonRenderer {
		static QUAD_TRIANGLES: number[];
		static VERTEX_SIZE: number;
		private ctx;
		triangleRendering: boolean;
		debugRendering: boolean;
		private vertices;
		private tempColor;
		constructor(context: CanvasRenderingContext2D);
		draw(skeleton: Skeleton): void;
		private drawImages(skeleton);
		private drawTriangles(skeleton);
		private drawTriangle(img, x0, y0, u0, v0, x1, y1, u1, v1, x2, y2, u2, v2);
		private computeRegionVertices(slot, region, pma);
		private computeMeshVertices(slot, mesh, pma);
	}
}<|MERGE_RESOLUTION|>--- conflicted
+++ resolved
@@ -4,19 +4,18 @@
 		timelines: Array<Timeline>;
 		duration: number;
 		constructor(name: string, timelines: Array<Timeline>, duration: number);
-		apply(skeleton: Skeleton, lastTime: number, time: number, loop: boolean, events: Array<Event>, alpha: number, blend: MixBlend, direction: MixDirection): void;
+		apply(skeleton: Skeleton, lastTime: number, time: number, loop: boolean, events: Array<Event>, alpha: number, pose: MixPose, direction: MixDirection): void;
 		static binarySearch(values: ArrayLike<number>, target: number, step?: number): number;
 		static linearSearch(values: ArrayLike<number>, target: number, step: number): number;
 	}
 	interface Timeline {
-		apply(skeleton: Skeleton, lastTime: number, time: number, events: Array<Event>, alpha: number, blend: MixBlend, direction: MixDirection): void;
-		getPropertyId(): number;
-	}
-	enum MixBlend {
+		apply(skeleton: Skeleton, lastTime: number, time: number, events: Array<Event>, alpha: number, pose: MixPose, direction: MixDirection): void;
+		getPropertyId(): number;
+	}
+	enum MixPose {
 		setup = 0,
-		first = 1,
-		replace = 2,
-		add = 3,
+		current = 1,
+		currentLayered = 2,
 	}
 	enum MixDirection {
 		in = 0,
@@ -53,7 +52,7 @@
 		getCurveType(frameIndex: number): number;
 		setCurve(frameIndex: number, cx1: number, cy1: number, cx2: number, cy2: number): void;
 		getCurvePercent(frameIndex: number, percent: number): number;
-		abstract apply(skeleton: Skeleton, lastTime: number, time: number, events: Array<Event>, alpha: number, blend: MixBlend, direction: MixDirection): void;
+		abstract apply(skeleton: Skeleton, lastTime: number, time: number, events: Array<Event>, alpha: number, pose: MixPose, direction: MixDirection): void;
 	}
 	class RotateTimeline extends CurveTimeline {
 		static ENTRIES: number;
@@ -65,7 +64,7 @@
 		constructor(frameCount: number);
 		getPropertyId(): number;
 		setFrame(frameIndex: number, time: number, degrees: number): void;
-		apply(skeleton: Skeleton, lastTime: number, time: number, events: Array<Event>, alpha: number, blend: MixBlend, direction: MixDirection): void;
+		apply(skeleton: Skeleton, lastTime: number, time: number, events: Array<Event>, alpha: number, pose: MixPose, direction: MixDirection): void;
 	}
 	class TranslateTimeline extends CurveTimeline {
 		static ENTRIES: number;
@@ -79,17 +78,17 @@
 		constructor(frameCount: number);
 		getPropertyId(): number;
 		setFrame(frameIndex: number, time: number, x: number, y: number): void;
-		apply(skeleton: Skeleton, lastTime: number, time: number, events: Array<Event>, alpha: number, blend: MixBlend, direction: MixDirection): void;
+		apply(skeleton: Skeleton, lastTime: number, time: number, events: Array<Event>, alpha: number, pose: MixPose, direction: MixDirection): void;
 	}
 	class ScaleTimeline extends TranslateTimeline {
 		constructor(frameCount: number);
 		getPropertyId(): number;
-		apply(skeleton: Skeleton, lastTime: number, time: number, events: Array<Event>, alpha: number, blend: MixBlend, direction: MixDirection): void;
+		apply(skeleton: Skeleton, lastTime: number, time: number, events: Array<Event>, alpha: number, pose: MixPose, direction: MixDirection): void;
 	}
 	class ShearTimeline extends TranslateTimeline {
 		constructor(frameCount: number);
 		getPropertyId(): number;
-		apply(skeleton: Skeleton, lastTime: number, time: number, events: Array<Event>, alpha: number, blend: MixBlend, direction: MixDirection): void;
+		apply(skeleton: Skeleton, lastTime: number, time: number, events: Array<Event>, alpha: number, pose: MixPose, direction: MixDirection): void;
 	}
 	class ColorTimeline extends CurveTimeline {
 		static ENTRIES: number;
@@ -107,7 +106,7 @@
 		constructor(frameCount: number);
 		getPropertyId(): number;
 		setFrame(frameIndex: number, time: number, r: number, g: number, b: number, a: number): void;
-		apply(skeleton: Skeleton, lastTime: number, time: number, events: Array<Event>, alpha: number, blend: MixBlend, direction: MixDirection): void;
+		apply(skeleton: Skeleton, lastTime: number, time: number, events: Array<Event>, alpha: number, pose: MixPose, direction: MixDirection): void;
 	}
 	class TwoColorTimeline extends CurveTimeline {
 		static ENTRIES: number;
@@ -131,7 +130,7 @@
 		constructor(frameCount: number);
 		getPropertyId(): number;
 		setFrame(frameIndex: number, time: number, r: number, g: number, b: number, a: number, r2: number, g2: number, b2: number): void;
-		apply(skeleton: Skeleton, lastTime: number, time: number, events: Array<Event>, alpha: number, blend: MixBlend, direction: MixDirection): void;
+		apply(skeleton: Skeleton, lastTime: number, time: number, events: Array<Event>, alpha: number, pose: MixPose, direction: MixDirection): void;
 	}
 	class AttachmentTimeline implements Timeline {
 		slotIndex: number;
@@ -141,7 +140,7 @@
 		getPropertyId(): number;
 		getFrameCount(): number;
 		setFrame(frameIndex: number, time: number, attachmentName: string): void;
-		apply(skeleton: Skeleton, lastTime: number, time: number, events: Array<Event>, alpha: number, blend: MixBlend, direction: MixDirection): void;
+		apply(skeleton: Skeleton, lastTime: number, time: number, events: Array<Event>, alpha: number, pose: MixPose, direction: MixDirection): void;
 	}
 	class DeformTimeline extends CurveTimeline {
 		slotIndex: number;
@@ -151,7 +150,7 @@
 		constructor(frameCount: number);
 		getPropertyId(): number;
 		setFrame(frameIndex: number, time: number, vertices: ArrayLike<number>): void;
-		apply(skeleton: Skeleton, lastTime: number, time: number, firedEvents: Array<Event>, alpha: number, blend: MixBlend, direction: MixDirection): void;
+		apply(skeleton: Skeleton, lastTime: number, time: number, firedEvents: Array<Event>, alpha: number, pose: MixPose, direction: MixDirection): void;
 	}
 	class EventTimeline implements Timeline {
 		frames: ArrayLike<number>;
@@ -160,7 +159,7 @@
 		getPropertyId(): number;
 		getFrameCount(): number;
 		setFrame(frameIndex: number, event: Event): void;
-		apply(skeleton: Skeleton, lastTime: number, time: number, firedEvents: Array<Event>, alpha: number, blend: MixBlend, direction: MixDirection): void;
+		apply(skeleton: Skeleton, lastTime: number, time: number, firedEvents: Array<Event>, alpha: number, pose: MixPose, direction: MixDirection): void;
 	}
 	class DrawOrderTimeline implements Timeline {
 		frames: ArrayLike<number>;
@@ -169,7 +168,7 @@
 		getPropertyId(): number;
 		getFrameCount(): number;
 		setFrame(frameIndex: number, time: number, drawOrder: Array<number>): void;
-		apply(skeleton: Skeleton, lastTime: number, time: number, firedEvents: Array<Event>, alpha: number, blend: MixBlend, direction: MixDirection): void;
+		apply(skeleton: Skeleton, lastTime: number, time: number, firedEvents: Array<Event>, alpha: number, pose: MixPose, direction: MixDirection): void;
 	}
 	class IkConstraintTimeline extends CurveTimeline {
 		static ENTRIES: number;
@@ -183,7 +182,7 @@
 		constructor(frameCount: number);
 		getPropertyId(): number;
 		setFrame(frameIndex: number, time: number, mix: number, bendDirection: number): void;
-		apply(skeleton: Skeleton, lastTime: number, time: number, firedEvents: Array<Event>, alpha: number, blend: MixBlend, direction: MixDirection): void;
+		apply(skeleton: Skeleton, lastTime: number, time: number, firedEvents: Array<Event>, alpha: number, pose: MixPose, direction: MixDirection): void;
 	}
 	class TransformConstraintTimeline extends CurveTimeline {
 		static ENTRIES: number;
@@ -201,7 +200,7 @@
 		constructor(frameCount: number);
 		getPropertyId(): number;
 		setFrame(frameIndex: number, time: number, rotateMix: number, translateMix: number, scaleMix: number, shearMix: number): void;
-		apply(skeleton: Skeleton, lastTime: number, time: number, firedEvents: Array<Event>, alpha: number, blend: MixBlend, direction: MixDirection): void;
+		apply(skeleton: Skeleton, lastTime: number, time: number, firedEvents: Array<Event>, alpha: number, pose: MixPose, direction: MixDirection): void;
 	}
 	class PathConstraintPositionTimeline extends CurveTimeline {
 		static ENTRIES: number;
@@ -213,12 +212,12 @@
 		constructor(frameCount: number);
 		getPropertyId(): number;
 		setFrame(frameIndex: number, time: number, value: number): void;
-		apply(skeleton: Skeleton, lastTime: number, time: number, firedEvents: Array<Event>, alpha: number, blend: MixBlend, direction: MixDirection): void;
+		apply(skeleton: Skeleton, lastTime: number, time: number, firedEvents: Array<Event>, alpha: number, pose: MixPose, direction: MixDirection): void;
 	}
 	class PathConstraintSpacingTimeline extends PathConstraintPositionTimeline {
 		constructor(frameCount: number);
 		getPropertyId(): number;
-		apply(skeleton: Skeleton, lastTime: number, time: number, firedEvents: Array<Event>, alpha: number, blend: MixBlend, direction: MixDirection): void;
+		apply(skeleton: Skeleton, lastTime: number, time: number, firedEvents: Array<Event>, alpha: number, pose: MixPose, direction: MixDirection): void;
 	}
 	class PathConstraintMixTimeline extends CurveTimeline {
 		static ENTRIES: number;
@@ -232,7 +231,7 @@
 		constructor(frameCount: number);
 		getPropertyId(): number;
 		setFrame(frameIndex: number, time: number, rotateMix: number, translateMix: number): void;
-		apply(skeleton: Skeleton, lastTime: number, time: number, firedEvents: Array<Event>, alpha: number, blend: MixBlend, direction: MixDirection): void;
+		apply(skeleton: Skeleton, lastTime: number, time: number, firedEvents: Array<Event>, alpha: number, pose: MixPose, direction: MixDirection): void;
 	}
 }
 declare module spine {
@@ -256,8 +255,8 @@
 		update(delta: number): void;
 		updateMixingFrom(to: TrackEntry, delta: number): boolean;
 		apply(skeleton: Skeleton): boolean;
-		applyMixingFrom(to: TrackEntry, skeleton: Skeleton, blend: MixBlend): number;
-		applyRotateTimeline(timeline: Timeline, skeleton: Skeleton, time: number, alpha: number, blend: MixBlend, timelinesRotation: Array<number>, i: number, firstFrame: boolean): void;
+		applyMixingFrom(to: TrackEntry, skeleton: Skeleton, currentPose: MixPose): number;
+		applyRotateTimeline(timeline: Timeline, skeleton: Skeleton, time: number, alpha: number, pose: MixPose, timelinesRotation: Array<number>, i: number, firstFrame: boolean): void;
 		queueEvents(entry: TrackEntry, animationTime: number): void;
 		clearTracks(): void;
 		clearTrack(trackIndex: number): void;
@@ -304,7 +303,6 @@
 		mixDuration: number;
 		interruptAlpha: number;
 		totalAlpha: number;
-		mixBlend: MixBlend;
 		timelineData: number[];
 		timelineDipMix: TrackEntry[];
 		timelinesRotation: number[];
@@ -375,18 +373,12 @@
 		private toLoad;
 		private loaded;
 		constructor(textureLoader: (image: HTMLImageElement) => any, pathPrefix?: string);
-<<<<<<< HEAD
-		loadText(path: string, success?: (path: string, text: string) => void, error?: (path: string, error: string) => void): void;
-		loadTexture(path: string, success?: (path: string, image: HTMLImageElement) => void, error?: (path: string, error: string) => void): void;
-		loadTextureData(path: string, data: string, success?: (path: string, image: HTMLImageElement) => void, error?: (path: string, error: string) => void): void;
-=======
 		private static downloadText(url, success, error);
 		private static downloadBinary(url, success, error);
 		loadText(path: string, success?: (path: string, text: string) => void, error?: (path: string, error: string) => void): void;
 		loadTexture(path: string, success?: (path: string, image: HTMLImageElement) => void, error?: (path: string, error: string) => void): void;
 		loadTextureData(path: string, data: string, success?: (path: string, image: HTMLImageElement) => void, error?: (path: string, error: string) => void): void;
 		loadTextureAtlas(path: string, success?: (path: string, atlas: TextureAtlas) => void, error?: (path: string, error: string) => void): void;
->>>>>>> 99b975f4
 		get(path: string): any;
 		remove(path: string): void;
 		removeAll(): void;
@@ -838,14 +830,11 @@
 		originalWidth: number;
 		originalHeight: number;
 	}
-<<<<<<< HEAD
-=======
 	class FakeTexture extends spine.Texture {
 		setFilters(minFilter: spine.TextureFilter, magFilter: spine.TextureFilter): void;
 		setWraps(uWrap: spine.TextureWrap, vWrap: spine.TextureWrap): void;
 		dispose(): void;
 	}
->>>>>>> 99b975f4
 }
 declare module spine {
 	class TextureAtlas implements Disposable {
